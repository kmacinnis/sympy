from __future__ import print_function, division

from sympy.core.add import Add
from sympy.core.basic import C
from sympy.core.containers import Tuple
from sympy.core.expr import Expr
from sympy.core.function import Derivative
from sympy.core.relational import Eq
from sympy.core.singleton import S
from sympy.core.symbol import (Dummy, Wild)
from sympy.core.sympify import sympify
from sympy.concrete.gosper import gosper_sum
from sympy.functions.elementary.piecewise import piecewise_fold, Piecewise
from sympy.polys import apart, PolynomialError
from sympy.solvers import solve
from sympy.core.compatibility import xrange


class Sum(Expr):
    """Represents unevaluated summation.

    ``Sum`` represents a finite or infinite series, with the first argument
    being the general form of terms in the series, and the second argument
    being ``(dummy_variable, start, end)``, with ``dummy_variable`` taking
    all integer values from ``start`` through ``end``. In accordance with
    long-standing mathematical convention, the end term is included in the
    summation.

    Finite sums
    ===========

    For finite sums (and sums with symbolic limits assumed to be finite) we
    follow the summation convention described by Karr [1], especially
    definition 3 of section 1.4. The sum:

    .. math::

        \sum_{m \leq i < n} f(i)

    has *the obvious meaning* for `m < n`, namely:

    .. math::

        \sum_{m \leq i < n} f(i) = f(m) + f(m+1) + \ldots + f(n-2) + f(n-1)

    with the upper limit value `f(n)` excluded. The sum over an empty set is
    zero if and only if `m = n`:

    .. math::

        \sum_{m \leq i < n} f(i) = 0  \quad \mathrm{for} \quad  m = n

    Finally, for all other sums over empty sets we assume the following
    definition:

    .. math::

        \sum_{m \leq i < n} f(i) = - \sum_{n \leq i < m} f(i)  \quad \mathrm{for} \quad  m > n
<<<<<<< HEAD

    It is important to note that Karr defines all sums with the upper
    limit being exclusive. This is in contrast to the usual mathematical notation,
    but does not affect the summation convention. Indeed we have:

=======

    It is important to note that Karr defines all sums with the upper
    limit being exclusive. This is in contrast to the usual mathematical notation,
    but does not affect the summation convention. Indeed we have:

>>>>>>> 93dec0dd
    .. math::

        \sum_{m \leq i < n} f(i) = \sum_{i = m}^{n - 1} f(i)

    where the difference in notation is intentional to emphasize the meaning,
    with limits typeset on the top being inclusive.

    Examples
    ========

    >>> from sympy.abc import i, k, m, n, x
    >>> from sympy import Sum, factorial, oo
    >>> Sum(k,(k,1,m))
    Sum(k, (k, 1, m))
    >>> Sum(k,(k,1,m)).doit()
    m**2/2 + m/2
    >>> Sum(k**2,(k,1,m))
    Sum(k**2, (k, 1, m))
    >>> Sum(k**2,(k,1,m)).doit()
    m**3/3 + m**2/2 + m/6
    >>> Sum(x**k,(k,0,oo))
    Sum(x**k, (k, 0, oo))
    >>> Sum(x**k,(k,0,oo)).doit()
    Piecewise((1/(-x + 1), Abs(x) < 1), (Sum(x**k, (k, 0, oo)), True))
    >>> Sum(x**k/factorial(k),(k,0,oo)).doit()
    exp(x)

    An example showing that the symbolic result of a summation is still
    valid for seemingly nonsensical values of the limits. Then the Karr
    convention allows us to give a perfectly valid interpretation to
    those sums by interchanging the limits according to the above rules:

    >>> S = Sum(i, (i,1,n)).doit()
    >>> S
    n**2/2 + n/2
    >>> S.subs(n, -4)
    6
    >>> Sum(i, (i, 1, -4)).doit()
    6
    >>> Sum(-i, (i, -3, 0)).doit()
    6

    An explicit example of the Karr summation convention:

    >>> S1 = Sum(i**2, (i, m, m+n-1)).doit()
    >>> S1
    m**2*n + m*n**2 - m*n + n**3/3 - n**2/2 + n/6
    >>> S2 = Sum(i**2, (i, m+n, m-1)).doit()
    >>> S2
    -m**2*n - m*n**2 + m*n - n**3/3 + n**2/2 - n/6
    >>> S1 + S2
    0
    >>> S3 = Sum(i, (i, m, m-1)).doit()
    >>> S3
    0

    See Also
    ========

    summation
    Product, product

    References
    ==========

    .. [1] Michael Karr, "Summation in Finite Terms", Journal of the ACM,
           Volume 28 Issue 2, April 1981, Pages 305-350
           http://dl.acm.org/citation.cfm?doid=322248.322255
    .. [2] http://en.wikipedia.org/wiki/Summation#Capital-sigma_notation
    .. [3] http://en.wikipedia.org/wiki/Empty_sum
    """

    __slots__ = ['is_commutative']

    def __new__(cls, function, *symbols, **assumptions):
        from sympy.integrals.integrals import _process_limits

        # Any embedded piecewise functions need to be brought out to the
        # top level so that integration can go into piecewise mode at the
        # earliest possible moment.
        function = piecewise_fold(sympify(function))

        if function is S.NaN:
            return S.NaN

        if not symbols:
            raise ValueError("Summation variables must be given")

        limits, sign = _process_limits(*symbols)

        # Only limits with lower and upper bounds are supported; the indefinite Sum
        # is not supported
        if any(len(l) != 3 or None in l for l in limits):
            raise ValueError('Sum requires values for lower and upper bounds.')

        obj = Expr.__new__(cls, **assumptions)
        arglist = [sign*function]
        arglist.extend(limits)
        obj._args = tuple(arglist)
        obj.is_commutative = function.is_commutative  # limits already checked

        return obj

    @property
    def function(self):
        return self._args[0]

    @property
    def limits(self):
        return self._args[1:]

    @property
    def variables(self):
        """Return a list of the summation variables

        >>> from sympy import Sum
        >>> from sympy.abc import x, i
        >>> Sum(x**i, (i, 1, 3)).variables
        [i]
        """
        return [l[0] for l in self.limits]

    @property
    def free_symbols(self):
        from sympy.integrals.integrals import _free_symbols
        if self.function.is_zero:
            return set()
        return _free_symbols(self)

    @property
    def is_zero(self):
        """A Sum is only zero if its function is zero or if all terms
        cancel out. This only answers whether the summand zero."""

        return self.function.is_zero

    @property
    def is_number(self):
        """
        Return True if the Sum will result in a number, else False.

        Sums are a special case since they contain symbols that can
        be replaced with numbers. Whether the integral can be done or not is
        another issue. But answering whether the final result is a number is
        not difficult.

        Examples
        ========

        >>> from sympy import Sum
        >>> from sympy.abc import x, y
        >>> Sum(x, (y, 1, x)).is_number
        False
        >>> Sum(1, (y, 1, x)).is_number
        False
        >>> Sum(0, (y, 1, x)).is_number
        True
        >>> Sum(x, (y, 1, 2)).is_number
        False
        >>> Sum(x, (y, 1, 1)).is_number
        False
        >>> Sum(x, (x, 1, 2)).is_number
        True
        >>> Sum(x*y, (x, 1, 2), (y, 1, 3)).is_number
        True
        """

        return self.function.is_zero or not self.free_symbols

    def as_dummy(self):
        from sympy.integrals.integrals import _as_dummy
        return _as_dummy(self)

    def doit(self, **hints):
        if hints.get('deep', True):
            f = self.function.doit(**hints)
        else:
            f = self.function

        for n, limit in enumerate(self.limits):
            i, a, b = limit
<<<<<<< HEAD
            dif = (b - a)._dist_const()
            if dif.is_Integer and (dif < 0) is True:
                a, b = b + 1, a - 1
                f = (-f)._dist_const()
=======
            dif = b - a
            if dif.is_integer and (dif < 0) is True:
                a, b = b + 1, a - 1
                f = -f
>>>>>>> 93dec0dd

            newf = eval_sum(f, (i, a, b))
            if newf is None:
                if f == self.function:
                    return self
                else:
                    return self.func(f, *self.limits[n:])
            f = newf

        if hints.get('deep', True):
            # eval_sum could return partially unevaluated
            # result with Piecewise.  In this case we won't
            # doit() recursively.
            if not isinstance(f, Piecewise):
                return f.doit(**hints)

        return f._dist_const()

    def _eval_adjoint(self):
        return self.func(self.function.adjoint(), *self.limits)

    def _eval_conjugate(self):
        return self.func(self.function.conjugate(), *self.limits)

    def _eval_derivative(self, x):
        """
        Differentiate wrt x as long as x is not in the free symbols of any of
        the upper or lower limits.

        Sum(a*b*x, (x, 1, a)) can be differentiated wrt x or b but not `a`
        since the value of the sum is discontinuous in `a`. In a case
        involving a limit variable, the unevaluated derivative is returned.
        """

        # diff already confirmed that x is in the free symbols of self, but we
        # don't want to differentiate wrt any free symbol in the upper or lower
        # limits
        # XXX remove this test for free_symbols when the default _eval_derivative is in
        if x not in self.free_symbols:
            return S.Zero

        # get limits and the function
        f, limits = self.function, list(self.limits)

        limit = limits.pop(-1)

        if limits:  # f is the argument to a Sum
            f = self.func(f, *limits)

        if len(limit) == 3:
            _, a, b = limit
            if x in a.free_symbols or x in b.free_symbols:
                return None
            df = Derivative(f, x, evaluate=True)
            rv = self.func(df, limit)
            if limit[0] not in df.free_symbols:
                rv = rv.doit()
            return rv
        else:
            return NotImplementedError('Lower and upper bound expected.')

    def _eval_summation(self, f, x):
        return None

    def _eval_transpose(self):
        return self.func(self.function.transpose(), *self.limits)

    def euler_maclaurin(self, m=0, n=0, eps=0, eval_integral=True):
        """
        Return an Euler-Maclaurin approximation of self, where m is the
        number of leading terms to sum directly and n is the number of
        terms in the tail.

        With m = n = 0, this is simply the corresponding integral
        plus a first-order endpoint correction.

        Returns (s, e) where s is the Euler-Maclaurin approximation
        and e is the estimated error (taken to be the magnitude of
        the first omitted term in the tail):

            >>> from sympy.abc import k, a, b
            >>> from sympy import Sum
            >>> Sum(1/k, (k, 2, 5)).doit().evalf()
            1.28333333333333
            >>> s, e = Sum(1/k, (k, 2, 5)).euler_maclaurin()
            >>> s
            -log(2) + 7/20 + log(5)
            >>> from sympy import sstr
            >>> print(sstr((s.evalf(), e.evalf()), full_prec=True))
            (1.26629073187415, 0.0175000000000000)

        The endpoints may be symbolic:

            >>> s, e = Sum(1/k, (k, a, b)).euler_maclaurin()
            >>> s
            -log(a) + log(b) + 1/(2*b) + 1/(2*a)
            >>> e
            Abs(-1/(12*b**2) + 1/(12*a**2))

        If the function is a polynomial of degree at most 2n+1, the
        Euler-Maclaurin formula becomes exact (and e = 0 is returned):

            >>> Sum(k, (k, 2, b)).euler_maclaurin()
            (b**2/2 + b/2 - 1, 0)
            >>> Sum(k, (k, 2, b)).doit()
            b**2/2 + b/2 - 1

        With a nonzero eps specified, the summation is ended
        as soon as the remainder term is less than the epsilon.
        """
        m = int(m)
        n = int(n)
        f = self.function
        assert len(self.limits) == 1
        i, a, b = self.limits[0]
        if (a > b) is True:
<<<<<<< HEAD
=======
            if a - b == 1:
                return S.Zero,S.Zero
>>>>>>> 93dec0dd
            a, b = b + 1, a - 1
            f = -f
        s = S.Zero
        if m:
            if b.is_Integer and a.is_Integer:
                m = min(m, b - a + 1)
            if not eps:
                for k in range(m):
                    s += f.subs(i, a + k)
            else:
                term = f.subs(i, a)
                if term:
                    test = abs(term.evalf(3)) < eps
                    if isinstance(test, bool):
                        if test is True:
                            return s, abs(term)
                    else:
                        # a symbolic Relational class, can't go further
                        return term, S.Zero
                s += term
                for k in range(1, m):
                    term = f.subs(i, a + k)
                    if abs(term.evalf(3)) < eps:
                        return s, abs(term)
                    s += term
            if b - a + 1 == m:
                return s, S.Zero
            a += m
        x = Dummy('x')
        I = C.Integral(f.subs(i, x), (x, a, b))
        if eval_integral:
            I = I.doit()
        s += I

        def fpoint(expr):
            if b is S.Infinity:
                return expr.subs(i, a), 0
            return expr.subs(i, a), expr.subs(i, b)
        fa, fb = fpoint(f)
        iterm = (fa + fb)/2
        g = f.diff(i)
        for k in xrange(1, n + 2):
            ga, gb = fpoint(g)
            term = C.bernoulli(2*k)/C.factorial(2*k)*(gb - ga)
            if (eps and term and abs(term.evalf(3)) < eps) or (k > n):
                break
            s += term
            g = g.diff(i, 2, simplify=False)
        return s + iterm, abs(term)

    def _eval_subs(self, old, new):
        from sympy.integrals.integrals import _eval_subs
        return _eval_subs(self, old, new)


def summation(f, *symbols, **kwargs):
    r"""
    Compute the summation of f with respect to symbols.

    The notation for symbols is similar to the notation used in Integral.
    summation(f, (i, a, b)) computes the sum of f with respect to i from a to b,
    i.e.,

    ::

                                    b
                                  ____
                                  \   `
        summation(f, (i, a, b)) =  )    f
                                  /___,
                                  i = a

    If it cannot compute the sum, it returns an unevaluated Sum object.
    Repeated sums can be computed by introducing additional symbols tuples::

    >>> from sympy import summation, oo, symbols, log
    >>> i, n, m = symbols('i n m', integer=True)

    >>> summation(2*i - 1, (i, 1, n))
    n**2
    >>> summation(1/2**i, (i, 0, oo))
    2
    >>> summation(1/log(n)**n, (n, 2, oo))
    Sum(log(n)**(-n), (n, 2, oo))
    >>> summation(i, (i, 0, n), (n, 0, m))
    m**3/6 + m**2/2 + m/3

    >>> from sympy.abc import x
    >>> from sympy import factorial
    >>> summation(x**n/factorial(n), (n, 0, oo))
    exp(x)

    See Also
    ========

    Sum
    Product, product

    """
    return Sum(f, *symbols, **kwargs).doit(deep=False)


def telescopic_direct(L, R, n, limits):
    """Returns the direct summation of the terms of a telescopic sum

    L is the term with lower index
    R is the term with higher index
    n difference between the indexes of L and R

    For example:

    >>> from sympy.concrete.summations import telescopic_direct
    >>> from sympy.abc import k, a, b
    >>> telescopic_direct(1/k, -1/(k+2), 2, (k, a, b))
    -1/(b + 2) - 1/(b + 1) + 1/(a + 1) + 1/a

    """
    (i, a, b) = limits
    s = 0
    for m in xrange(n):
        s += L.subs(i, a + m) + R.subs(i, b - m)
    return s


def telescopic(L, R, limits):
    '''Tries to perform the summation using the telescopic property

    return None if not possible
    '''
    (i, a, b) = limits
    if L.is_Add or R.is_Add:
        return None

    # We want to solve(L.subs(i, i + m) + R, m)
    # First we try a simple match since this does things that
    # solve doesn't do, e.g. solve(f(k+m)-f(k), m) fails

    k = Wild("k")
    sol = (-R).match(L.subs(i, i + k))
    s = None
    if sol and k in sol:
        s = sol[k]
        if not (s.is_Integer and L.subs(i, i + s) == -R):
            #sometimes match fail(f(x+2).match(-f(x+k))->{k: -2 - 2x}))
            s = None

    # But there are things that match doesn't do that solve
    # can do, e.g. determine that 1/(x + m) = 1/(1 - x) when m = 1

    if s is None:
        m = Dummy('m')
        try:
            sol = solve(L.subs(i, i + m) + R, m) or []
        except NotImplementedError:
            return None
        sol = [si for si in sol if si.is_Integer and
               (L.subs(i, i + si) + R).expand().is_zero]
        if len(sol) != 1:
            return None
        s = sol[0]

    if s < 0:
        return telescopic_direct(R, L, abs(s), (i, a, b))
    elif s > 0:
        return telescopic_direct(L, R, s, (i, a, b))


def eval_sum(f, limits):
    from sympy.concrete.delta import deltasummation, _has_simple_delta
    from sympy.functions import KroneckerDelta

    (i, a, b) = limits
    if f is S.Zero:
        return S.Zero
    if i not in f.free_symbols:
        return f*(b - a + 1)._dist_const()
    if a == b:
        return f.subs(i, a)
    if isinstance(f, Piecewise):
        from sympy.utilities.iterables import flatten
        if i not in flatten([arg.args[1].free_symbols for arg in f.args]):
            # Piecewise conditions do not depend on the dummy summation variable,
            # therefore we can fold:     Sum(Piecewise((e, c), ...), limits)
            #                        --> Piecewise((Sum(e, limits), c), ...)
            newargs = []
            for arg in f.args:
                newexpr = eval_sum(arg.expr, limits)
                if newexpr is None:
                    return None
                newargs.append((newexpr, arg.cond))
            return f.func(*newargs)

    if f.has(KroneckerDelta) and _has_simple_delta(f, limits[0]):
        return deltasummation(f, limits)

    dif = (b - a)._dist_const()
    definite = dif.is_Integer
    # Doing it directly may be faster if there are very few terms.
    if definite and (dif < 100):
        return eval_sum_direct(f, (i, a, b))
    # Try to do it symbolically. Even when the number of terms is known,
    # this can save time when b-a is big.
    # We should try to transform to partial fractions
    value = eval_sum_symbolic(f.expand(), (i, a, b))
    if value is not None:
        return value
    # Do it directly
    if definite:
        return eval_sum_direct(f, (i, a, b))


def eval_sum_direct(expr, limits):
    (i, a, b) = limits

    dif = (b - a)._dist_const()
    return Add(*[expr.subs(i, a + j) for j in xrange(dif + 1)])


def eval_sum_symbolic(f, limits):
    (i, a, b) = limits
    if not f.has(i):
        return f*(b - a + 1)._dist_const()

    # Linearity
    if f.is_Mul:
        L, R = f.as_two_terms()

        if not L.has(i):
            sR = eval_sum_symbolic(R, (i, a, b))
            if sR:
                return L*sR

        if not R.has(i):
            sL = eval_sum_symbolic(L, (i, a, b))
            if sL:
                return R*sL

        try:
            f = apart(f, i)  # see if it becomes an Add
        except PolynomialError:
            pass

    if f.is_Add:
        L, R = f.as_two_terms()
        lrsum = telescopic(L, R, (i, a, b))

        if lrsum:
            return lrsum

        lsum = eval_sum_symbolic(L, (i, a, b))
        rsum = eval_sum_symbolic(R, (i, a, b))

        if None not in (lsum, rsum):
            return lsum + rsum

    # Polynomial terms with Faulhaber's formula
    n = Wild('n')
    result = f.match(i**n)

    if result is not None:
        n = result[n]

        if n.is_Integer:
            if n >= 0:
                if (b is S.Infinity and not a is S.NegativeInfinity) or \
                   (a is S.NegativeInfinity and not b is S.Infinity):
                    return S.Infinity
                return ((C.bernoulli(n + 1, b + 1) - C.bernoulli(n + 1, a))/(n + 1)).expand()
            elif a.is_Integer and a >= 1:
                if n == -1:
                    return C.harmonic(b) - C.harmonic(a - 1)
                else:
                    return C.harmonic(b, abs(n)) - C.harmonic(a - 1, abs(n))

    if not (a.has(S.Infinity, S.NegativeInfinity) or
            b.has(S.Infinity, S.NegativeInfinity)):
        # Geometric terms
        c1 = C.Wild('c1', exclude=[i])
        c2 = C.Wild('c2', exclude=[i])
        c3 = C.Wild('c3', exclude=[i])

        e = f.match(c1**(c2*i + c3))

        if e is not None:
            p = (c1**c3).subs(e)
            q = (c1**c2).subs(e)

            r = p*(q**a - q**(b + 1))/(1 - q)
            l = p*(b - a + 1)

            return Piecewise((l, Eq(q, S.One)), (r, True))

        r = gosper_sum(f, (i, a, b))

        if not r in (None, S.NaN):
            return r

    return eval_sum_hyper(f, (i, a, b))


def _eval_sum_hyper(f, i, a):
    """ Returns (res, cond). Sums from a to oo. """
    from sympy.functions import hyper
    from sympy.simplify import hyperexpand, hypersimp, fraction, simplify
    from sympy.polys.polytools import Poly, factor

    if a != 0:
        return _eval_sum_hyper(f.subs(i, i + a), i, 0)

    if f.subs(i, 0) == 0:
        if simplify(f.subs(i, Dummy('i', integer=True, positive=True))) == 0:
            return S(0), True
        return _eval_sum_hyper(f.subs(i, i + 1), i, 0)

    hs = hypersimp(f, i)
    if hs is None:
        return None

    numer, denom = fraction(factor(hs))
    top, topl = numer.as_coeff_mul(i)
    bot, botl = denom.as_coeff_mul(i)
    ab = [top, bot]
    factors = [topl, botl]
    params = [[], []]
    for k in range(2):
        for fac in factors[k]:
            mul = 1
            if fac.is_Pow:
                mul = fac.exp
                fac = fac.base
                if not mul.is_Integer:
                    return None
            p = Poly(fac, i)
            if p.degree() != 1:
                return None
            m, n = p.all_coeffs()
            ab[k] *= m**mul
            params[k] += [n/m]*mul

    # Add "1" to numerator parameters, to account for implicit n! in
    # hypergeometric series.
    ap = params[0] + [1]
    bq = params[1]
    x = ab[0]/ab[1]
    h = hyper(ap, bq, x)

    return f.subs(i, 0)*hyperexpand(h), h.convergence_statement


def eval_sum_hyper(f, i_a_b):
    from sympy.logic.boolalg import And

    i, a, b = i_a_b

<<<<<<< HEAD
=======
    if (b - a).is_Integer:
        # We are never going to do better than doing the sum in the obvious way
        return None

>>>>>>> 93dec0dd
    old_sum = Sum(f, (i, a, b))

    if b != S.Infinity:
        if a == S.NegativeInfinity:
            res = _eval_sum_hyper(f.subs(i, -i), i, -b)
            if res is not None:
                return Piecewise(res, (old_sum, True))
        else:
            res1 = _eval_sum_hyper(f, i, a)
            res2 = _eval_sum_hyper(f, i, b + 1)
            if res1 is None or res2 is None:
                return None
            (res1, cond1), (res2, cond2) = res1, res2
            cond = And(cond1, cond2)
            if cond is False:
                return None
        return Piecewise((res1 - res2, cond), (old_sum, True))

    if a == S.NegativeInfinity:
        res1 = _eval_sum_hyper(f.subs(i, -i), i, 1)
        res2 = _eval_sum_hyper(f, i, 0)
        if res1 is None or res2 is None:
            return None
        res1, cond1 = res1
        res2, cond2 = res2
        cond = And(cond1, cond2)
        if cond is False:
            return None
        return Piecewise((res1 + res2, cond), (old_sum, True))

    # Now b == oo, a != -oo
    res = _eval_sum_hyper(f, i, a)
    if res is not None:
        r, c = res
        if c is False:
            if r.is_number:
                f = f.subs(i, Dummy('i', integer=True, positive=True) + a)
                if f.is_positive or f.is_zero:
                    return S.Infinity
                elif f.is_negative:
                    return S.NegativeInfinity
            return None
        return Piecewise(res, (old_sum, True))<|MERGE_RESOLUTION|>--- conflicted
+++ resolved
@@ -56,19 +56,11 @@
     .. math::
 
         \sum_{m \leq i < n} f(i) = - \sum_{n \leq i < m} f(i)  \quad \mathrm{for} \quad  m > n
-<<<<<<< HEAD
 
     It is important to note that Karr defines all sums with the upper
     limit being exclusive. This is in contrast to the usual mathematical notation,
     but does not affect the summation convention. Indeed we have:
 
-=======
-
-    It is important to note that Karr defines all sums with the upper
-    limit being exclusive. This is in contrast to the usual mathematical notation,
-    but does not affect the summation convention. Indeed we have:
-
->>>>>>> 93dec0dd
     .. math::
 
         \sum_{m \leq i < n} f(i) = \sum_{i = m}^{n - 1} f(i)
@@ -250,17 +242,10 @@
 
         for n, limit in enumerate(self.limits):
             i, a, b = limit
-<<<<<<< HEAD
             dif = (b - a)._dist_const()
             if dif.is_Integer and (dif < 0) is True:
                 a, b = b + 1, a - 1
                 f = (-f)._dist_const()
-=======
-            dif = b - a
-            if dif.is_integer and (dif < 0) is True:
-                a, b = b + 1, a - 1
-                f = -f
->>>>>>> 93dec0dd
 
             newf = eval_sum(f, (i, a, b))
             if newf is None:
@@ -377,13 +362,10 @@
         assert len(self.limits) == 1
         i, a, b = self.limits[0]
         if (a > b) is True:
-<<<<<<< HEAD
-=======
-            if a - b == 1:
+            if (a - b)._dist_const() == 1:
                 return S.Zero,S.Zero
->>>>>>> 93dec0dd
             a, b = b + 1, a - 1
-            f = -f
+            f = (-f)._dist_const()
         s = S.Zero
         if m:
             if b.is_Integer and a.is_Integer:
@@ -736,13 +718,10 @@
 
     i, a, b = i_a_b
 
-<<<<<<< HEAD
-=======
     if (b - a).is_Integer:
         # We are never going to do better than doing the sum in the obvious way
         return None
 
->>>>>>> 93dec0dd
     old_sum = Sum(f, (i, a, b))
 
     if b != S.Infinity:
