from __future__ import print_function, division

from sympy.concrete.expr_with_limits import AddWithLimits
from sympy.concrete.expr_with_intlimits import ExprWithIntLimits
from sympy.core.basic import C
from sympy.core.function import Derivative
from sympy.core.relational import Eq
from sympy.core.singleton import S
from sympy.core.symbol import (Dummy, Wild)
from sympy.concrete.gosper import gosper_sum
from sympy.functions.elementary.piecewise import Piecewise
from sympy.polys import apart, PolynomialError
from sympy.solvers import solve
from sympy.core.compatibility import range


class Sum(AddWithLimits,ExprWithIntLimits):
    r"""Represents unevaluated summation.

    ``Sum`` represents a finite or infinite series, with the first argument
    being the general form of terms in the series, and the second argument
    being ``(dummy_variable, start, end)``, with ``dummy_variable`` taking
    all integer values from ``start`` through ``end``. In accordance with
    long-standing mathematical convention, the end term is included in the
    summation.

    Finite sums
    ===========

    For finite sums (and sums with symbolic limits assumed to be finite) we
    follow the summation convention described by Karr [1], especially
    definition 3 of section 1.4. The sum:

    .. math::

        \sum_{m \leq i < n} f(i)

    has *the obvious meaning* for `m < n`, namely:

    .. math::

        \sum_{m \leq i < n} f(i) = f(m) + f(m+1) + \ldots + f(n-2) + f(n-1)

    with the upper limit value `f(n)` excluded. The sum over an empty set is
    zero if and only if `m = n`:

    .. math::

        \sum_{m \leq i < n} f(i) = 0  \quad \mathrm{for} \quad  m = n

    Finally, for all other sums over empty sets we assume the following
    definition:

    .. math::

        \sum_{m \leq i < n} f(i) = - \sum_{n \leq i < m} f(i)  \quad \mathrm{for} \quad  m > n

    It is important to note that Karr defines all sums with the upper
    limit being exclusive. This is in contrast to the usual mathematical notation,
    but does not affect the summation convention. Indeed we have:

    .. math::

        \sum_{m \leq i < n} f(i) = \sum_{i = m}^{n - 1} f(i)

    where the difference in notation is intentional to emphasize the meaning,
    with limits typeset on the top being inclusive.

    Examples
    ========

    >>> from sympy.abc import i, k, m, n, x
    >>> from sympy import Sum, factorial, oo, IndexedBase, Function
    >>> Sum(k,(k,1,m))
    Sum(k, (k, 1, m))
    >>> Sum(k,(k,1,m)).doit()
    m**2/2 + m/2
    >>> Sum(k**2,(k,1,m))
    Sum(k**2, (k, 1, m))
    >>> Sum(k**2,(k,1,m)).doit()
    m**3/3 + m**2/2 + m/6
    >>> Sum(x**k,(k,0,oo))
    Sum(x**k, (k, 0, oo))
    >>> Sum(x**k,(k,0,oo)).doit()
    Piecewise((1/(-x + 1), Abs(x) < 1), (Sum(x**k, (k, 0, oo)), True))
    >>> Sum(x**k/factorial(k),(k,0,oo)).doit()
    exp(x)

    Here are examples to do summation with symbolic indices.  You
    can use either Function of IndexedBase classes:

    >>> f = Function('f')
    >>> Sum(f(n), (n, 0, 3)).doit()
    f(0) + f(1) + f(2) + f(3)
    >>> Sum(f(n), (n, 0, oo)).doit()
    Sum(f(n), (n, 0, oo))
    >>> f = IndexedBase('f')
    >>> Sum(f[n]**2, (n, 0, 3)).doit()
    f[0]**2 + f[1]**2 + f[2]**2 + f[3]**2

    An example showing that the symbolic result of a summation is still
    valid for seemingly nonsensical values of the limits. Then the Karr
    convention allows us to give a perfectly valid interpretation to
    those sums by interchanging the limits according to the above rules:

    >>> S = Sum(i, (i,1,n)).doit()
    >>> S
    n**2/2 + n/2
    >>> S.subs(n, -4)
    6
    >>> Sum(i, (i, 1, -4)).doit()
    6
    >>> Sum(-i, (i, -3, 0)).doit()
    6

    An explicit example of the Karr summation convention:

    >>> S1 = Sum(i**2, (i, m, m+n-1)).doit()
    >>> S1
    m**2*n + m*n**2 - m*n + n**3/3 - n**2/2 + n/6
    >>> S2 = Sum(i**2, (i, m+n, m-1)).doit()
    >>> S2
    -m**2*n - m*n**2 + m*n - n**3/3 + n**2/2 - n/6
    >>> S1 + S2
    0
    >>> S3 = Sum(i, (i, m, m-1)).doit()
    >>> S3
    0

    See Also
    ========

    summation
    Product, product

    References
    ==========

    .. [1] Michael Karr, "Summation in Finite Terms", Journal of the ACM,
           Volume 28 Issue 2, April 1981, Pages 305-350
           http://dl.acm.org/citation.cfm?doid=322248.322255
    .. [2] http://en.wikipedia.org/wiki/Summation#Capital-sigma_notation
    .. [3] http://en.wikipedia.org/wiki/Empty_sum
    """

    __slots__ = ['is_commutative']

    def __new__(cls, function, *symbols, **assumptions):
        obj = AddWithLimits.__new__(cls, function, *symbols, **assumptions)
        if not hasattr(obj, 'limits'):
            return obj
        if any(len(l) != 3 or None in l for l in obj.limits):
            raise ValueError('Sum requires values for lower and upper bounds.')

        return obj

    def _eval_is_zero(self):
        # a Sum is only zero if its function is zero or if all terms
        # cancel out. This only answers whether the summand is zero; if
        # not then None is returned since we don't analyze whether all
        # terms cancel out.
        if self.function.is_zero:
            return True

    def doit(self, **hints):
        if hints.get('deep', True):
            f = self.function.doit(**hints)
        else:
            f = self.function

        for n, limit in enumerate(self.limits):
            i, a, b = limit
<<<<<<< HEAD
            dif = (b - a)._dist_const()
            if dif.is_Integer and (dif < 0) is True:
=======
            dif = b - a
            if dif.is_integer and (dif < 0) == True:
>>>>>>> 510e474f
                a, b = b + 1, a - 1
                f = (-f)._dist_const()

            newf = eval_sum(f, (i, a, b))
            if newf is None:
                if f == self.function:
                    return self
                else:
                    return self.func(f, *self.limits[n:])
            f = newf

        if hints.get('deep', True):
            # eval_sum could return partially unevaluated
            # result with Piecewise.  In this case we won't
            # doit() recursively.
            if not isinstance(f, Piecewise):
                return f.doit(**hints)

        return f._dist_const()

    def _eval_derivative(self, x):
        """
        Differentiate wrt x as long as x is not in the free symbols of any of
        the upper or lower limits.

        Sum(a*b*x, (x, 1, a)) can be differentiated wrt x or b but not `a`
        since the value of the sum is discontinuous in `a`. In a case
        involving a limit variable, the unevaluated derivative is returned.
        """

        # diff already confirmed that x is in the free symbols of self, but we
        # don't want to differentiate wrt any free symbol in the upper or lower
        # limits
        # XXX remove this test for free_symbols when the default _eval_derivative is in
        if x not in self.free_symbols:
            return S.Zero

        # get limits and the function
        f, limits = self.function, list(self.limits)

        limit = limits.pop(-1)

        if limits:  # f is the argument to a Sum
            f = self.func(f, *limits)

        if len(limit) == 3:
            _, a, b = limit
            if x in a.free_symbols or x in b.free_symbols:
                return None
            df = Derivative(f, x, evaluate=True)
            rv = self.func(df, limit)
            if limit[0] not in df.free_symbols:
                rv = rv.doit()
            return rv
        else:
            return NotImplementedError('Lower and upper bound expected.')

    def _eval_simplify(self, ratio, measure):
        from sympy.simplify.simplify import sum_simplify
        return sum_simplify(self)

    def _eval_summation(self, f, x):
        return None

    def euler_maclaurin(self, m=0, n=0, eps=0, eval_integral=True):
        """
        Return an Euler-Maclaurin approximation of self, where m is the
        number of leading terms to sum directly and n is the number of
        terms in the tail.

        With m = n = 0, this is simply the corresponding integral
        plus a first-order endpoint correction.

        Returns (s, e) where s is the Euler-Maclaurin approximation
        and e is the estimated error (taken to be the magnitude of
        the first omitted term in the tail):

            >>> from sympy.abc import k, a, b
            >>> from sympy import Sum
            >>> Sum(1/k, (k, 2, 5)).doit().evalf()
            1.28333333333333
            >>> s, e = Sum(1/k, (k, 2, 5)).euler_maclaurin()
            >>> s
            -log(2) + 7/20 + log(5)
            >>> from sympy import sstr
            >>> print(sstr((s.evalf(), e.evalf()), full_prec=True))
            (1.26629073187415, 0.0175000000000000)

        The endpoints may be symbolic:

            >>> s, e = Sum(1/k, (k, a, b)).euler_maclaurin()
            >>> s
            -log(a) + log(b) + 1/(2*b) + 1/(2*a)
            >>> e
            Abs(1/(12*b**2) - 1/(12*a**2))

        If the function is a polynomial of degree at most 2n+1, the
        Euler-Maclaurin formula becomes exact (and e = 0 is returned):

            >>> Sum(k, (k, 2, b)).euler_maclaurin()
            (b**2/2 + b/2 - 1, 0)
            >>> Sum(k, (k, 2, b)).doit()
            b**2/2 + b/2 - 1

        With a nonzero eps specified, the summation is ended
        as soon as the remainder term is less than the epsilon.
        """
        m = int(m)
        n = int(n)
        f = self.function
        if len(self.limits) != 1:
            raise ValueError("More than 1 limit")
        i, a, b = self.limits[0]
<<<<<<< HEAD
        if (a > b) is True:
            if (a - b)._dist_const() == 1:
=======
        if (a > b) == True:
            if a - b == 1:
>>>>>>> 510e474f
                return S.Zero,S.Zero
            a, b = b + 1, a - 1
            f = (-f)._dist_const()
        s = S.Zero
        if m:
            if b.is_Integer and a.is_Integer:
                m = min(m, b - a + 1)
            if not eps or f.is_polynomial(i):
                for k in range(m):
                    s += f.subs(i, a + k)
            else:
                term = f.subs(i, a)
                if term:
                    test = abs(term.evalf(3)) < eps
                    if test == True:
                        return s, abs(term)
                    elif not (test == False):
                        # a symbolic Relational class, can't go further
                        return term, S.Zero
                s += term
                for k in range(1, m):
                    term = f.subs(i, a + k)
                    if abs(term.evalf(3)) < eps and term != 0:
                        return s, abs(term)
                    s += term
            if b - a + 1 == m:
                return s, S.Zero
            a += m
        x = Dummy('x')
        I = C.Integral(f.subs(i, x), (x, a, b))
        if eval_integral:
            I = I.doit()
        s += I

        def fpoint(expr):
            if b is S.Infinity:
                return expr.subs(i, a), 0
            return expr.subs(i, a), expr.subs(i, b)
        fa, fb = fpoint(f)
        iterm = (fa + fb)/2
        g = f.diff(i)
        for k in range(1, n + 2):
            ga, gb = fpoint(g)
            term = C.bernoulli(2*k)/C.factorial(2*k)*(gb - ga)
            if (eps and term and abs(term.evalf(3)) < eps) or (k > n):
                break
            s += term
            g = g.diff(i, 2, simplify=False)
        return s + iterm, abs(term)


    def reverse_order(self, *indices):
        """
        Reverse the order of a limit in a Sum.

        Usage
        =====

        ``reverse_order(self, *indices)`` reverses some limits in the expression
        ``self`` which can be either a ``Sum`` or a ``Product``. The selectors in
        the argument ``indices`` specify some indices whose limits get reversed.
        These selectors are either variable names or numerical indices counted
        starting from the inner-most limit tuple.

        Examples
        ========

        >>> from sympy import Sum
        >>> from sympy.abc import x, y, a, b, c, d

        >>> Sum(x, (x, 0, 3)).reverse_order(x)
        Sum(-x, (x, 4, -1))
        >>> Sum(x*y, (x, 1, 5), (y, 0, 6)).reverse_order(x, y)
        Sum(x*y, (x, 6, 0), (y, 7, -1))
        >>> Sum(x, (x, a, b)).reverse_order(x)
        Sum(-x, (x, b + 1, a - 1))
        >>> Sum(x, (x, a, b)).reverse_order(0)
        Sum(-x, (x, b + 1, a - 1))

        While one should prefer variable names when specifying which limits
        to reverse, the index counting notation comes in handy in case there
        are several symbols with the same name.

        >>> S = Sum(x**2, (x, a, b), (x, c, d))
        >>> S
        Sum(x**2, (x, a, b), (x, c, d))
        >>> S0 = S.reverse_order( 0)
        >>> S0
        Sum(-x**2, (x, b + 1, a - 1), (x, c, d))
        >>> S1 = S0.reverse_order( 1)
        >>> S1
        Sum(x**2, (x, b + 1, a - 1), (x, d + 1, c - 1))

        Of course we can mix both notations:

        >>> Sum(x*y, (x, a, b), (y, 2, 5)).reverse_order( x, 1)
        Sum(x*y, (x, b + 1, a - 1), (y, 6, 1))
        >>> Sum(x*y, (x, a, b), (y, 2, 5)).reverse_order( y, x)
        Sum(x*y, (x, b + 1, a - 1), (y, 6, 1))

        See Also
        ========

        index, reorder_limit, reorder

        References
        ==========

        .. [1] Michael Karr, "Summation in Finite Terms", Journal of the ACM,
               Volume 28 Issue 2, April 1981, Pages 305-350
               http://dl.acm.org/citation.cfm?doid=322248.322255
        """
        l_indices = list(indices)

        for i, indx in enumerate(l_indices):
            if not isinstance(indx, int):
                l_indices[i] = self.index(indx)

        e = 1
        limits = []
        for i, limit in enumerate(self.limits):
            l = limit
            if i in l_indices:
                e = -e
                l = (limit[0], limit[2] + 1 , limit[1] - 1)
            limits.append(l)

        return Sum(e * self.function, *limits)

def summation(f, *symbols, **kwargs):
    r"""
    Compute the summation of f with respect to symbols.

    The notation for symbols is similar to the notation used in Integral.
    summation(f, (i, a, b)) computes the sum of f with respect to i from a to b,
    i.e.,

    ::

                                    b
                                  ____
                                  \   `
        summation(f, (i, a, b)) =  )    f
                                  /___,
                                  i = a

    If it cannot compute the sum, it returns an unevaluated Sum object.
    Repeated sums can be computed by introducing additional symbols tuples::

    >>> from sympy import summation, oo, symbols, log
    >>> i, n, m = symbols('i n m', integer=True)

    >>> summation(2*i - 1, (i, 1, n))
    n**2
    >>> summation(1/2**i, (i, 0, oo))
    2
    >>> summation(1/log(n)**n, (n, 2, oo))
    Sum(log(n)**(-n), (n, 2, oo))
    >>> summation(i, (i, 0, n), (n, 0, m))
    m**3/6 + m**2/2 + m/3

    >>> from sympy.abc import x
    >>> from sympy import factorial
    >>> summation(x**n/factorial(n), (n, 0, oo))
    exp(x)

    See Also
    ========

    Sum
    Product, product

    """
    return Sum(f, *symbols, **kwargs).doit(deep=False)


def telescopic_direct(L, R, n, limits):
    """Returns the direct summation of the terms of a telescopic sum

    L is the term with lower index
    R is the term with higher index
    n difference between the indexes of L and R

    For example:

    >>> from sympy.concrete.summations import telescopic_direct
    >>> from sympy.abc import k, a, b
    >>> telescopic_direct(1/k, -1/(k+2), 2, (k, a, b))
    -1/(b + 2) - 1/(b + 1) + 1/(a + 1) + 1/a

    """
    (i, a, b) = limits
    s = 0
    for m in range(n):
        s += L.subs(i, a + m) + R.subs(i, b - m)
    return s


def telescopic(L, R, limits):
    '''Tries to perform the summation using the telescopic property

    return None if not possible
    '''
    (i, a, b) = limits
    if L.is_Add or R.is_Add:
        return None

    # We want to solve(L.subs(i, i + m) + R, m)
    # First we try a simple match since this does things that
    # solve doesn't do, e.g. solve(f(k+m)-f(k), m) fails

    k = Wild("k")
    sol = (-R).match(L.subs(i, i + k))
    s = None
    if sol and k in sol:
        s = sol[k]
        if not (s.is_Integer and L.subs(i, i + s) == -R):
            #sometimes match fail(f(x+2).match(-f(x+k))->{k: -2 - 2x}))
            s = None

    # But there are things that match doesn't do that solve
    # can do, e.g. determine that 1/(x + m) = 1/(1 - x) when m = 1

    if s is None:
        m = Dummy('m')
        try:
            sol = solve(L.subs(i, i + m) + R, m) or []
        except NotImplementedError:
            return None
        sol = [si for si in sol if si.is_Integer and
               (L.subs(i, i + si) + R).expand().is_zero]
        if len(sol) != 1:
            return None
        s = sol[0]

    if s < 0:
        return telescopic_direct(R, L, abs(s), (i, a, b))
    elif s > 0:
        return telescopic_direct(L, R, s, (i, a, b))


def eval_sum(f, limits):
    from sympy.concrete.delta import deltasummation, _has_simple_delta
    from sympy.functions import KroneckerDelta

    (i, a, b) = limits
    if f is S.Zero:
        return S.Zero
    if i not in f.free_symbols:
        return f*(b - a + 1)._dist_const()
    if a == b:
        return f.subs(i, a)
    if isinstance(f, Piecewise):
        if not any(i in arg.args[1].free_symbols for arg in f.args):
            # Piecewise conditions do not depend on the dummy summation variable,
            # therefore we can fold:     Sum(Piecewise((e, c), ...), limits)
            #                        --> Piecewise((Sum(e, limits), c), ...)
            newargs = []
            for arg in f.args:
                newexpr = eval_sum(arg.expr, limits)
                if newexpr is None:
                    return None
                newargs.append((newexpr, arg.cond))
            return f.func(*newargs)

    if f.has(KroneckerDelta) and _has_simple_delta(f, limits[0]):
        return deltasummation(f, limits)

    dif = (b - a)._dist_const()
    definite = dif.is_Integer
    # Doing it directly may be faster if there are very few terms.
    if definite and (dif < 100):
        return eval_sum_direct(f, (i, a, b))
    if isinstance(f, Piecewise):
        return None
    # Try to do it symbolically. Even when the number of terms is known,
    # this can save time when b-a is big.
    # We should try to transform to partial fractions
    value = eval_sum_symbolic(f.expand(), (i, a, b))
    if value is not None:
        return value
    # Do it directly
    if definite:
        return eval_sum_direct(f, (i, a, b))


def eval_sum_direct(expr, limits):
    (i, a, b) = limits

<<<<<<< HEAD
    dif = (b - a)._dist_const()
    return C.Add(*[expr.subs(i, a + j) for j in xrange(dif + 1)])
=======
    dif = b - a
    return C.Add(*[expr.subs(i, a + j) for j in range(dif + 1)])
>>>>>>> 510e474f


def eval_sum_symbolic(f, limits):
    f_orig = f
    (i, a, b) = limits
    if not f.has(i):
        return f*(b - a + 1)._dist_const()

    # Linearity
    if f.is_Mul:
        L, R = f.as_two_terms()

        if not L.has(i):
            sR = eval_sum_symbolic(R, (i, a, b))
            if sR:
                return L*sR

        if not R.has(i):
            sL = eval_sum_symbolic(L, (i, a, b))
            if sL:
                return R*sL

        try:
            f = apart(f, i)  # see if it becomes an Add
        except PolynomialError:
            pass

    if f.is_Add:
        L, R = f.as_two_terms()
        lrsum = telescopic(L, R, (i, a, b))

        if lrsum:
            return lrsum

        lsum = eval_sum_symbolic(L, (i, a, b))
        rsum = eval_sum_symbolic(R, (i, a, b))

        if None not in (lsum, rsum):
            r = lsum + rsum
            if not r is S.NaN:
                return r

    # Polynomial terms with Faulhaber's formula
    n = Wild('n')
    result = f.match(i**n)

    if result is not None:
        n = result[n]

        if n.is_Integer:
            if n >= 0:
                if (b is S.Infinity and not a is S.NegativeInfinity) or \
                   (a is S.NegativeInfinity and not b is S.Infinity):
                    return S.Infinity
                return ((C.bernoulli(n + 1, b + 1) - C.bernoulli(n + 1, a))/(n + 1)).expand()
            elif a.is_Integer and a >= 1:
                if n == -1:
                    return C.harmonic(b) - C.harmonic(a - 1)
                else:
                    return C.harmonic(b, abs(n)) - C.harmonic(a - 1, abs(n))

    if not (a.has(S.Infinity, S.NegativeInfinity) or
            b.has(S.Infinity, S.NegativeInfinity)):
        # Geometric terms
        c1 = C.Wild('c1', exclude=[i])
        c2 = C.Wild('c2', exclude=[i])
        c3 = C.Wild('c3', exclude=[i])

        e = f.match(c1**(c2*i + c3))

        if e is not None:
            p = (c1**c3).subs(e)
            q = (c1**c2).subs(e)

            r = p*(q**a - q**(b + 1))/(1 - q)
            l = p*(b - a + 1)

            return Piecewise((l, Eq(q, S.One)), (r, True))

        r = gosper_sum(f, (i, a, b))

        if not r in (None, S.NaN):
            return r

    return eval_sum_hyper(f_orig, (i, a, b))


def _eval_sum_hyper(f, i, a):
    """ Returns (res, cond). Sums from a to oo. """
    from sympy.functions import hyper
    from sympy.simplify import hyperexpand, hypersimp, fraction, simplify
    from sympy.polys.polytools import Poly, factor

    if a != 0:
        return _eval_sum_hyper(f.subs(i, i + a), i, 0)

    if f.subs(i, 0) == 0:
        if simplify(f.subs(i, Dummy('i', integer=True, positive=True))) == 0:
            return S(0), True
        return _eval_sum_hyper(f.subs(i, i + 1), i, 0)

    hs = hypersimp(f, i)
    if hs is None:
        return None

    numer, denom = fraction(factor(hs))
    top, topl = numer.as_coeff_mul(i)
    bot, botl = denom.as_coeff_mul(i)
    ab = [top, bot]
    factors = [topl, botl]
    params = [[], []]
    for k in range(2):
        for fac in factors[k]:
            mul = 1
            if fac.is_Pow:
                mul = fac.exp
                fac = fac.base
                if not mul.is_Integer:
                    return None
            p = Poly(fac, i)
            if p.degree() != 1:
                return None
            m, n = p.all_coeffs()
            ab[k] *= m**mul
            params[k] += [n/m]*mul

    # Add "1" to numerator parameters, to account for implicit n! in
    # hypergeometric series.
    ap = params[0] + [1]
    bq = params[1]
    x = ab[0]/ab[1]
    h = hyper(ap, bq, x)

    return f.subs(i, 0)*hyperexpand(h), h.convergence_statement


def eval_sum_hyper(f, i_a_b):
    from sympy.logic.boolalg import And

    i, a, b = i_a_b

    if (b - a).is_Integer:
        # We are never going to do better than doing the sum in the obvious way
        return None

    old_sum = Sum(f, (i, a, b))

    if b != S.Infinity:
        if a == S.NegativeInfinity:
            res = _eval_sum_hyper(f.subs(i, -i), i, -b)
            if res is not None:
                return Piecewise(res, (old_sum, True))
        else:
            res1 = _eval_sum_hyper(f, i, a)
            res2 = _eval_sum_hyper(f, i, b + 1)
            if res1 is None or res2 is None:
                return None
            (res1, cond1), (res2, cond2) = res1, res2
            cond = And(cond1, cond2)
            if cond == False:
                return None
        return Piecewise((res1 - res2, cond), (old_sum, True))

    if a == S.NegativeInfinity:
        res1 = _eval_sum_hyper(f.subs(i, -i), i, 1)
        res2 = _eval_sum_hyper(f, i, 0)
        if res1 is None or res2 is None:
            return None
        res1, cond1 = res1
        res2, cond2 = res2
        cond = And(cond1, cond2)
        if cond == False:
            return None
        return Piecewise((res1 + res2, cond), (old_sum, True))

    # Now b == oo, a != -oo
    res = _eval_sum_hyper(f, i, a)
    if res is not None:
        r, c = res
        if c == False:
            if r.is_number:
                f = f.subs(i, Dummy('i', integer=True, positive=True) + a)
                if f.is_positive or f.is_zero:
                    return S.Infinity
                elif f.is_negative:
                    return S.NegativeInfinity
            return None
        return Piecewise(res, (old_sum, True))<|MERGE_RESOLUTION|>--- conflicted
+++ resolved
@@ -170,13 +170,8 @@
 
         for n, limit in enumerate(self.limits):
             i, a, b = limit
-<<<<<<< HEAD
             dif = (b - a)._dist_const()
-            if dif.is_Integer and (dif < 0) is True:
-=======
-            dif = b - a
             if dif.is_integer and (dif < 0) == True:
->>>>>>> 510e474f
                 a, b = b + 1, a - 1
                 f = (-f)._dist_const()
 
@@ -290,13 +285,8 @@
         if len(self.limits) != 1:
             raise ValueError("More than 1 limit")
         i, a, b = self.limits[0]
-<<<<<<< HEAD
-        if (a > b) is True:
+        if (a > b) == True:
             if (a - b)._dist_const() == 1:
-=======
-        if (a > b) == True:
-            if a - b == 1:
->>>>>>> 510e474f
                 return S.Zero,S.Zero
             a, b = b + 1, a - 1
             f = (-f)._dist_const()
@@ -586,13 +576,8 @@
 def eval_sum_direct(expr, limits):
     (i, a, b) = limits
 
-<<<<<<< HEAD
     dif = (b - a)._dist_const()
     return C.Add(*[expr.subs(i, a + j) for j in xrange(dif + 1)])
-=======
-    dif = b - a
-    return C.Add(*[expr.subs(i, a + j) for j in range(dif + 1)])
->>>>>>> 510e474f
 
 
 def eval_sum_symbolic(f, limits):
