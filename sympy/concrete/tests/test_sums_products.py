--- conflicted
+++ resolved
@@ -6,14 +6,10 @@
 )
 from sympy.abc import a, b, c, d, f, k, m, x, y, z
 from sympy.concrete.summations import telescopic
-<<<<<<< HEAD
 from sympy.utilities.pytest import XFAIL, raises
 from sympy import simplify, expand
-=======
-from sympy.utilities.pytest import raises
 from sympy.core.mod import Mod
 from sympy.core.compatibility import range
->>>>>>> 510e474f
 
 n = Symbol('n', integer=True)
 
@@ -776,11 +772,7 @@
         Sum(x*y, (x, b + 1, a - 1), (y, 6, 1))
 
 
-<<<<<<< HEAD
-def test_issue_3998():
-=======
 def test_issue_7097():
->>>>>>> 510e474f
     assert sum(x**n/n for n in range(1, 401)) == summation(x**n/n, (n, 1, 400))
 
 
