--- conflicted
+++ resolved
@@ -213,13 +213,9 @@
 
     @_sympifyit('other', False)  # sympy >  other
     def __ge__(self, other):
-<<<<<<< HEAD
         dif = (self - other)._dist_const()
-=======
-        dif = self - other
         if dif.is_number and dif.is_real is False:
             raise TypeError("Invalid comparison of complex %s" % dif)
->>>>>>> 91325da0
         if dif.is_nonnegative is not None and \
                 dif.is_nonnegative is not dif.is_negative:
             return dif.is_nonnegative
@@ -227,13 +223,9 @@
 
     @_sympifyit('other', False)  # sympy >  other
     def __le__(self, other):
-<<<<<<< HEAD
         dif = (self - other)._dist_const()
-=======
-        dif = self - other
         if dif.is_number and dif.is_real is False:
             raise TypeError("Invalid comparison of complex %s" % dif)
->>>>>>> 91325da0
         if dif.is_nonpositive is not None and \
                 dif.is_nonpositive is not dif.is_positive:
             return dif.is_nonpositive
@@ -241,13 +233,9 @@
 
     @_sympifyit('other', False)  # sympy >  other
     def __gt__(self, other):
-<<<<<<< HEAD
         dif = (self - other)._dist_const()
-=======
-        dif = self - other
         if dif.is_number and dif.is_real is False:
             raise TypeError("Invalid comparison of complex %s" % dif)
->>>>>>> 91325da0
         if dif.is_positive is not None and \
                 dif.is_positive is not dif.is_nonpositive:
             return dif.is_positive
@@ -255,13 +243,9 @@
 
     @_sympifyit('other', False)  # sympy >  other
     def __lt__(self, other):
-<<<<<<< HEAD
         dif = (self - other)._dist_const()
-=======
-        dif = self - other
         if dif.is_number and dif.is_real is False:
             raise TypeError("Invalid comparison of complex %s" % dif)
->>>>>>> 91325da0
         if dif.is_negative is not None and \
                 dif.is_negative is not dif.is_nonnegative:
             return dif.is_negative
