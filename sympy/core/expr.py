from __future__ import print_function, division

from .core import C
from .sympify import sympify, _sympify, SympifyError
from .basic import Basic, Atom
from .singleton import S
from .evalf import EvalfMixin, pure_complex
from .decorators import _sympifyit, call_highest_priority
from .cache import cacheit
from .compatibility import reduce, as_int, default_sort_key, range
from mpmath.libmp import mpf_log, prec_to_dps

from collections import defaultdict


class Expr(Basic, EvalfMixin):
    """
    Base class for algebraic expressions.

    Everything that requires arithmetic operations to be defined
    should subclass this class, instead of Basic (which should be
    used only for argument storage and expression manipulation, i.e.
    pattern matching, substitutions, etc).

    See Also
    ========

    sympy.core.basic.Basic
    """

    __slots__ = []

    @property
    def _diff_wrt(self):
        """Is it allowed to take derivative wrt to this instance.

        This determines if it is allowed to take derivatives wrt this object.
        Subclasses such as Symbol, Function and Derivative should return True
        to enable derivatives wrt them. The implementation in Derivative
        separates the Symbol and non-Symbol _diff_wrt=True variables and
        temporarily converts the non-Symbol vars in Symbols when performing
        the differentiation.

        Note, see the docstring of Derivative for how this should work
        mathematically.  In particular, note that expr.subs(yourclass, Symbol)
        should be well-defined on a structural level, or this will lead to
        inconsistent results.

        Examples
        ========

        >>> from sympy import Expr
        >>> e = Expr()
        >>> e._diff_wrt
        False
        >>> class MyClass(Expr):
        ...     _diff_wrt = True
        ...
        >>> (2*MyClass()).diff(MyClass())
        2
        """
        return False

    @cacheit
    def sort_key(self, order=None):

        coeff, expr = self.as_coeff_Mul()

        if expr.is_Pow:
            expr, exp = expr.args
        else:
            expr, exp = expr, S.One

        if expr.is_Dummy:
            args = (expr.sort_key(),)
        elif expr.is_Atom:
            args = (str(expr),)
        else:
            if expr.is_Add:
                args = expr.as_ordered_terms(order=order)
            elif expr.is_Mul:
                args = expr.as_ordered_factors(order=order)
            else:
                args = expr.args

            args = tuple(
                [ default_sort_key(arg, order=order) for arg in args ])

        args = (len(args), tuple(args))
        exp = exp.sort_key(order=order)

        return expr.class_key(), args, exp, coeff

    # ***************
    # * Arithmetics *
    # ***************
    # Expr and its sublcasses use _op_priority to determine which object
    # passed to a binary special method (__mul__, etc.) will handle the
    # operation. In general, the 'call_highest_priority' decorator will choose
    # the object with the highest _op_priority to handle the call.
    # Custom subclasses that want to define their own binary special methods
    # should set an _op_priority value that is higher than the default.
    #
    # **NOTE**:
    # This is a temporary fix, and will eventually be replaced with
    # something better and more powerful.  See issue 5510.
    _op_priority = 10.0

    def __pos__(self):
        return self

    def __neg__(self):
        return Mul(S.NegativeOne, self)

    def __abs__(self):
        return C.Abs(self)

    @_sympifyit('other', NotImplemented)
    @call_highest_priority('__radd__')
    def __add__(self, other):
        return Add(self, other)

    @_sympifyit('other', NotImplemented)
    @call_highest_priority('__add__')
    def __radd__(self, other):
        return Add(other, self)

    @_sympifyit('other', NotImplemented)
    @call_highest_priority('__rsub__')
    def __sub__(self, other):
        return Add(self, -other)

    @_sympifyit('other', NotImplemented)
    @call_highest_priority('__sub__')
    def __rsub__(self, other):
        return Add(other, -self)

    @_sympifyit('other', NotImplemented)
    @call_highest_priority('__rmul__')
    def __mul__(self, other):
        return Mul(self, other)

    @_sympifyit('other', NotImplemented)
    @call_highest_priority('__mul__')
    def __rmul__(self, other):
        return Mul(other, self)

    @_sympifyit('other', NotImplemented)
    @call_highest_priority('__rpow__')
    def __pow__(self, other):
        return Pow(self, other)

    @_sympifyit('other', NotImplemented)
    @call_highest_priority('__pow__')
    def __rpow__(self, other):
        return Pow(other, self)

    @_sympifyit('other', NotImplemented)
    @call_highest_priority('__rdiv__')
    def __div__(self, other):
        return Mul(self, Pow(other, S.NegativeOne))

    @_sympifyit('other', NotImplemented)
    @call_highest_priority('__div__')
    def __rdiv__(self, other):
        return Mul(other, Pow(self, S.NegativeOne))

    __truediv__ = __div__
    __rtruediv__ = __rdiv__

    @_sympifyit('other', NotImplemented)
    @call_highest_priority('__rmod__')
    def __mod__(self, other):
        return Mod(self, other)

    @_sympifyit('other', NotImplemented)
    @call_highest_priority('__mod__')
    def __rmod__(self, other):
        return Mod(other, self)

    def __int__(self):
        # Although we only need to round to the units position, we'll
        # get one more digit so the extra testing below can be avoided
        # unless the rounded value rounded to an integer, e.g. if an
        # expression were equal to 1.9 and we rounded to the unit position
        # we would get a 2 and would not know if this rounded up or not
        # without doing a test (as done below). But if we keep an extra
        # digit we know that 1.9 is not the same as 1 and there is no
        # need for further testing: our int value is correct. If the value
        # were 1.99, however, this would round to 2.0 and our int value is
        # off by one. So...if our round value is the same as the int value
        # (regardless of how much extra work we do to calculate extra decimal
        # places) we need to test whether we are off by one.
        r = self.round(2)
        if not r.is_Number:
            raise TypeError("can't convert complex to int")
        if r in (S.NaN, S.Infinity, S.NegativeInfinity):
            raise TypeError("can't convert %s to int" % r)
        i = int(r)
        if not i:
            return 0
        # off-by-one check
        if i == r and not (self - i).equals(0):
            isign = 1 if i > 0 else -1
            x = C.Dummy()
            # in the following (self - i).evalf(2) will not always work while
            # (self - r).evalf(2) and the use of subs does; if the test that
            # was added when this comment was added passes, it might be safe
            # to simply use sign to compute this rather than doing this by hand:
            diff_sign = 1 if (self - x).evalf(2, subs={x: i}) > 0 else -1
            if diff_sign != isign:
                i -= isign
        return i
    __long__ = __int__

    def __float__(self):
        # Don't bother testing if it's a number; if it's not this is going
        # to fail, and if it is we still need to check that it evalf'ed to
        # a number.
        result = self.evalf()
        if result.is_Number:
            return float(result)
        if result.is_number and result.as_real_imag()[1]:
            raise TypeError("can't convert complex to float")
        raise TypeError("can't convert expression to float")

    def __complex__(self):
        result = self.evalf()
        re, im = result.as_real_imag()
        return complex(float(re), float(im))

    def __ge__(self, other):
<<<<<<< HEAD
        dif = (self - other)._dist_const()
        if dif.is_number and dif.is_real is False:
            raise TypeError("Invalid comparison of complex %s" % dif)
        if dif.is_nonnegative is not None and \
                dif.is_nonnegative is not dif.is_negative:
            return dif.is_nonnegative
        return C.GreaterThan(self, other)

    @_sympifyit('other', False)  # sympy >  other
    def __le__(self, other):
        dif = (self - other)._dist_const()
        if dif.is_number and dif.is_real is False:
            raise TypeError("Invalid comparison of complex %s" % dif)
        if dif.is_nonpositive is not None and \
                dif.is_nonpositive is not dif.is_positive:
            return dif.is_nonpositive
        return C.LessThan(self, other)

    @_sympifyit('other', False)  # sympy >  other
    def __gt__(self, other):
        dif = (self - other)._dist_const()
        if dif.is_number and dif.is_real is False:
            raise TypeError("Invalid comparison of complex %s" % dif)
        if dif.is_positive is not None and \
                dif.is_positive is not dif.is_nonpositive:
            return dif.is_positive
        return C.StrictGreaterThan(self, other)

    @_sympifyit('other', False)  # sympy >  other
    def __lt__(self, other):
        dif = (self - other)._dist_const()
        if dif.is_number and dif.is_real is False:
            raise TypeError("Invalid comparison of complex %s" % dif)
        if dif.is_negative is not None and \
                dif.is_negative is not dif.is_nonnegative:
            return dif.is_negative
        return C.StrictLessThan(self, other)
=======
        try:
            other = _sympify(other)
        except SympifyError:
            raise TypeError("Invalid comparison %s >= %s" % (self, other))
        for me in (self, other):
            if me.is_complex and me.is_real is False:
                raise TypeError("Invalid comparison of complex %s" % me)
        if self.is_real and other.is_real:
            dif = self - other
            if dif.is_nonnegative is not None and \
                    dif.is_nonnegative is not dif.is_negative:
                return sympify(dif.is_nonnegative)
        return C.GreaterThan(self, other, evaluate=False)

    def __le__(self, other):
        try:
            other = _sympify(other)
        except SympifyError:
            raise TypeError("Invalid comparison %s <= %s" % (self, other))
        for me in (self, other):
            if me.is_complex and me.is_real is False:
                raise TypeError("Invalid comparison of complex %s" % me)
        if self.is_real and other.is_real:
            dif = self - other
            if dif.is_nonpositive is not None and \
                    dif.is_nonpositive is not dif.is_positive:
                return sympify(dif.is_nonpositive)
        return C.LessThan(self, other, evaluate=False)

    def __gt__(self, other):
        try:
            other = _sympify(other)
        except SympifyError:
            raise TypeError("Invalid comparison %s > %s" % (self, other))
        for me in (self, other):
            if me.is_complex and me.is_real is False:
                raise TypeError("Invalid comparison of complex %s" % me)
        if self.is_real and other.is_real:
            dif = self - other
            if dif.is_positive is not None and \
                    dif.is_positive is not dif.is_nonpositive:
                return sympify(dif.is_positive)
        return C.StrictGreaterThan(self, other, evaluate=False)

    def __lt__(self, other):
        try:
            other = _sympify(other)
        except SympifyError:
            raise TypeError("Invalid comparison %s < %s" % (self, other))
        for me in (self, other):
            if me.is_complex and me.is_real is False:
                raise TypeError("Invalid comparison of complex %s" % me)
        if self.is_real and other.is_real:
            dif = self - other
            if dif.is_negative is not None and \
                    dif.is_negative is not dif.is_nonnegative:
                return sympify(dif.is_negative)
        return C.StrictLessThan(self, other, evaluate=False)
>>>>>>> 510e474f

    @staticmethod
    def _from_mpmath(x, prec):
        if hasattr(x, "_mpf_"):
            return C.Float._new(x._mpf_, prec)
        elif hasattr(x, "_mpc_"):
            re, im = x._mpc_
            re = C.Float._new(re, prec)
            im = C.Float._new(im, prec)*S.ImaginaryUnit
            return re + im
        else:
            raise TypeError("expected mpmath number (mpf or mpc)")

    @property
    def is_number(self):
        """Returns True if 'self' has no free symbols.
        It will be faster than `if not self.free_symbols`, however, since
        `is_number` will fail as soon as it hits a free symbol.

        Examples
        ========

        >>> from sympy import log, Integral
        >>> from sympy.abc import x

        >>> x.is_number
        False
        >>> (2*x).is_number
        False
        >>> (2 + log(2)).is_number
        True
        >>> (2 + Integral(2, x)).is_number
        False
        >>> (2 + Integral(2, (x, 1, 2))).is_number
        True

        """
        return all(obj.is_number for obj in self.args)

    def _random(self, n=None, re_min=-1, im_min=-1, re_max=1, im_max=1):
        """Return self evaluated, if possible, replacing free symbols with
        random complex values, if necessary.

        The random complex value for each free symbol is generated
        by the random_complex_number routine giving real and imaginary
        parts in the range given by the re_min, re_max, im_min, and im_max
        values. The returned value is evaluated to a precision of n
        (if given) else the maximum of 15 and the precision needed
        to get more than 1 digit of precision. If the expression
        could not be evaluated to a number, or could not be evaluated
        to more than 1 digit of precision, then None is returned.

        Examples
        ========

        >>> from sympy import sqrt
        >>> from sympy.abc import x, y
        >>> x._random()                         # doctest: +SKIP
        0.0392918155679172 + 0.916050214307199*I
        >>> x._random(2)                        # doctest: +SKIP
        -0.77 - 0.87*I
        >>> (x + y/2)._random(2)                # doctest: +SKIP
        -0.57 + 0.16*I
        >>> sqrt(2)._random(2)
        1.4

        See Also
        ========

        sympy.utilities.randtest.random_complex_number
        """

        free = self.free_symbols
        prec = 1
        if free:
            from sympy.utilities.randtest import random_complex_number
            a, c, b, d = re_min, re_max, im_min, im_max
            reps = dict(list(zip(free, [random_complex_number(a, b, c, d, rational=True)
                           for zi in free])))
            try:
                nmag = abs(self.evalf(2, subs=reps))
            except (ValueError, TypeError):
                # if an out of range value resulted in evalf problems
                # then return None -- XXX is there a way to know how to
                # select a good random number for a given expression?
                # e.g. when calculating n! negative values for n should not
                # be used
                return None
        else:
            reps = {}
            nmag = abs(self.evalf(2))

        if not hasattr(nmag, '_prec'):
            # e.g. exp_polar(2*I*pi) doesn't evaluate but is_number is True
            return None

        if nmag._prec == 1:
            # increase the precision up to the default maximum
            # precision to see if we can get any significance

            from mpmath.libmp.libintmath import giant_steps
            from sympy.core.evalf import DEFAULT_MAXPREC as target

            # evaluate
            for prec in giant_steps(2, target):
                nmag = abs(self.evalf(prec, subs=reps))
                if nmag._prec != 1:
                    break

        if nmag._prec != 1:
            if n is None:
                n = max(prec, 15)
            return self.evalf(n, subs=reps)

        # never got any significance
        return None

    def is_constant(self, *wrt, **flags):
        """Return True if self is constant, False if not, or None if
        the constancy could not be determined conclusively.

        If an expression has no free symbols then it is a constant. If
        there are free symbols it is possible that the expression is a
        constant, perhaps (but not necessarily) zero. To test such
        expressions, two strategies are tried:

        1) numerical evaluation at two random points. If two such evaluations
        give two different values and the values have a precision greater than
        1 then self is not constant. If the evaluations agree or could not be
        obtained with any precision, no decision is made. The numerical testing
        is done only if ``wrt`` is different than the free symbols.

        2) differentiation with respect to variables in 'wrt' (or all free
        symbols if omitted) to see if the expression is constant or not. This
        will not always lead to an expression that is zero even though an
        expression is constant (see added test in test_expr.py). If
        all derivatives are zero then self is constant with respect to the
        given symbols.

        If neither evaluation nor differentiation can prove the expression is
        constant, None is returned unless two numerical values happened to be
        the same and the flag ``failing_number`` is True -- in that case the
        numerical value will be returned.

        If flag simplify=False is passed, self will not be simplified;
        the default is True since self should be simplified before testing.

        Examples
        ========

        >>> from sympy import cos, sin, Sum, S, pi
        >>> from sympy.abc import a, n, x, y
        >>> x.is_constant()
        False
        >>> S(2).is_constant()
        True
        >>> Sum(x, (x, 1, 10)).is_constant()
        True
        >>> Sum(x, (x, 1, n)).is_constant()
        False
        >>> Sum(x, (x, 1, n)).is_constant(y)
        True
        >>> Sum(x, (x, 1, n)).is_constant(n)
        False
        >>> Sum(x, (x, 1, n)).is_constant(x)
        True
        >>> eq = a*cos(x)**2 + a*sin(x)**2 - a
        >>> eq.is_constant()
        True
        >>> eq.subs({x:pi, a:2}) == eq.subs({x:pi, a:3}) == 0
        True

        >>> (0**x).is_constant()
        False
        >>> x.is_constant()
        False
        >>> (x**x).is_constant()
        False
        >>> one = cos(x)**2 + sin(x)**2
        >>> one.is_constant()
        True
        >>> ((one - 1)**(x + 1)).is_constant() in (True, False) # could be 0 or 1
        True
        """

        simplify = flags.get('simplify', True)

        # Except for expressions that contain units, only one of these should
        # be necessary since if something is
        # known to be a number it should also know that there are no
        # free symbols. But is_number quits as soon as it hits a non-number
        # whereas free_symbols goes until all free symbols have been collected,
        # thus is_number should be faster. But a double check on free symbols
        # is made just in case there is a discrepancy between the two.
        free = self.free_symbols
        if self.is_number or not free:
            # if the following assertion fails then that object's free_symbols
            # method needs attention: if an expression is a number it cannot
            # have free symbols
            assert not free
            return True

        # if we are only interested in some symbols and they are not in the
        # free symbols then this expression is constant wrt those symbols
        wrt = set(wrt)
        if wrt and not wrt & free:
            return True
        wrt = wrt or free

        # simplify unless this has already been done
        expr = self
        if simplify:
            expr = expr.simplify()

        # is_zero should be a quick assumptions check; it can be wrong for
        # numbers (see test_is_not_constant test), giving False when it
        # shouldn't, but hopefully it will never give True unless it is sure.
        if expr.is_zero:
            return True

        # try numerical evaluation to see if we get two different values
        failing_number = None
        if wrt == free:
            # try 0 (for a) and 1 (for b)
            try:
                a = expr.subs(list(zip(free, [0]*len(free))),
                    simultaneous=True)
                if a is S.NaN:
                    # evaluation may succeed when substitution fails
                    a = expr._random(None, 0, 0, 0, 0)
            except ZeroDivisionError:
                a = None
            if a is not None and a is not S.NaN:
                try:
                    b = expr.subs(list(zip(free, [1]*len(free))),
                        simultaneous=True)
                    if b is S.NaN:
                        # evaluation may succeed when substitution fails
                        b = expr._random(None, 1, 0, 1, 0)
                except ZeroDivisionError:
                    b = None
                if b is not None and b is not S.NaN and b.equals(a) is False:
                    return False
                # try random real
                b = expr._random(None, -1, 0, 1, 0)
                if b is not None and b is not S.NaN and b.equals(a) is False:
                    return False
                # try random complex
                b = expr._random()
                if b is not None and b is not S.NaN:
                    if b.equals(a) is False:
                        return False
                    failing_number = a if a.is_number else b

        # now we will test each wrt symbol (or all free symbols) to see if the
        # expression depends on them or not using differentiation. This is
        # not sufficient for all expressions, however, so we don't return
        # False if we get a derivative other than 0 with free symbols.
        for w in wrt:
            deriv = expr.diff(w)
            if simplify:
                deriv = deriv.simplify()
            if deriv != 0:
                if not (deriv.is_Number or pure_complex(deriv)):
                    if flags.get('failing_number', False):
                        return failing_number
                    elif deriv.free_symbols:
                        # dead line provided _random returns None in such cases
                        return None
                return False
        return True

    def equals(self, other, failing_expression=False):
        """Return True if self == other, False if it doesn't, or None. If
        failing_expression is True then the expression which did not simplify
        to a 0 will be returned instead of None.

        If ``self`` is a Number (or complex number) that is not zero, then
        the result is False.

        If ``self`` is a number and has not evaluated to zero, evalf will be
        used to test whether the expression evaluates to zero. If it does so
        and the result has significance (i.e. the precision is either -1, for
        a Rational result, or is greater than 1) then the evalf value will be
        used to return True or False.

        """
        from sympy.simplify.simplify import nsimplify, simplify
        from sympy.solvers.solvers import solve
        from sympy.polys.polyerrors import NotAlgebraic
        from sympy.polys.numberfields import minimal_polynomial

        other = sympify(other)
        if self == other:
            return True

        # they aren't the same so see if we can make the difference 0;
        # don't worry about doing simplification steps one at a time
        # because if the expression ever goes to 0 then the subsequent
        # simplification steps that are done will be very fast.
        diff = factor_terms((self - other).simplify(), radical=True)

        if not diff:
            return True

        if not diff.has(Add, Mod):
            # if there is no expanding to be done after simplifying
            # then this can't be a zero
            return False

        constant = diff.is_constant(simplify=False, failing_number=True)

        if constant is False:
            return False

        if constant is None and (diff.free_symbols or not diff.is_number):
            # e.g. unless the right simplification is done, a symbolic
            # zero is possible (see expression of issue 6829: without
            # simplification constant will be None).
            return

        if constant is True:
            ndiff = diff._random()
            if ndiff:
                return False

        # sometimes we can use a simplified result to give a clue as to
        # what the expression should be; if the expression is *not* zero
        # then we should have been able to compute that and so now
        # we can just consider the cases where the approximation appears
        # to be zero -- we try to prove it via minimal_polynomial.
        if diff.is_number:
            approx = diff.nsimplify()
            if not approx:
                # try to prove via self-consistency
                surds = [s for s in diff.atoms(Pow) if s.args[0].is_Integer]
                # it seems to work better to try big ones first
                surds.sort(key=lambda x: -x.args[0])
                for s in surds:
                    try:
                        # simplify is False here -- this expression has already
                        # been identified as being hard to identify as zero;
                        # we will handle the checking ourselves using nsimplify
                        # to see if we are in the right ballpark or not and if so
                        # *then* the simplification will be attempted.
                        sol = solve(diff, s, check=False, simplify=False)
                        if sol:
                            if s in sol:
                                return True
                            if any(nsimplify(si, [s]) == s and simplify(si) == s
                                    for si in sol):
                                return True
                    except NotImplementedError:
                        pass

                # try to prove with minimal_polynomial but know when
                # *not* to use this or else it can take a long time. e.g. issue 8354
                if True:  # change True to condition that assures non-hang
                    try:
                        mp = minimal_polynomial(diff)
                        if mp.is_Symbol:
                            return True
                        return False
                    except (NotAlgebraic, NotImplementedError):
                        pass

        # diff has not simplified to zero; constant is either None, True
        # or the number with significance (prec != 1) that was randomly
        # calculated twice as the same value.
        if constant not in (True, None) and constant != 0:
            return False

        if failing_expression:
            return diff
        return None

    def _eval_is_composite(self):
        if self.is_integer and self.is_positive and self.is_prime is False:
            return True

    def _eval_is_positive(self):
        from sympy.polys.numberfields import minimal_polynomial
        from sympy.polys.polyerrors import NotAlgebraic
        if self.is_number:
            if self.is_real is False:
                return False
            try:
                # check to see that we can get a value
                n2 = self._eval_evalf(2)
                if n2 is None:
                    raise AttributeError
                if n2._prec == 1:  # no significance
                    raise AttributeError
                if n2 == S.NaN:
                    raise AttributeError
            except (AttributeError, ValueError):
                return None
            n, i = self.evalf(2).as_real_imag()
            if not i.is_Number or not n.is_Number:
                return False
            if n._prec != 1 and i._prec != 1:
                return bool(not i and n > 0)
            elif n._prec == 1 and (not i or i._prec == 1) and \
                    self.is_algebraic and not self.has(Function):
                try:
                    if minimal_polynomial(self).is_Symbol:
                        return False
                except (NotAlgebraic, NotImplementedError):
                    pass

    def _eval_is_negative(self):
        from sympy.polys.numberfields import minimal_polynomial
        from sympy.polys.polyerrors import NotAlgebraic
        if self.is_number:
            if self.is_real is False:
                return False
            try:
                # check to see that we can get a value
                n2 = self._eval_evalf(2)
                if n2 is None:
                    raise AttributeError
                if n2._prec == 1:  # no significance
                    raise AttributeError
                if n2 == S.NaN:
                    raise AttributeError
            except (AttributeError, ValueError):
                return None
            n, i = self.evalf(2).as_real_imag()
            if not i.is_Number or not n.is_Number:
                return False
            if n._prec != 1 and i._prec != 1:
                return bool(not i and n < 0)
            elif n._prec == 1 and (not i or i._prec == 1) and \
                    self.is_algebraic and not self.has(Function):
                try:
                    if minimal_polynomial(self).is_Symbol:
                        return False
                except (NotAlgebraic, NotImplementedError):
                    pass

    def _eval_interval(self, x, a, b):
        """
        Returns evaluation over an interval.  For most functions this is:

        self.subs(x, b) - self.subs(x, a),

        possibly using limit() if NaN is returned from subs.

        If b or a is None, it only evaluates -self.subs(x, a) or self.subs(b, x),
        respectively.

        """
        from sympy.series import limit, Limit
        if (a is None and b is None):
            raise ValueError('Both interval ends cannot be None.')

        if a is None:
            A = 0
        else:
            A = self.subs(x, a)
            if A.has(S.NaN, S.Infinity, S.NegativeInfinity, S.ComplexInfinity):
                A = limit(self, x, a)
                if A is S.NaN:
                    return A
                if isinstance(A, Limit):
                    raise NotImplementedError("Could not compute limit")

        if b is None:
            B = 0
        else:
            B = self.subs(x, b)
            if B.has(S.NaN, S.Infinity, S.NegativeInfinity, S.ComplexInfinity):
                B = limit(self, x, b)
                if isinstance(B, Limit):
                    raise NotImplementedError("Could not compute limit")

        return B - A

    def _eval_power(self, other):
        # subclass to compute self**other for cases when
        # other is not NaN, 0, or 1
        return None

    def _eval_conjugate(self):
        if self.is_real:
            return self
        elif self.is_imaginary:
            return -self

    def conjugate(self):
        from sympy.functions.elementary.complexes import conjugate as c
        return c(self)

    def _eval_transpose(self):
        from sympy.functions.elementary.complexes import conjugate
        if self.is_complex:
            return self
        elif self.is_hermitian:
            return conjugate(self)
        elif self.is_antihermitian:
            return -conjugate(self)

    def transpose(self):
        from sympy.functions.elementary.complexes import transpose
        return transpose(self)

    def _eval_adjoint(self):
        from sympy.functions.elementary.complexes import conjugate, transpose
        if self.is_hermitian:
            return self
        elif self.is_antihermitian:
            return -self
        obj = self._eval_conjugate()
        if obj is not None:
            return transpose(obj)
        obj = self._eval_transpose()
        if obj is not None:
            return conjugate(obj)

    def adjoint(self):
        from sympy.functions.elementary.complexes import adjoint
        return adjoint(self)

    @classmethod
    def _parse_order(cls, order):
        """Parse and configure the ordering of terms. """
        from sympy.polys.orderings import monomial_key

        try:
            reverse = order.startswith('rev-')
        except AttributeError:
            reverse = False
        else:
            if reverse:
                order = order[4:]

        monom_key = monomial_key(order)

        def neg(monom):
            result = []

            for m in monom:
                if isinstance(m, tuple):
                    result.append(neg(m))
                else:
                    result.append(-m)

            return tuple(result)

        def key(term):
            _, ((re, im), monom, ncpart) = term

            monom = neg(monom_key(monom))
            ncpart = tuple([ e.sort_key(order=order) for e in ncpart ])
            coeff = ((bool(im), im), (re, im))

            return monom, ncpart, coeff

        return key, reverse

    def as_ordered_factors(self, order=None):
        """Return list of ordered factors (if Mul) else [self]."""
        return [self]

    def as_ordered_terms(self, order=None, data=False):
        """
        Transform an expression to an ordered list of terms.

        Examples
        ========

        >>> from sympy import sin, cos
        >>> from sympy.abc import x

        >>> (sin(x)**2*cos(x) + sin(x)**2 + 1).as_ordered_terms()
        [sin(x)**2*cos(x), sin(x)**2, 1]

        """
        key, reverse = self._parse_order(order)
        terms, gens = self.as_terms()

        if not any(term.is_Order for term, _ in terms):
            ordered = sorted(terms, key=key, reverse=reverse)
        else:
            _terms, _order = [], []

            for term, repr in terms:
                if not term.is_Order:
                    _terms.append((term, repr))
                else:
                    _order.append((term, repr))

            ordered = sorted(_terms, key=key, reverse=True) \
                + sorted(_order, key=key, reverse=True)

        if data:
            return ordered, gens
        else:
            return [ term for term, _ in ordered ]

    def as_terms(self):
        """Transform an expression to a list of terms. """
        from sympy.core import Add, Mul, S
        from sympy.core.exprtools import decompose_power

        gens, terms = set([]), []

        for term in Add.make_args(self):
            coeff, _term = term.as_coeff_Mul()

            coeff = complex(coeff)
            cpart, ncpart = {}, []

            if _term is not S.One:
                for factor in Mul.make_args(_term):
                    if factor.is_number:
                        try:
                            coeff *= complex(factor)
                        except TypeError:
                            pass
                        else:
                            continue

                    if factor.is_commutative:
                        base, exp = decompose_power(factor)

                        cpart[base] = exp
                        gens.add(base)
                    else:
                        ncpart.append(factor)

            coeff = coeff.real, coeff.imag
            ncpart = tuple(ncpart)

            terms.append((term, (coeff, cpart, ncpart)))

        gens = sorted(gens, key=default_sort_key)

        k, indices = len(gens), {}

        for i, g in enumerate(gens):
            indices[g] = i

        result = []

        for term, (coeff, cpart, ncpart) in terms:
            monom = [0]*k

            for base, exp in cpart.items():
                monom[indices[base]] = exp

            result.append((term, (coeff, tuple(monom), ncpart)))

        return result, gens

    def removeO(self):
        """Removes the additive O(..) symbol if there is one"""
        return self

    def getO(self):
        """Returns the additive O(..) symbol if there is one, else None."""
        return None

    def getn(self):
        """
        Returns the order of the expression.

        The order is determined either from the O(...) term. If there
        is no O(...) term, it returns None.

        Examples
        ========

        >>> from sympy import O
        >>> from sympy.abc import x
        >>> (1 + x + O(x**2)).getn()
        2
        >>> (1 + x).getn()

        """
        o = self.getO()
        if o is None:
            return None
        elif o.is_Order:
            o = o.expr
            if o is S.One:
                return S.Zero
            if o.is_Symbol:
                return S.One
            if o.is_Pow:
                return o.args[1]
            if o.is_Mul:  # x**n*log(x)**n or x**n/log(x)**n
                for oi in o.args:
                    if oi.is_Symbol:
                        return S.One
                    if oi.is_Pow:
                        syms = oi.atoms(C.Symbol)
                        if len(syms) == 1:
                            x = syms.pop()
                            oi = oi.subs(x, C.Dummy('x', positive=True))
                            if oi.base.is_Symbol and oi.exp.is_Rational:
                                return abs(oi.exp)

        raise NotImplementedError('not sure of order of %s' % o)

    def count_ops(self, visual=None):
        """wrapper for count_ops that returns the operation count."""
        from .function import count_ops
        return count_ops(self, visual)

    def args_cnc(self, cset=False, warn=True, split_1=True):
        """Return [commutative factors, non-commutative factors] of self.

        self is treated as a Mul and the ordering of the factors is maintained.
        If ``cset`` is True the commutative factors will be returned in a set.
        If there were repeated factors (as may happen with an unevaluated Mul)
        then an error will be raised unless it is explicitly supressed by
        setting ``warn`` to False.

        Note: -1 is always separated from a Number unless split_1 is False.

        >>> from sympy import symbols, oo
        >>> A, B = symbols('A B', commutative=0)
        >>> x, y = symbols('x y')
        >>> (-2*x*y).args_cnc()
        [[-1, 2, x, y], []]
        >>> (-2.5*x).args_cnc()
        [[-1, 2.5, x], []]
        >>> (-2*x*A*B*y).args_cnc()
        [[-1, 2, x, y], [A, B]]
        >>> (-2*x*A*B*y).args_cnc(split_1=False)
        [[-2, x, y], [A, B]]
        >>> (-2*x*y).args_cnc(cset=True)
        [set([-1, 2, x, y]), []]

        The arg is always treated as a Mul:

        >>> (-2 + x + A).args_cnc()
        [[], [x - 2 + A]]
        >>> (-oo).args_cnc() # -oo is a singleton
        [[-1, oo], []]
        """

        if self.is_Mul:
            args = list(self.args)
        else:
            args = [self]
        for i, mi in enumerate(args):
            if not mi.is_commutative:
                c = args[:i]
                nc = args[i:]
                break
        else:
            c = args
            nc = []

        if c and split_1 and (
            c[0].is_Number and
            c[0].is_negative and
                c[0] is not S.NegativeOne):
            c[:1] = [S.NegativeOne, -c[0]]

        if cset:
            clen = len(c)
            c = set(c)
            if clen and warn and len(c) != clen:
                raise ValueError('repeated commutative arguments: %s' %
                                 [ci for ci in c if list(self.args).count(ci) > 1])
        return [c, nc]

    def coeff(self, x, n=1, right=False):
        """
        Returns the coefficient from the term(s) containing ``x**n`` or None. If ``n``
        is zero then all terms independent of ``x`` will be returned.

        When x is noncommutative, the coeff to the left (default) or right of x
        can be returned. The keyword 'right' is ignored when x is commutative.

        See Also
        ========

        as_coefficient: separate the expression into a coefficient and factor
        as_coeff_Add: separate the additive constant from an expression
        as_coeff_Mul: separate the multiplicative constant from an expression
        as_independent: separate x-dependent terms/factors from others
        sympy.polys.polytools.coeff_monomial: efficiently find the single coefficient of a monomial in Poly
        sympy.polys.polytools.nth: like coeff_monomial but powers of monomial terms are used

        Examples
        ========

        >>> from sympy import symbols
        >>> from sympy.abc import x, y, z

        You can select terms that have an explicit negative in front of them:

        >>> (-x + 2*y).coeff(-1)
        x
        >>> (x - 2*y).coeff(-1)
        2*y

        You can select terms with no Rational coefficient:

        >>> (x + 2*y).coeff(1)
        x
        >>> (3 + 2*x + 4*x**2).coeff(1)
        0

        You can select terms independent of x by making n=0; in this case
        expr.as_independent(x)[0] is returned (and 0 will be returned instead
        of None):

        >>> (3 + 2*x + 4*x**2).coeff(x, 0)
        3
        >>> eq = ((x + 1)**3).expand() + 1
        >>> eq
        x**3 + 3*x**2 + 3*x + 2
        >>> [eq.coeff(x, i) for i in reversed(range(4))]
        [1, 3, 3, 2]
        >>> eq -= 2
        >>> [eq.coeff(x, i) for i in reversed(range(4))]
        [1, 3, 3, 0]

        You can select terms that have a numerical term in front of them:

        >>> (-x - 2*y).coeff(2)
        -y
        >>> from sympy import sqrt
        >>> (x + sqrt(2)*x).coeff(sqrt(2))
        x

        The matching is exact:

        >>> (3 + 2*x + 4*x**2).coeff(x)
        2
        >>> (3 + 2*x + 4*x**2).coeff(x**2)
        4
        >>> (3 + 2*x + 4*x**2).coeff(x**3)
        0
        >>> (z*(x + y)**2).coeff((x + y)**2)
        z
        >>> (z*(x + y)**2).coeff(x + y)
        0

        In addition, no factoring is done, so 1 + z*(1 + y) is not obtained
        from the following:

        >>> (x + z*(x + x*y)).coeff(x)
        1

        If such factoring is desired, factor_terms can be used first:

        >>> from sympy import factor_terms
        >>> factor_terms(x + z*(x + x*y)).coeff(x)
        z*(y + 1) + 1

        >>> n, m, o = symbols('n m o', commutative=False)
        >>> n.coeff(n)
        1
        >>> (3*n).coeff(n)
        3
        >>> (n*m + m*n*m).coeff(n) # = (1 + m)*n*m
        1 + m
        >>> (n*m + m*n*m).coeff(n, right=True) # = (1 + m)*n*m
        m

        If there is more than one possible coefficient 0 is returned:

        >>> (n*m + m*n).coeff(n)
        0

        If there is only one possible coefficient, it is returned:

        >>> (n*m + x*m*n).coeff(m*n)
        x
        >>> (n*m + x*m*n).coeff(m*n, right=1)
        1

        """
        x = sympify(x)
        if not isinstance(x, Basic):
            return S.Zero

        n = as_int(n)

        if not x:
            return S.Zero

        if x == self:
            if n == 1:
                return S.One
            return S.Zero

        if x is S.One:
            co = [a for a in Add.make_args(self)
                  if a.as_coeff_Mul()[0] is S.One]
            if not co:
                return S.Zero
            return Add(*co)

        if n == 0:
            if x.is_Add and self.is_Add:
                c = self.coeff(x, right=right)
                if not c:
                    return S.Zero
                if not right:
                    return self - Add(*[a*x for a in Add.make_args(c)])
                return self - Add(*[x*a for a in Add.make_args(c)])
            return self.as_independent(x, as_Add=True)[0]

        # continue with the full method, looking for this power of x:
        x = x**n

        def incommon(l1, l2):
            if not l1 or not l2:
                return []
            n = min(len(l1), len(l2))
            for i in range(n):
                if l1[i] != l2[i]:
                    return l1[:i]
            return l1[:]

        def find(l, sub, first=True):
            """ Find where list sub appears in list l. When ``first`` is True
            the first occurance from the left is returned, else the last
            occurance is returned. Return None if sub is not in l.

            >> l = range(5)*2
            >> find(l, [2, 3])
            2
            >> find(l, [2, 3], first=0)
            7
            >> find(l, [2, 4])
            None

            """
            if not sub or not l or len(sub) > len(l):
                return None
            n = len(sub)
            if not first:
                l.reverse()
                sub.reverse()
            for i in range(0, len(l) - n + 1):
                if all(l[i + j] == sub[j] for j in range(n)):
                    break
            else:
                i = None
            if not first:
                l.reverse()
                sub.reverse()
            if i is not None and not first:
                i = len(l) - (i + n)
            return i

        co = []
        args = Add.make_args(self)
        self_c = self.is_commutative
        x_c = x.is_commutative
        if self_c and not x_c:
            return S.Zero

        if self_c:
            xargs = x.args_cnc(cset=True, warn=False)[0]
            for a in args:
                margs = a.args_cnc(cset=True, warn=False)[0]
                if len(xargs) > len(margs):
                    continue
                resid = margs.difference(xargs)
                if len(resid) + len(xargs) == len(margs):
                    co.append(Mul(*resid))
            if co == []:
                return S.Zero
            elif co:
                return Add(*co)
        elif x_c:
            xargs = x.args_cnc(cset=True, warn=False)[0]
            for a in args:
                margs, nc = a.args_cnc(cset=True)
                if len(xargs) > len(margs):
                    continue
                resid = margs.difference(xargs)
                if len(resid) + len(xargs) == len(margs):
                    co.append(Mul(*(list(resid) + nc)))
            if co == []:
                return S.Zero
            elif co:
                return Add(*co)
        else:  # both nc
            xargs, nx = x.args_cnc(cset=True)
            # find the parts that pass the commutative terms
            for a in args:
                margs, nc = a.args_cnc(cset=True)
                if len(xargs) > len(margs):
                    continue
                resid = margs.difference(xargs)
                if len(resid) + len(xargs) == len(margs):
                    co.append((resid, nc))
            # now check the non-comm parts
            if not co:
                return S.Zero
            if all(n == co[0][1] for r, n in co):
                ii = find(co[0][1], nx, right)
                if ii is not None:
                    if not right:
                        return Mul(Add(*[Mul(*r) for r, c in co]), Mul(*co[0][1][:ii]))
                    else:
                        return Mul(*co[0][1][ii + len(nx):])
            beg = reduce(incommon, (n[1] for n in co))
            if beg:
                ii = find(beg, nx, right)
                if ii is not None:
                    if not right:
                        gcdc = co[0][0]
                        for i in range(1, len(co)):
                            gcdc = gcdc.intersection(co[i][0])
                            if not gcdc:
                                break
                        return Mul(*(list(gcdc) + beg[:ii]))
                    else:
                        m = ii + len(nx)
                        return Add(*[Mul(*(list(r) + n[m:])) for r, n in co])
            end = list(reversed(
                reduce(incommon, (list(reversed(n[1])) for n in co))))
            if end:
                ii = find(end, nx, right)
                if ii is not None:
                    if not right:
                        return Add(*[Mul(*(list(r) + n[:-len(end) + ii])) for r, n in co])
                    else:
                        return Mul(*end[ii + len(nx):])
            # look for single match
            hit = None
            for i, (r, n) in enumerate(co):
                ii = find(n, nx, right)
                if ii is not None:
                    if not hit:
                        hit = ii, r, n
                    else:
                        break
            else:
                if hit:
                    ii, r, n = hit
                    if not right:
                        return Mul(*(list(r) + n[:ii]))
                    else:
                        return Mul(*n[ii + len(nx):])

            return S.Zero

    def as_expr(self, *gens):
        """
        Convert a polynomial to a SymPy expression.

        Examples
        ========

        >>> from sympy import sin
        >>> from sympy.abc import x, y

        >>> f = (x**2 + x*y).as_poly(x, y)
        >>> f.as_expr()
        x**2 + x*y

        >>> sin(x).as_expr()
        sin(x)

        """
        return self

    def as_coefficient(self, expr):
        """
        Extracts symbolic coefficient at the given expression. In
        other words, this functions separates 'self' into the product
        of 'expr' and 'expr'-free coefficient. If such separation
        is not possible it will return None.

        Examples
        ========

        >>> from sympy import E, pi, sin, I, Poly
        >>> from sympy.abc import x

        >>> E.as_coefficient(E)
        1
        >>> (2*E).as_coefficient(E)
        2
        >>> (2*sin(E)*E).as_coefficient(E)

        Two terms have E in them so a sum is returned. (If one were
        desiring the coefficient of the term exactly matching E then
        the constant from the returned expression could be selected.
        Or, for greater precision, a method of Poly can be used to
        indicate the desired term from which the coefficient is
        desired.)

        >>> (2*E + x*E).as_coefficient(E)
        x + 2
        >>> _.args[0]  # just want the exact match
        2
        >>> p = Poly(2*E + x*E); p
        Poly(x*E + 2*E, x, E, domain='ZZ')
        >>> p.coeff_monomial(E)
        2
        >>> p.nth(0,1)
        2

        Since the following cannot be written as a product containing
        E as a factor, None is returned. (If the coefficient ``2*x`` is
        desired then the ``coeff`` method should be used.)

        >>> (2*E*x + x).as_coefficient(E)
        >>> (2*E*x + x).coeff(E)
        2*x

        >>> (E*(x + 1) + x).as_coefficient(E)

        >>> (2*pi*I).as_coefficient(pi*I)
        2
        >>> (2*I).as_coefficient(pi*I)

        See Also
        ========

        coeff: return sum of terms have a given factor
        as_coeff_Add: separate the additive constant from an expression
        as_coeff_Mul: separate the multiplicative constant from an expression
        as_independent: separate x-dependent terms/factors from others
        sympy.polys.polytools.coeff_monomial: efficiently find the single coefficient of a monomial in Poly
        sympy.polys.polytools.nth: like coeff_monomial but powers of monomial terms are used


        """

        r = self.extract_multiplicatively(expr)
        if r and not r.has(expr):
            return r

    def as_independent(self, *deps, **hint):
        """
        A mostly naive separation of a Mul or Add into arguments that are not
        are dependent on deps. To obtain as complete a separation of variables
        as possible, use a separation method first, e.g.:

        * separatevars() to change Mul, Add and Pow (including exp) into Mul
        * .expand(mul=True) to change Add or Mul into Add
        * .expand(log=True) to change log expr into an Add

        The only non-naive thing that is done here is to respect noncommutative
        ordering of variables.

        The returned tuple (i, d) has the following interpretation:

        * i will has no variable that appears in deps
        * d will be 1 or else have terms that contain variables that are in deps
        * if self is an Add then self = i + d
        * if self is a Mul then self = i*d
        * if self is anything else, either tuple (self, S.One) or (S.One, self)
          is returned.

        To force the expression to be treated as an Add, use the hint as_Add=True

        Examples
        ========

        -- self is an Add

        >>> from sympy import sin, cos, exp
        >>> from sympy.abc import x, y, z

        >>> (x + x*y).as_independent(x)
        (0, x*y + x)
        >>> (x + x*y).as_independent(y)
        (x, x*y)
        >>> (2*x*sin(x) + y + x + z).as_independent(x)
        (y + z, 2*x*sin(x) + x)
        >>> (2*x*sin(x) + y + x + z).as_independent(x, y)
        (z, 2*x*sin(x) + x + y)

        -- self is a Mul

        >>> (x*sin(x)*cos(y)).as_independent(x)
        (cos(y), x*sin(x))

        non-commutative terms cannot always be separated out when self is a Mul

        >>> from sympy import symbols
        >>> n1, n2, n3 = symbols('n1 n2 n3', commutative=False)
        >>> (n1 + n1*n2).as_independent(n2)
        (n1, n1*n2)
        >>> (n2*n1 + n1*n2).as_independent(n2)
        (0, n1*n2 + n2*n1)
        >>> (n1*n2*n3).as_independent(n1)
        (1, n1*n2*n3)
        >>> (n1*n2*n3).as_independent(n2)
        (n1, n2*n3)
        >>> ((x-n1)*(x-y)).as_independent(x)
        (1, (x - y)*(x - n1))

        -- self is anything else:

        >>> (sin(x)).as_independent(x)
        (1, sin(x))
        >>> (sin(x)).as_independent(y)
        (sin(x), 1)
        >>> exp(x+y).as_independent(x)
        (1, exp(x + y))

        -- force self to be treated as an Add:

        >>> (3*x).as_independent(x, as_Add=True)
        (0, 3*x)

        -- force self to be treated as a Mul:

        >>> (3+x).as_independent(x, as_Add=False)
        (1, x + 3)
        >>> (-3+x).as_independent(x, as_Add=False)
        (1, x - 3)

        Note how the below differs from the above in making the
        constant on the dep term positive.

        >>> (y*(-3+x)).as_independent(x)
        (y, x - 3)

        -- use .as_independent() for true independence testing instead
           of .has(). The former considers only symbols in the free
           symbols while the latter considers all symbols

        >>> from sympy import Integral
        >>> I = Integral(x, (x, 1, 2))
        >>> I.has(x)
        True
        >>> x in I.free_symbols
        False
        >>> I.as_independent(x) == (I, 1)
        True
        >>> (I + x).as_independent(x) == (I, x)
        True

        Note: when trying to get independent terms, a separation method
        might need to be used first. In this case, it is important to keep
        track of what you send to this routine so you know how to interpret
        the returned values

        >>> from sympy import separatevars, log
        >>> separatevars(exp(x+y)).as_independent(x)
        (exp(y), exp(x))
        >>> (x + x*y).as_independent(y)
        (x, x*y)
        >>> separatevars(x + x*y).as_independent(y)
        (x, y + 1)
        >>> (x*(1 + y)).as_independent(y)
        (x, y + 1)
        >>> (x*(1 + y)).expand(mul=True).as_independent(y)
        (x, x*y)
        >>> a, b=symbols('a b',positive=True)
        >>> (log(a*b).expand(log=True)).as_independent(b)
        (log(a), log(b))

        See also: .separatevars(), .expand(log=True),
                  .as_two_terms(), .as_coeff_add(), .as_coeff_mul()
        """
        from sympy.utilities.iterables import sift

        func = self.func
        # sift out deps into symbolic and other and ignore
        # all symbols but those that are in the free symbols
        sym = set()
        other = []
        for d in deps:
            if isinstance(d, C.Symbol):  # Symbol.is_Symbol is True
                sym.add(d)
            else:
                other.append(d)

        def has(e):
            """return the standard has() if there are no literal symbols, else
            check to see that symbol-deps are in the free symbols."""
            has_other = e.has(*other)
            if not sym:
                return has_other
            return has_other or e.has(*(e.free_symbols & sym))

        if hint.get('as_Add', func is Add):
            want = Add
        else:
            want = Mul
        if (want is not func or
                func is not Add and func is not Mul):
            if has(self):
                return (want.identity, self)
            else:
                return (self, want.identity)
        else:
            if func is Add:
                args = list(self.args)
            else:
                args, nc = self.args_cnc()

        d = sift(args, lambda x: has(x))
        depend = d[True]
        indep = d[False]
        if func is Add:  # all terms were treated as commutative
            return (Add(*indep),
                    Add(*depend))
        else:  # handle noncommutative by stopping at first dependent term
            for i, n in enumerate(nc):
                if has(n):
                    depend.extend(nc[i:])
                    break
                indep.append(n)
            return Mul(*indep), Mul(*depend)

    def as_real_imag(self, deep=True, **hints):
        """Performs complex expansion on 'self' and returns a tuple
           containing collected both real and imaginary parts. This
           method can't be confused with re() and im() functions,
           which does not perform complex expansion at evaluation.

           However it is possible to expand both re() and im()
           functions and get exactly the same results as with
           a single call to this function.

           >>> from sympy import symbols, I

           >>> x, y = symbols('x,y', real=True)

           >>> (x + y*I).as_real_imag()
           (x, y)

           >>> from sympy.abc import z, w

           >>> (z + w*I).as_real_imag()
           (re(z) - im(w), re(w) + im(z))

        """
        if hints.get('ignore') == self:
            return None
        else:
            return (C.re(self), C.im(self))

    def as_powers_dict(self):
        """Return self as a dictionary of factors with each factor being
        treated as a power. The keys are the bases of the factors and the
        values, the corresponding exponents. The resulting dictionary should
        be used with caution if the expression is a Mul and contains non-
        commutative factors since the order that they appeared will be lost in
        the dictionary."""
        d = defaultdict(int)
        d.update(dict([self.as_base_exp()]))
        return d

    def as_coefficients_dict(self):
        """Return a dictionary mapping terms to their Rational coefficient.
        Since the dictionary is a defaultdict, inquiries about terms which
        were not present will return a coefficient of 0. If an expression is
        not an Add it is considered to have a single term.

        Examples
        ========

        >>> from sympy.abc import a, x
        >>> (3*x + a*x + 4).as_coefficients_dict()
        {1: 4, x: 3, a*x: 1}
        >>> _[a]
        0
        >>> (3*a*x).as_coefficients_dict()
        {a*x: 3}

        """
        c, m = self.as_coeff_Mul()
        if not c.is_Rational:
            c = S.One
            m = self
        d = defaultdict(int)
        d.update({m: c})
        return d

    def as_base_exp(self):
        # a -> b ** e
        return self, S.One

    def as_coeff_mul(self, *deps, **kwargs):
        """Return the tuple (c, args) where self is written as a Mul, ``m``.

        c should be a Rational multiplied by any terms of the Mul that are
        independent of deps.

        args should be a tuple of all other terms of m; args is empty
        if self is a Number or if self is independent of deps (when given).

        This should be used when you don't know if self is a Mul or not but
        you want to treat self as a Mul or if you want to process the
        individual arguments of the tail of self as a Mul.

        - if you know self is a Mul and want only the head, use self.args[0];
        - if you don't want to process the arguments of the tail but need the
          tail then use self.as_two_terms() which gives the head and tail;
        - if you want to split self into an independent and dependent parts
          use ``self.as_independent(*deps)``

        >>> from sympy import S
        >>> from sympy.abc import x, y
        >>> (S(3)).as_coeff_mul()
        (3, ())
        >>> (3*x*y).as_coeff_mul()
        (3, (x, y))
        >>> (3*x*y).as_coeff_mul(x)
        (3*y, (x,))
        >>> (3*y).as_coeff_mul(x)
        (3*y, ())
        """
        if deps:
            if not self.has(*deps):
                return self, tuple()
        return S.One, (self,)

    def as_coeff_add(self, *deps):
        """Return the tuple (c, args) where self is written as an Add, ``a``.

        c should be a Rational added to any terms of the Add that are
        independent of deps.

        args should be a tuple of all other terms of ``a``; args is empty
        if self is a Number or if self is independent of deps (when given).

        This should be used when you don't know if self is an Add or not but
        you want to treat self as an Add or if you want to process the
        individual arguments of the tail of self as an Add.

        - if you know self is an Add and want only the head, use self.args[0];
        - if you don't want to process the arguments of the tail but need the
          tail then use self.as_two_terms() which gives the head and tail.
        - if you want to split self into an independent and dependent parts
          use ``self.as_independent(*deps)``

        >>> from sympy import S
        >>> from sympy.abc import x, y
        >>> (S(3)).as_coeff_add()
        (3, ())
        >>> (3 + x).as_coeff_add()
        (3, (x,))
        >>> (3 + x + y).as_coeff_add(x)
        (y + 3, (x,))
        >>> (3 + y).as_coeff_add(x)
        (y + 3, ())

        """
        if deps:
            if not self.has(*deps):
                return self, tuple()
        return S.Zero, (self,)

    def primitive(self):
        """Return the positive Rational that can be extracted non-recursively
        from every term of self (i.e., self is treated like an Add). This is
        like the as_coeff_Mul() method but primitive always extracts a positive
        Rational (never a negative or a Float).

        Examples
        ========

        >>> from sympy.abc import x
        >>> (3*(x + 1)**2).primitive()
        (3, (x + 1)**2)
        >>> a = (6*x + 2); a.primitive()
        (2, 3*x + 1)
        >>> b = (x/2 + 3); b.primitive()
        (1/2, x + 6)
        >>> (a*b).primitive() == (1, a*b)
        True
        """
        if not self:
            return S.One, S.Zero
        c, r = self.as_coeff_Mul(rational=True)
        if c.is_negative:
            c, r = -c, -r
        return c, r

    def as_content_primitive(self, radical=False):
        """This method should recursively remove a Rational from all arguments
        and return that (content) and the new self (primitive). The content
        should always be positive and ``Mul(*foo.as_content_primitive()) == foo``.
        The primitive need no be in canonical form and should try to preserve
        the underlying structure if possible (i.e. expand_mul should not be
        applied to self).

        Examples
        ========

        >>> from sympy import sqrt
        >>> from sympy.abc import x, y, z

        >>> eq = 2 + 2*x + 2*y*(3 + 3*y)

        The as_content_primitive function is recursive and retains structure:

        >>> eq.as_content_primitive()
        (2, x + 3*y*(y + 1) + 1)

        Integer powers will have Rationals extracted from the base:

        >>> ((2 + 6*x)**2).as_content_primitive()
        (4, (3*x + 1)**2)
        >>> ((2 + 6*x)**(2*y)).as_content_primitive()
        (1, (2*(3*x + 1))**(2*y))

        Terms may end up joining once their as_content_primitives are added:

        >>> ((5*(x*(1 + y)) + 2*x*(3 + 3*y))).as_content_primitive()
        (11, x*(y + 1))
        >>> ((3*(x*(1 + y)) + 2*x*(3 + 3*y))).as_content_primitive()
        (9, x*(y + 1))
        >>> ((3*(z*(1 + y)) + 2.0*x*(3 + 3*y))).as_content_primitive()
        (1, 6.0*x*(y + 1) + 3*z*(y + 1))
        >>> ((5*(x*(1 + y)) + 2*x*(3 + 3*y))**2).as_content_primitive()
        (121, x**2*(y + 1)**2)
        >>> ((5*(x*(1 + y)) + 2.0*x*(3 + 3*y))**2).as_content_primitive()
        (1, 121.0*x**2*(y + 1)**2)

        Radical content can also be factored out of the primitive:

        >>> (2*sqrt(2) + 4*sqrt(10)).as_content_primitive(radical=True)
        (2, sqrt(2)*(1 + 2*sqrt(5)))

        """
        return S.One, self

    def as_numer_denom(self):
        """ expression -> a/b -> a, b

        This is just a stub that should be defined by
        an object's class methods to get anything else.

        See Also
        ========
        normal: return a/b instead of a, b
        """

        return self, S.One

    def normal(self):
        n, d = self.as_numer_denom()
        if d is S.One:
            return n
        return n/d

    def extract_multiplicatively(self, c):
        """Return None if it's not possible to make self in the form
           c * something in a nice way, i.e. preserving the properties
           of arguments of self.

           >>> from sympy import symbols, Rational

           >>> x, y = symbols('x,y', real=True)

           >>> ((x*y)**3).extract_multiplicatively(x**2 * y)
           x*y**2

           >>> ((x*y)**3).extract_multiplicatively(x**4 * y)

           >>> (2*x).extract_multiplicatively(2)
           x

           >>> (2*x).extract_multiplicatively(3)

           >>> (Rational(1,2)*x).extract_multiplicatively(3)
           x/6

        """
        c = sympify(c)
        if c is S.One:
            return self
        elif c == self:
            return S.One
        if c.is_Add:
            cc, pc = c.primitive()
            if cc is not S.One:
                c = Mul(cc, pc, evaluate=False)
        if c.is_Mul:
            a, b = c.as_two_terms()
            x = self.extract_multiplicatively(a)
            if x is not None:
                return x.extract_multiplicatively(b)
        quotient = self / c
        if self.is_Number:
            if self is S.Infinity:
                if c.is_positive:
                    return S.Infinity
            elif self is S.NegativeInfinity:
                if c.is_negative:
                    return S.Infinity
                elif c.is_positive:
                    return S.NegativeInfinity
            elif self is S.ComplexInfinity:
                if not c.is_zero:
                    return S.ComplexInfinity
            elif self is S.NaN:
                return S.NaN
            elif self.is_Integer:
                if not quotient.is_Integer:
                    return None
                elif self.is_positive and quotient.is_negative:
                    return None
                else:
                    return quotient
            elif self.is_Rational:
                if not quotient.is_Rational:
                    return None
                elif self.is_positive and quotient.is_negative:
                    return None
                else:
                    return quotient
            elif self.is_Float:
                if not quotient.is_Float:
                    return None
                elif self.is_positive and quotient.is_negative:
                    return None
                else:
                    return quotient
        elif self.is_NumberSymbol or self.is_Symbol or self is S.ImaginaryUnit:
            if quotient.is_Mul and len(quotient.args) == 2:
                if quotient.args[0].is_Integer and quotient.args[0].is_positive and quotient.args[1] == self:
                    return quotient
            elif quotient.is_Integer and c.is_Number:
                return quotient
        elif self.is_Add:
            cs, ps = self.primitive()
            if cs is not S.One:
                return Mul(cs, ps, evaluate=False).extract_multiplicatively(c)
            newargs = []
            for arg in self.args:
                newarg = arg.extract_multiplicatively(c)
                if newarg is not None:
                    newargs.append(newarg)
                else:
                    return None
            return Add(*newargs)
        elif self.is_Mul:
            args = list(self.args)
            for i, arg in enumerate(args):
                newarg = arg.extract_multiplicatively(c)
                if newarg is not None:
                    args[i] = newarg
                    return Mul(*args)
        elif self.is_Pow:
            if c.is_Pow and c.base == self.base:
                new_exp = self.exp.extract_additively(c.exp)
                if new_exp is not None:
                    return self.base ** (new_exp)
            elif c == self.base:
                new_exp = self.exp.extract_additively(1)
                if new_exp is not None:
                    return self.base ** (new_exp)

    def extract_additively(self, c):
        """Return self - c if it's possible to subtract c from self and
        make all matching coefficients move towards zero, else return None.

        Examples
        ========

        >>> from sympy.abc import x, y
        >>> e = 2*x + 3
        >>> e.extract_additively(x + 1)
        x + 2
        >>> e.extract_additively(3*x)
        >>> e.extract_additively(4)
        >>> (y*(x + 1)).extract_additively(x + 1)
        >>> ((x + 1)*(x + 2*y + 1) + 3).extract_additively(x + 1)
        (x + 1)*(x + 2*y) + 3

        Sometimes auto-expansion will return a less simplified result
        than desired; gcd_terms might be used in such cases:

        >>> from sympy import gcd_terms
        >>> (4*x*(y + 1) + y).extract_additively(x)
        4*x*(y + 1) + x*(4*y + 3) - x*(4*y + 4) + y
        >>> gcd_terms(_)
        x*(4*y + 3) + y

        See Also
        ========
        extract_multiplicatively
        coeff
        as_coefficient

        """

        c = sympify(c)
        if c is S.Zero:
            return self
        elif c == self:
            return S.Zero
        elif self is S.Zero:
            return None

        if self.is_Number:
            if not c.is_Number:
                return None
            co = self
            diff = co - c
            # XXX should we match types? i.e should 3 - .1 succeed?
            if (co > 0 and diff > 0 and diff < co or
                    co < 0 and diff < 0 and diff > co):
                return diff
            return None

        if c.is_Number:
            co, t = self.as_coeff_Add()
            xa = co.extract_additively(c)
            if xa is None:
                return None
            return xa + t

        # handle the args[0].is_Number case separately
        # since we will have trouble looking for the coeff of
        # a number.
        if c.is_Add and c.args[0].is_Number:
            # whole term as a term factor
            co = self.coeff(c)._dist_const()
            xa0 = (co.extract_additively(1) or 0)*c
            if xa0:
                diff = (self - co*c)._dist_const()
                return (xa0 + (diff.extract_additively(c) or diff)) or None
            # term-wise
            h, t = c.as_coeff_Add()
            sh, st = self.as_coeff_Add()
            xa = sh.extract_additively(h)
            if xa is None:
                return None
            xa2 = st.extract_additively(t)
            if xa2 is None:
                return None
            return xa + xa2

        # whole term as a term factor
        co = self.coeff(c)._dist_const()
        xa0 = (co.extract_additively(1) or 0)*c
        if xa0:
            diff = (self - co*c)._dist_const()
            return (xa0 + (diff.extract_additively(c) or diff)) or None
        # term-wise
        coeffs = []
        for a in Add.make_args(c):
            ac, at = a.as_coeff_Mul()
            co = self.coeff(at)._dist_const()
            if not co:
                return None
            coc, cot = co.as_coeff_Add()
            xa = coc.extract_additively(ac)
            if xa is None:
                return None
            self -= co*at
            coeffs.append((cot + xa)*at)
        coeffs.append(self)
        return Add(*coeffs)

    def could_extract_minus_sign(self):
        """Canonical way to choose an element in the set {e, -e} where
           e is any expression. If the canonical element is e, we have
           e.could_extract_minus_sign() == True, else
           e.could_extract_minus_sign() == False.

           For any expression, the set ``{e.could_extract_minus_sign(),
           (-e).could_extract_minus_sign()}`` must be ``{True, False}``.

           >>> from sympy.abc import x, y
           >>> (x-y).could_extract_minus_sign() != (y-x).could_extract_minus_sign()
           True

        """
        negative_self = -self
        if self.is_Add:
            negative_self = negative_self._dist_const()
        self_has_minus = (self.extract_multiplicatively(-1) is not None)
        negative_self_has_minus = (
            negative_self.extract_multiplicatively(-1) is not None)
        if self_has_minus != negative_self_has_minus:
            return self_has_minus
        else:
            if self.is_Add:
                # We choose the one with less arguments with minus signs
                all_args = len(self.args)
                negative_args = len([False for arg in self.args if arg.could_extract_minus_sign()])
                positive_args = all_args - negative_args
                if positive_args > negative_args:
                    return False
                elif positive_args < negative_args:
                    return True
            elif self.is_Mul:
                # We choose the one with an odd number of minus signs
                num, den = self.as_numer_denom()
                args = Mul.make_args(num) + Mul.make_args(den)
                arg_signs = [arg.could_extract_minus_sign() for arg in args]
                negative_args = list(filter(None, arg_signs))
                return len(negative_args) % 2 == 1

            # As a last resort, we choose the one with greater value of .sort_key()
            return bool(self.sort_key() < negative_self.sort_key())

    def extract_branch_factor(self, allow_half=False):
        """
        Try to write self as ``exp_polar(2*pi*I*n)*z`` in a nice way.
        Return (z, n).

        >>> from sympy import exp_polar, I, pi
        >>> from sympy.abc import x, y
        >>> exp_polar(I*pi).extract_branch_factor()
        (exp_polar(I*pi), 0)
        >>> exp_polar(2*I*pi).extract_branch_factor()
        (1, 1)
        >>> exp_polar(-pi*I).extract_branch_factor()
        (exp_polar(I*pi), -1)
        >>> exp_polar(3*pi*I + x).extract_branch_factor()
        (exp_polar(x + I*pi), 1)
        >>> (y*exp_polar(-5*pi*I)*exp_polar(3*pi*I + 2*pi*x)).extract_branch_factor()
        (y*exp_polar(2*pi*x), -1)
        >>> exp_polar(-I*pi/2).extract_branch_factor()
        (exp_polar(-I*pi/2), 0)

        If allow_half is True, also extract exp_polar(I*pi):

        >>> exp_polar(I*pi).extract_branch_factor(allow_half=True)
        (1, 1/2)
        >>> exp_polar(2*I*pi).extract_branch_factor(allow_half=True)
        (1, 1)
        >>> exp_polar(3*I*pi).extract_branch_factor(allow_half=True)
        (1, 3/2)
        >>> exp_polar(-I*pi).extract_branch_factor(allow_half=True)
        (1, -1/2)
        """
        from sympy import exp_polar, pi, I, ceiling, Add
        n = S(0)
        res = S(1)
        args = Mul.make_args(self)
        exps = []
        for arg in args:
            if arg.func is exp_polar:
                exps += [arg.exp]
            else:
                res *= arg
        piimult = S(0)
        extras = []
        while exps:
            exp = exps.pop()
            if exp.is_Add:
                exps += exp.args
                continue
            if exp.is_Mul:
                coeff = exp.as_coefficient(pi*I)
                if coeff is not None:
                    piimult += coeff
                    continue
            extras += [exp]
        if not piimult.free_symbols:
            coeff = piimult
            tail = ()
        else:
            coeff, tail = piimult.as_coeff_add(*piimult.free_symbols)
        # round down to nearest multiple of 2
        branchfact = ceiling(coeff/2 - S(1)/2)*2
        n += branchfact/2
        c = coeff - branchfact
        if allow_half:
            nc = c.extract_additively(1)
            if nc is not None:
                n += S(1)/2
                c = nc
        newexp = pi*I*Add(*((c, ) + tail)) + Add(*extras)
        if newexp != 0:
            res *= exp_polar(newexp)
        return res, n

    def _eval_is_polynomial(self, syms):
        if self.free_symbols.intersection(syms) == set([]):
            return True
        return False

    def is_polynomial(self, *syms):
        """
        Return True if self is a polynomial in syms and False otherwise.

        This checks if self is an exact polynomial in syms.  This function
        returns False for expressions that are "polynomials" with symbolic
        exponents.  Thus, you should be able to apply polynomial algorithms to
        expressions for which this returns True, and Poly(expr, \*syms) should
        work if and only if expr.is_polynomial(\*syms) returns True. The
        polynomial does not have to be in expanded form.  If no symbols are
        given, all free symbols in the expression will be used.

        This is not part of the assumptions system.  You cannot do
        Symbol('z', polynomial=True).

        Examples
        ========

        >>> from sympy import Symbol
        >>> x = Symbol('x')
        >>> ((x**2 + 1)**4).is_polynomial(x)
        True
        >>> ((x**2 + 1)**4).is_polynomial()
        True
        >>> (2**x + 1).is_polynomial(x)
        False


        >>> n = Symbol('n', nonnegative=True, integer=True)
        >>> (x**n + 1).is_polynomial(x)
        False

        This function does not attempt any nontrivial simplifications that may
        result in an expression that does not appear to be a polynomial to
        become one.

        >>> from sympy import sqrt, factor, cancel
        >>> y = Symbol('y', positive=True)
        >>> a = sqrt(y**2 + 2*y + 1)
        >>> a.is_polynomial(y)
        False
        >>> factor(a)
        y + 1
        >>> factor(a).is_polynomial(y)
        True

        >>> b = (y**2 + 2*y + 1)/(y + 1)
        >>> b.is_polynomial(y)
        False
        >>> cancel(b)
        y + 1
        >>> cancel(b).is_polynomial(y)
        True

        See also .is_rational_function()

        """
        if syms:
            syms = set(map(sympify, syms))
        else:
            syms = self.free_symbols

        if syms.intersection(self.free_symbols) == set([]):
            # constant polynomial
            return True
        else:
            return self._eval_is_polynomial(syms)

    def _eval_is_rational_function(self, syms):
        if self.free_symbols.intersection(syms) == set([]):
            return True
        return False

    def is_rational_function(self, *syms):
        """
        Test whether function is a ratio of two polynomials in the given
        symbols, syms. When syms is not given, all free symbols will be used.
        The rational function does not have to be in expanded or in any kind of
        canonical form.

        This function returns False for expressions that are "rational
        functions" with symbolic exponents.  Thus, you should be able to call
        .as_numer_denom() and apply polynomial algorithms to the result for
        expressions for which this returns True.

        This is not part of the assumptions system.  You cannot do
        Symbol('z', rational_function=True).

        Examples
        ========

        >>> from sympy import Symbol, sin
        >>> from sympy.abc import x, y

        >>> (x/y).is_rational_function()
        True

        >>> (x**2).is_rational_function()
        True

        >>> (x/sin(y)).is_rational_function(y)
        False

        >>> n = Symbol('n', integer=True)
        >>> (x**n + 1).is_rational_function(x)
        False

        This function does not attempt any nontrivial simplifications that may
        result in an expression that does not appear to be a rational function
        to become one.

        >>> from sympy import sqrt, factor
        >>> y = Symbol('y', positive=True)
        >>> a = sqrt(y**2 + 2*y + 1)/y
        >>> a.is_rational_function(y)
        False
        >>> factor(a)
        (y + 1)/y
        >>> factor(a).is_rational_function(y)
        True

        See also is_algebraic_expr().

        """
        if syms:
            syms = set(map(sympify, syms))
        else:
            syms = self.free_symbols

        if syms.intersection(self.free_symbols) == set([]):
            # constant rational function
            return True
        else:
            return self._eval_is_rational_function(syms)

    def _eval_is_algebraic_expr(self, syms):
        if self.free_symbols.intersection(syms) == set([]):
            return True
        return False

    def is_algebraic_expr(self, *syms):
        """
        This tests whether a given expression is algebraic or not, in the
        given symbols, syms. When syms is not given, all free symbols
        will be used. The rational function does not have to be in expanded
        or in any kind of canonical form.

        This function returns False for expressions that are "algebraic
        expressions" with symbolic exponents. This is a simple extension to the
        is_rational_function, including rational exponentiation.

        Examples
        ========

        >>> from sympy import Symbol, sqrt
        >>> x = Symbol('x', real=True)
        >>> sqrt(1 + x).is_rational_function()
        False
        >>> sqrt(1 + x).is_algebraic_expr()
        True

        This function does not attempt any nontrivial simplifications that may
        result in an expression that does not appear to be an algebraic
        expression to become one.

        >>> from sympy import exp, factor
        >>> a = sqrt(exp(x)**2 + 2*exp(x) + 1)/(exp(x) + 1)
        >>> a.is_algebraic_expr(x)
        False
        >>> factor(a).is_algebraic_expr()
        True

        See Also
        ========
        is_rational_function()

        References
        ==========

        - http://en.wikipedia.org/wiki/Algebraic_expression

        """
        if syms:
            syms = set(map(sympify, syms))
        else:
            syms = self.free_symbols

        if syms.intersection(self.free_symbols) == set([]):
            # constant algebraic expression
            return True
        else:
            return self._eval_is_algebraic_expr(syms)

    ###################################################################################
    ##################### SERIES, LEADING TERM, LIMIT, ORDER METHODS ##################
    ###################################################################################

    def series(self, x=None, x0=0, n=6, dir="+", logx=None):
        """
        Series expansion of "self" around ``x = x0`` yielding either terms of
        the series one by one (the lazy series given when n=None), else
        all the terms at once when n != None.

        Returns the series expansion of "self" around the point ``x = x0``
        with respect to ``x`` up to ``O((x - x0)**n, x, x0)`` (default n is 6).

        If ``x=None`` and ``self`` is univariate, the univariate symbol will
        be supplied, otherwise an error will be raised.

        >>> from sympy import cos, exp
        >>> from sympy.abc import x, y
        >>> cos(x).series()
        1 - x**2/2 + x**4/24 + O(x**6)
        >>> cos(x).series(n=4)
        1 - x**2/2 + O(x**4)
        >>> cos(x).series(x, x0=1, n=2)
        cos(1) - (x - 1)*sin(1) + O((x - 1)**2, (x, 1))
        >>> e = cos(x + exp(y))
        >>> e.series(y, n=2)
        cos(x + 1) - y*sin(x + 1) + O(y**2)
        >>> e.series(x, n=2)
        cos(exp(y)) - x*sin(exp(y)) + O(x**2)

        If ``n=None`` then a generator of the series terms will be returned.

        >>> term=cos(x).series(n=None)
        >>> [next(term) for i in range(2)]
        [1, -x**2/2]

        For ``dir=+`` (default) the series is calculated from the right and
        for ``dir=-`` the series from the left. For smooth functions this
        flag will not alter the results.

        >>> abs(x).series(dir="+")
        x
        >>> abs(x).series(dir="-")
        -x

        """
        from sympy import collect
        if x is None:
            syms = self.atoms(C.Symbol)
            if not syms:
                return self
            elif len(syms) > 1:
                raise ValueError('x must be given for multivariate functions.')
            x = syms.pop()

        if not self.has(x):
            if n is None:
                return (s for s in [self])
            else:
                return self

        if len(dir) != 1 or dir not in '+-':
            raise ValueError("Dir must be '+' or '-'")

        if x0 in [S.Infinity, S.NegativeInfinity]:
            dir = {S.Infinity: '+', S.NegativeInfinity: '-'}[x0]
            s = self.subs(x, 1/x).series(x, n=n, dir=dir)
            if n is None:
                return (si.subs(x, 1/x) for si in s)
            return s.subs(x, 1/x)

        # use rep to shift origin to x0 and change sign (if dir is negative)
        # and undo the process with rep2
        if x0 or dir == '-':
            if dir == '-':
                rep = -x + x0
                rep2 = -x
                rep2b = x0
            else:
                rep = x + x0
                rep2 = x
                rep2b = -x0
            s = self.subs(x, rep).series(x, x0=0, n=n, dir='+', logx=logx)
            if n is None:  # lseries...
                return (si.subs(x, rep2 + rep2b) for si in s)
<<<<<<< HEAD
            # nseries...
            o = s.getO() or S.Zero
            s = s.removeO()
            if o and x0:
                rep2b = 0  # when O() can handle x0 != 0 this can be removed
            return s.subs(x, rep2 + rep2b)._dist_const() + o
=======
            return s.subs(x, rep2 + rep2b)
>>>>>>> 510e474f

        # from here on it's x0=0 and dir='+' handling

        if x.is_positive is x.is_negative is None or x.is_Symbol is not True:
            # replace x with an x that has a positive assumption
            xpos = C.Dummy('x', positive=True, finite=True)
            rv = self.subs(x, xpos).series(xpos, x0, n, dir, logx=logx)
            if n is None:
                return (s.subs(xpos, x) for s in rv)
            else:
                return rv.subs(xpos, x)

        if n is not None:  # nseries handling
            s1 = self._eval_nseries(x, n=n, logx=logx)
            o = s1.getO() or S.Zero
            if o:
                # make sure the requested order is returned
                ngot = o.getn()
                if ngot > n:
                    # leave o in its current form (e.g. with x*log(x)) so
                    # it eats terms properly, then replace it below
                    if n != 0:
                        s1 += o.subs(x, x**C.Rational(n, ngot))
                    else:
                        s1 += C.Order(1, x)
                elif ngot < n:
                    # increase the requested number of terms to get the desired
                    # number keep increasing (up to 9) until the received order
                    # is different than the original order and then predict how
                    # many additional terms are needed
                    for more in range(1, 9):
                        s1 = self._eval_nseries(x, n=n + more, logx=logx)
                        newn = s1.getn()
                        if newn != ngot:
                            ndo = n + (n - ngot)*more/(newn - ngot)
                            s1 = self._eval_nseries(x, n=ndo, logx=logx)
                            while s1.getn() < n:
                                s1 = self._eval_nseries(x, n=ndo, logx=logx)
                                ndo += 1
                            break
                    else:
                        raise ValueError('Could not calculate %s terms for %s'
                                         % (str(n), self))
                    s1 += C.Order(x**n, x)
                o = s1.getO()
                s1 = s1.removeO()
            else:
                o = C.Order(x**n, x)
                if (s1 + o).removeO() == s1:
                    o = S.Zero

            try:
                return collect(s1, x) + o
            except NotImplementedError:
                return s1 + o

        else:  # lseries handling
            def yield_lseries(s):
                """Return terms of lseries one at a time."""
                for si_1 in s:
                    si = si_1._dist_const()
                    if not si.is_Add:
                        yield si
                        continue
                    # yield terms 1 at a time if possible
                    # by increasing order until all the
                    # terms have been returned
                    yielded = 0
                    o = C.Order(si, x)*x
                    ndid = 0
                    ndo = len(si.args)
                    while 1:
                        do = (si - yielded + o)._dist_const().removeO()
                        o *= x
                        if not do or do.is_Order:
                            continue
                        if do.is_Add:
                            ndid += len(do.args)
                        else:
                            ndid += 1
                        yield do
                        if ndid == ndo:
                            break
                        yielded += do

            return yield_lseries(self.removeO()._eval_lseries(x, logx=logx))

    def taylor_term(self, n, x, *previous_terms):
        """General method for the taylor term.

        This method is slow, because it differentiates n-times. Subclasses can
        redefine it to make it faster by using the "previous_terms".
        """
        x = sympify(x)
        _x = C.Dummy('x')
        return self.subs(x, _x).diff(_x, n).subs(_x, x).subs(x, 0) * x**n / C.factorial(n)

    def lseries(self, x=None, x0=0, dir='+', logx=None):
        """
        Wrapper for series yielding an iterator of the terms of the series.

        Note: an infinite series will yield an infinite iterator. The following,
        for exaxmple, will never terminate. It will just keep printing terms
        of the sin(x) series::

          for term in sin(x).lseries(x):
              print term

        The advantage of lseries() over nseries() is that many times you are
        just interested in the next term in the series (i.e. the first term for
        example), but you don't know how many you should ask for in nseries()
        using the "n" parameter.

        See also nseries().
        """
        return self.series(x, x0, n=None, dir=dir, logx=logx)

    def _eval_lseries(self, x, logx=None):
        # default implementation of lseries is using nseries(), and adaptively
        # increasing the "n". As you can see, it is not very efficient, because
        # we are calculating the series over and over again. Subclasses should
        # override this method and implement much more efficient yielding of
        # terms.
        n = 0
        series = self._eval_nseries(x, n=n, logx=logx)
        if not series.is_Order:
            if series.is_Add:
                yield series.removeO()
            else:
                yield series
            raise StopIteration

        while series.is_Order:
            n += 1
            series = self._eval_nseries(x, n=n, logx=logx)
        e = series.removeO()
        yield e
        while 1:
            while 1:
                n += 1
                series = self._eval_nseries(x, n=n, logx=logx).removeO()
                if e != series:
                    break
            yield series - e
            e = series

    def nseries(self, x=None, x0=0, n=6, dir='+', logx=None):
        """
        Wrapper to _eval_nseries if assumptions allow, else to series.

        If x is given, x0 is 0, dir='+', and self has x, then _eval_nseries is
        called. This calculates "n" terms in the innermost expressions and
        then builds up the final series just by "cross-multiplying" everything
        out.

        The optional ``logx`` parameter can be used to replace any log(x) in the
        returned series with a symbolic value to avoid evaluating log(x) at 0. A
        symbol to use in place of log(x) should be provided.

        Advantage -- it's fast, because we don't have to determine how many
        terms we need to calculate in advance.

        Disadvantage -- you may end up with less terms than you may have
        expected, but the O(x**n) term appended will always be correct and
        so the result, though perhaps shorter, will also be correct.

        If any of those assumptions is not met, this is treated like a
        wrapper to series which will try harder to return the correct
        number of terms.

        See also lseries().

        Examples
        ========

        >>> from sympy import sin, log, Symbol
        >>> from sympy.abc import x, y
        >>> sin(x).nseries(x, 0, 6)
        x - x**3/6 + x**5/120 + O(x**6)
        >>> log(x+1).nseries(x, 0, 5)
        x - x**2/2 + x**3/3 - x**4/4 + O(x**5)

        Handling of the ``logx`` parameter --- in the following example the
        expansion fails since ``sin`` does not have an asymptotic expansion
        at -oo (the limit of log(x) as x approaches 0):

        >>> e = sin(log(x))
        >>> e.nseries(x, 0, 6)
        Traceback (most recent call last):
        ...
        PoleError: ...
        ...
        >>> logx = Symbol('logx')
        >>> e.nseries(x, 0, 6, logx=logx)
        sin(logx)

        In the following example, the expansion works but gives only an Order term
        unless the ``logx`` parameter is used:

        >>> e = x**y
        >>> e.nseries(x, 0, 2)
        O(log(x)**2)
        >>> e.nseries(x, 0, 2, logx=logx)
        exp(logx*y)

        """
        if x and not x in self.free_symbols:
            return self
        if x is None or x0 or dir != '+':  # {see XPOS above} or (x.is_positive == x.is_negative == None):
            return self.series(x, x0, n, dir)
        else:
            return self._eval_nseries(x, n=n, logx=logx)

    def _eval_nseries(self, x, n, logx):
        """
        Return terms of series for self up to O(x**n) at x=0
        from the positive direction.

        This is a method that should be overridden in subclasses. Users should
        never call this method directly (use .nseries() instead), so you don't
        have to write docstrings for _eval_nseries().
        """
        from sympy.utilities.misc import filldedent
        raise NotImplementedError(filldedent("""
                     The _eval_nseries method should be added to
                     %s to give terms up to O(x**n) at x=0
                     from the positive direction so it is available when
                     nseries calls it.""" % self.func)
                     )

    def limit(self, x, xlim, dir='+'):
        """ Compute limit x->xlim.
        """
        from sympy.series.limits import limit
        return limit(self, x, xlim, dir)

    def compute_leading_term(self, x, logx=None):
        """
        as_leading_term is only allowed for results of .series()
        This is a wrapper to compute a series first.
        """
        from sympy.series.gruntz import calculate_series

        if self.removeO() == 0:
            return self

        if logx is None:
            d = C.Dummy('logx')
            s = calculate_series(self, x, d).subs(d, C.log(x))
        else:
            s = calculate_series(self, x, logx)

        return s.as_leading_term(x)

    @cacheit
    def as_leading_term(self, *symbols):
        """
        Returns the leading (nonzero) term of the series expansion of self.

        The _eval_as_leading_term routines are used to do this, and they must
        always return a non-zero value.

        Examples
        ========

        >>> from sympy.abc import x
        >>> (1 + x + x**2).as_leading_term(x)
        1
        >>> (1/x**2 + x + x**2).as_leading_term(x)
        x**(-2)

        """
        from sympy import powsimp
        if len(symbols) > 1:
            c = self
            for x in symbols:
                c = c.as_leading_term(x)
            return c
        elif not symbols:
            return self
        x = sympify(symbols[0])
        if not x.is_Symbol:
            raise ValueError('expecting a Symbol but got %s' % x)
        if x not in self.free_symbols:
            return self
        obj = self._eval_as_leading_term(x)
        if obj is not None:
            return powsimp(obj, deep=True, combine='exp')
        raise NotImplementedError('as_leading_term(%s, %s)' % (self, x))

    def _eval_as_leading_term(self, x):
        return self

    def as_coeff_exponent(self, x):
        """ ``c*x**e -> c,e`` where x can be any symbolic expression.
        """
        from sympy import collect
        s = collect(self, x)
        c, p = s.as_coeff_mul(x)
        if len(p) == 1:
            b, e = p[0].as_base_exp()
            if b == x:
                return c, e
        return s, S.Zero

    def leadterm(self, x):
        """
        Returns the leading term a*x**b as a tuple (a, b).

        Examples
        ========

        >>> from sympy.abc import x
        >>> (1+x+x**2).leadterm(x)
        (1, 0)
        >>> (1/x**2+x+x**2).leadterm(x)
        (1, -2)

        """
        l = self.as_leading_term(x)
        d = C.Dummy('logx')
        if l.has(C.log(x)):
            l = l.subs(C.log(x), d)
        c, e = l.as_coeff_exponent(x)
        if x in c.free_symbols:
            from sympy.utilities.misc import filldedent
            raise ValueError(filldedent("""
                cannot compute leadterm(%s, %s). The coefficient
                should have been free of x but got %s""" % (self, x, c)))
        c = c.subs(d, C.log(x))
        return c, e

    def as_coeff_Mul(self, rational=False):
        """Efficiently extract the coefficient of a product. """
        return S.One, self

    def as_coeff_Add(self):
        """Efficiently extract the coefficient of a summation. """
        return S.Zero, self

    ###################################################################################
    ##################### DERIVATIVE, INTEGRAL, FUNCTIONAL METHODS ####################
    ###################################################################################

    def diff(self, *symbols, **assumptions):
        new_symbols = list(map(sympify, symbols))  # e.g. x, 2, y, z
        assumptions.setdefault("evaluate", True)
        return Derivative(self, *new_symbols, **assumptions)

    ###########################################################################
    ###################### EXPRESSION EXPANSION METHODS #######################
    ###########################################################################

    # Relevant subclasses should override _eval_expand_hint() methods.  See
    # the docstring of expand() for more info.

    def _eval_expand_complex(self, **hints):
        real, imag = self.as_real_imag(**hints)
        return real + S.ImaginaryUnit*imag

    @staticmethod
    def _expand_hint(expr, hint, deep=True, **hints):
        """
        Helper for ``expand()``.  Recursively calls ``expr._eval_expand_hint()``.

        Returns ``(expr, hit)``, where expr is the (possibly) expanded
        ``expr`` and ``hit`` is ``True`` if ``expr`` was truly expanded and
        ``False`` otherwise.
        """
        hit = False
        # XXX: Hack to support non-Basic args
        #              |
        #              V
        if deep and getattr(expr, 'args', ()) and not expr.is_Atom:
            sargs = []
            for arg in expr.args:
                arg, arghit = Expr._expand_hint(arg, hint, **hints)
                hit |= arghit
                sargs.append(arg)

            if hit:
                expr = expr.func(*sargs)

        if hasattr(expr, hint):
            newexpr = getattr(expr, hint)(**hints)
            if newexpr != expr:
                return (newexpr, True)

        return (expr, hit)

    @cacheit
    def expand(self, deep=True, modulus=None, power_base=True, power_exp=True,
            mul=True, log=True, multinomial=True, basic=True, **hints):
        """
        Expand an expression using hints.

        See the docstring of the expand() function in sympy.core.function for
        more information.

        """
        from sympy.simplify.simplify import fraction

        hints.update(power_base=power_base, power_exp=power_exp, mul=mul,
           log=log, multinomial=multinomial, basic=basic)

        expr = self
        if hints.pop('frac', False):
            n, d = [a.expand(deep=deep, modulus=modulus, **hints)
                    for a in fraction(self)]
            return n/d
        elif hints.pop('denom', False):
            n, d = fraction(self)
            return n/d.expand(deep=deep, modulus=modulus, **hints)
        elif hints.pop('numer', False):
            n, d = fraction(self)
            return n.expand(deep=deep, modulus=modulus, **hints)/d

        # Although the hints are sorted here, an earlier hint may get applied
        # at a given node in the expression tree before another because of how
        # the hints are applied.  e.g. expand(log(x*(y + z))) -> log(x*y +
        # x*z) because while applying log at the top level, log and mul are
        # applied at the deeper level in the tree so that when the log at the
        # upper level gets applied, the mul has already been applied at the
        # lower level.

        # Additionally, because hints are only applied once, the expression
        # may not be expanded all the way.   For example, if mul is applied
        # before multinomial, x*(x + 1)**2 won't be expanded all the way.  For
        # now, we just use a special case to make multinomial run before mul,
        # so that at least polynomials will be expanded all the way.  In the
        # future, smarter heuristics should be applied.
        # TODO: Smarter heuristics

        def _expand_hint_key(hint):
            """Make multinomial come before mul"""
            if hint == 'mul':
                return 'mulz'
            return hint

        for hint in sorted(hints.keys(), key=_expand_hint_key):
            use_hint = hints[hint]
            if use_hint:
                hint = '_eval_expand_' + hint
                expr, hit = Expr._expand_hint(expr, hint, deep=deep, **hints)

        while True:
            was = expr
            if hints.get('multinomial', False):
                expr, _ = Expr._expand_hint(
                    expr, '_eval_expand_multinomial', deep=deep, **hints)
            if hints.get('mul', False):
                expr, _ = Expr._expand_hint(
                    expr, '_eval_expand_mul', deep=deep, **hints)
            if hints.get('log', False):
                expr, _ = Expr._expand_hint(
                    expr, '_eval_expand_log', deep=deep, **hints)
            if expr == was:
                break

        if modulus is not None:
            modulus = sympify(modulus)

            if not modulus.is_Integer or modulus <= 0:
                raise ValueError(
                    "modulus must be a positive integer, got %s" % modulus)

            terms = []

            for term in Add.make_args(expr):
                coeff, tail = term.as_coeff_Mul(rational=True)

                coeff %= modulus

                if coeff:
                    terms.append(coeff*tail)

            expr = Add(*terms)

        return expr

    def _dist_const(self):
        if self.is_Atom:
            return self
        else:
            cls = self.__class__
            newargs = [arg._dist_const() for arg in self.args]
            return cls(*newargs)

    ###########################################################################
    ################### GLOBAL ACTION VERB WRAPPER METHODS ####################
    ###########################################################################

    def integrate(self, *args, **kwargs):
        """See the integrate function in sympy.integrals"""
        from sympy.integrals import integrate
        return integrate(self, *args, **kwargs)

    def simplify(self, ratio=1.7, measure=None):
        """See the simplify function in sympy.simplify"""
        from sympy.simplify import simplify
        from sympy.core.function import count_ops
        measure = measure or count_ops
        return simplify(self, ratio, measure)

    def nsimplify(self, constants=[], tolerance=None, full=False):
        """See the nsimplify function in sympy.simplify"""
        from sympy.simplify import nsimplify
        return nsimplify(self, constants, tolerance, full)

    def separate(self, deep=False, force=False):
        """See the separate function in sympy.simplify"""
        from sympy.core.function import expand_power_base
        return expand_power_base(self, deep=deep, force=force)

    def collect(self, syms, func=None, evaluate=True, exact=False, distribute_order_term=True):
        """See the collect function in sympy.simplify"""
        from sympy.simplify import collect
        return collect(self, syms, func, evaluate, exact, distribute_order_term)

    def together(self, *args, **kwargs):
        """See the together function in sympy.polys"""
        from sympy.polys import together
        return together(self, *args, **kwargs)

    def apart(self, x=None, **args):
        """See the apart function in sympy.polys"""
        from sympy.polys import apart
        return apart(self, x, **args)

    def ratsimp(self):
        """See the ratsimp function in sympy.simplify"""
        from sympy.simplify import ratsimp
        return ratsimp(self)

    def trigsimp(self, **args):
        """See the trigsimp function in sympy.simplify"""
        from sympy.simplify import trigsimp
        return trigsimp(self, **args)

    def radsimp(self):
        """See the radsimp function in sympy.simplify"""
        from sympy.simplify import radsimp
        return radsimp(self)

    def powsimp(self, deep=False, combine='all'):
        """See the powsimp function in sympy.simplify"""
        from sympy.simplify import powsimp
        return powsimp(self, deep, combine)

    def combsimp(self):
        """See the combsimp function in sympy.simplify"""
        from sympy.simplify import combsimp
        return combsimp(self)

    def factor(self, *gens, **args):
        """See the factor() function in sympy.polys.polytools"""
        from sympy.polys import factor
        return factor(self, *gens, **args)

    def refine(self, assumption=True):
        """See the refine function in sympy.assumptions"""
        from sympy.assumptions import refine
        return refine(self, assumption)

    def cancel(self, *gens, **args):
        """See the cancel function in sympy.polys"""
        from sympy.polys import cancel
        return cancel(self, *gens, **args)

    def invert(self, g):
        """See the invert function in sympy.polys"""
        from sympy.polys import invert
        return invert(self, g)

    def round(self, p=0):
        """Return x rounded to the given decimal place.

        If a complex number would results, apply round to the real
        and imaginary components of the number.

        Examples
        ========

        >>> from sympy import pi, E, I, S, Add, Mul, Number
        >>> S(10.5).round()
        11.
        >>> pi.round()
        3.
        >>> pi.round(2)
        3.14
        >>> (2*pi + E*I).round()
        6. + 3.*I

        The round method has a chopping effect:

        >>> (2*pi + I/10).round()
        6.
        >>> (pi/10 + 2*I).round()
        2.*I
        >>> (pi/10 + E*I).round(2)
        0.31 + 2.72*I

        Notes
        =====

        Do not confuse the Python builtin function, round, with the
        SymPy method of the same name. The former always returns a float
        (or raises an error if applied to a complex value) while the
        latter returns either a Number or a complex number:

        >>> isinstance(round(S(123), -2), Number)
        False
        >>> isinstance(S(123).round(-2), Number)
        True
        >>> isinstance((3*I).round(), Mul)
        True
        >>> isinstance((1 + 3*I).round(), Add)
        True

        """
        x = self
        if not x.is_number:
            raise TypeError('%s is not a number' % type(x))
        if x in (S.NaN, S.Infinity, S.NegativeInfinity, S.ComplexInfinity):
            return x
        if not x.is_real:
            i, r = x.as_real_imag()
            return i.round(p) + S.ImaginaryUnit*r.round(p)
        if not x:
            return x
        p = int(p)

        precs = [f._prec for f in x.atoms(C.Float)]
        dps = prec_to_dps(max(precs)) if precs else None

        mag_first_dig = _mag(x)
        allow = digits_needed = mag_first_dig + p
        if dps is not None and allow > dps:
            allow = dps
        mag = Pow(10, p)  # magnitude needed to bring digit p to units place
        xwas = x
        x += 1/(2*mag)  # add the half for rounding
        i10 = 10*mag*x.n((dps if dps is not None else digits_needed) + 1)
        if i10.is_negative:
            x = xwas - 1/(2*mag)  # should have gone the other way
            i10 = 10*mag*x.n((dps if dps is not None else digits_needed) + 1)
            rv = -(Integer(-i10)//10)
        else:
            rv = Integer(i10)//10
        q = 1
        if p > 0:
            q = mag
        elif p < 0:
            rv /= mag
        rv = Rational(rv, q)
        if rv.is_Integer:
            # use str or else it won't be a float
            return C.Float(str(rv), digits_needed)
        else:
            if not allow and rv > self:
                allow += 1
            return C.Float(rv, allow)


class AtomicExpr(Atom, Expr):
    """
    A parent class for object which are both atoms and Exprs.

    For example: Symbol, Number, Rational, Integer, ...
    But not: Add, Mul, Pow, ...
    """
    is_number = False
    is_Atom = True

    __slots__ = []

    def _eval_derivative(self, s):
        if self == s:
            return S.One
        return S.Zero

    def _eval_is_polynomial(self, syms):
        return True

    def _eval_is_rational_function(self, syms):
        return True

    def _eval_is_algebraic_expr(self, syms):
        return True

    def _eval_nseries(self, x, n, logx):
        return self


def _mag(x):
    """Return integer ``i`` such that .1 <= x/10**i < 1

    Examples
    ========

    >>> from sympy.core.expr import _mag
    >>> from sympy import Float
    >>> _mag(Float(.1))
    0
    >>> _mag(Float(.01))
    -1
    >>> _mag(Float(1234))
    4
    """
    from math import log10, ceil, log
    xpos = abs(x.n())
    if not xpos:
        return S.Zero
    try:
        mag_first_dig = int(ceil(log10(xpos)))
    except (ValueError, OverflowError):
        mag_first_dig = int(ceil(C.Float(mpf_log(xpos._mpf_, 53))/log(10)))
    # check that we aren't off by 1
    if (xpos/10**mag_first_dig) >= 1:
        assert 1 <= (xpos/10**mag_first_dig) < 10
        mag_first_dig += 1
    return mag_first_dig

from .mul import Mul
from .add import Add
from .power import Pow
from .function import Derivative, Function
from .mod import Mod
from .exprtools import factor_terms
from .numbers import Integer, Rational<|MERGE_RESOLUTION|>--- conflicted
+++ resolved
@@ -230,45 +230,6 @@
         return complex(float(re), float(im))
 
     def __ge__(self, other):
-<<<<<<< HEAD
-        dif = (self - other)._dist_const()
-        if dif.is_number and dif.is_real is False:
-            raise TypeError("Invalid comparison of complex %s" % dif)
-        if dif.is_nonnegative is not None and \
-                dif.is_nonnegative is not dif.is_negative:
-            return dif.is_nonnegative
-        return C.GreaterThan(self, other)
-
-    @_sympifyit('other', False)  # sympy >  other
-    def __le__(self, other):
-        dif = (self - other)._dist_const()
-        if dif.is_number and dif.is_real is False:
-            raise TypeError("Invalid comparison of complex %s" % dif)
-        if dif.is_nonpositive is not None and \
-                dif.is_nonpositive is not dif.is_positive:
-            return dif.is_nonpositive
-        return C.LessThan(self, other)
-
-    @_sympifyit('other', False)  # sympy >  other
-    def __gt__(self, other):
-        dif = (self - other)._dist_const()
-        if dif.is_number and dif.is_real is False:
-            raise TypeError("Invalid comparison of complex %s" % dif)
-        if dif.is_positive is not None and \
-                dif.is_positive is not dif.is_nonpositive:
-            return dif.is_positive
-        return C.StrictGreaterThan(self, other)
-
-    @_sympifyit('other', False)  # sympy >  other
-    def __lt__(self, other):
-        dif = (self - other)._dist_const()
-        if dif.is_number and dif.is_real is False:
-            raise TypeError("Invalid comparison of complex %s" % dif)
-        if dif.is_negative is not None and \
-                dif.is_negative is not dif.is_nonnegative:
-            return dif.is_negative
-        return C.StrictLessThan(self, other)
-=======
         try:
             other = _sympify(other)
         except SympifyError:
@@ -277,7 +238,7 @@
             if me.is_complex and me.is_real is False:
                 raise TypeError("Invalid comparison of complex %s" % me)
         if self.is_real and other.is_real:
-            dif = self - other
+            dif = (self - other)._dist_const()
             if dif.is_nonnegative is not None and \
                     dif.is_nonnegative is not dif.is_negative:
                 return sympify(dif.is_nonnegative)
@@ -292,7 +253,7 @@
             if me.is_complex and me.is_real is False:
                 raise TypeError("Invalid comparison of complex %s" % me)
         if self.is_real and other.is_real:
-            dif = self - other
+            dif = (self - other)._dist_const()
             if dif.is_nonpositive is not None and \
                     dif.is_nonpositive is not dif.is_positive:
                 return sympify(dif.is_nonpositive)
@@ -307,7 +268,7 @@
             if me.is_complex and me.is_real is False:
                 raise TypeError("Invalid comparison of complex %s" % me)
         if self.is_real and other.is_real:
-            dif = self - other
+            dif = (self - other)._dist_const()
             if dif.is_positive is not None and \
                     dif.is_positive is not dif.is_nonpositive:
                 return sympify(dif.is_positive)
@@ -322,12 +283,11 @@
             if me.is_complex and me.is_real is False:
                 raise TypeError("Invalid comparison of complex %s" % me)
         if self.is_real and other.is_real:
-            dif = self - other
+            dif = (self - other)._dist_const()
             if dif.is_negative is not None and \
                     dif.is_negative is not dif.is_nonnegative:
                 return sympify(dif.is_negative)
         return C.StrictLessThan(self, other, evaluate=False)
->>>>>>> 510e474f
 
     @staticmethod
     def _from_mpmath(x, prec):
@@ -2486,16 +2446,7 @@
             s = self.subs(x, rep).series(x, x0=0, n=n, dir='+', logx=logx)
             if n is None:  # lseries...
                 return (si.subs(x, rep2 + rep2b) for si in s)
-<<<<<<< HEAD
-            # nseries...
-            o = s.getO() or S.Zero
-            s = s.removeO()
-            if o and x0:
-                rep2b = 0  # when O() can handle x0 != 0 this can be removed
-            return s.subs(x, rep2 + rep2b)._dist_const() + o
-=======
             return s.subs(x, rep2 + rep2b)
->>>>>>> 510e474f
 
         # from here on it's x0=0 and dir='+' handling
 
