from __future__ import print_function, division

from .function import Function


class Mod(Function):
    """Represents a modulo operation on symbolic expressions.

    Receives two arguments, dividend p and divisor q.

    The convention used is the same as Python's: the remainder always has the
    same sign as the divisor.

    Examples
    ========

    >>> from sympy.abc import x, y
    >>> x**2 % y
    Mod(x**2, y)
    >>> _.subs({x: 5, y: 6})
    1

    """

    @classmethod
    def eval(cls, p, q):
        from sympy.core.add import Add
        from sympy.core.mul import Mul
        from sympy.core.singleton import S
        from sympy.core.exprtools import gcd_terms
        from sympy.polys.polytools import gcd

        def doit(p, q):
            """Try to return p % q if both are numbers or +/-p is known
            to be less than q.
            """

            if p == q or p == -q or p.is_Pow and p.exp.is_Integer and p.base == q:
                return S.Zero

            if p.is_Number and q.is_Number:
                return (p % q)

            # by ratio
            r = p/q
            try:
                d = int(r)
            except TypeError:
                pass
            else:
                if type(d) is int:
                    rv = p - d*q
                    if (rv*q < 0) is True:
                        rv += q
                    return rv

<<<<<<< HEAD
            # by difference
            d = (p - q)._dist_const()
            if (d < 0) is True:
                if (q < 0) is True:
=======
            # by differencec
            d = p - q
            if d.is_negative:
                if q.is_negative:
>>>>>>> 91325da0
                    return d
                elif q.is_positive:
                    return p

        rv = doit(p, q)
        if rv is not None:
            return rv

        # denest
        if p.func is cls:
            # easy
            qinner = p.args[1]
            if qinner == q:
                return p
            # XXX other possibilities?

        # extract gcd; any further simplification should be done by the user
        G = gcd(p, q)
        if G is not S.One:
            p, q = [
                gcd_terms(i/G, clear=False, fraction=False)._dist_const()
                                                            for i in (p, q)]
        pwas, qwas = p, q

        # simplify terms
        # (x + y + 2) % x -> Mod(y + 2, x)
        if p.is_Add:
            args = []
            for i in p.args:
                a = cls(i, q)
                if a.count(cls) > i.count(cls):
                    args.append(i)
                else:
                    args.append(a)
            if args != list(p.args):
                p = Add(*args)

        else:
            # handle coefficients if they are not Rational
            # since those are not handled by factor_terms
            # e.g. Mod(.6*x, .3*y) -> 0.3*Mod(2*x, y)
            cp, p = p.as_coeff_Mul()
            cq, q = q.as_coeff_Mul()
            ok = False
            if not cp.is_Rational or not cq.is_Rational:
                r = cp % cq
                if r == 0:
                    G *= cq
                    p *= int(cp/cq)
                    ok = True
            if not ok:
                p = cp*p
                q = cq*q

        # simple -1 extraction
        if p.could_extract_minus_sign() and q.could_extract_minus_sign():
            G, p, q = [-i for i in (G, p, q)]

        # check again to see if p and q can now be handled as numbers
        rv = doit(p, q)
        if rv is not None:
            return rv*G

        # put 1.0 from G on inside
        if G.is_Float and G == 1:
            p = (G*p)._dist_const()
            return cls(p, q, evaluate=False)
        elif G.is_Mul and G.args[0].is_Float and G.args[0] == 1:
            try:
                p = (G.args[0]*p)._dist_const()
            except:
                p = G.args[0]*p
            G = Mul._from_args(G.args[1:])
        return G*cls(p, q, evaluate=(p, q) != (pwas, qwas))<|MERGE_RESOLUTION|>--- conflicted
+++ resolved
@@ -54,17 +54,10 @@
                         rv += q
                     return rv
 
-<<<<<<< HEAD
             # by difference
             d = (p - q)._dist_const()
-            if (d < 0) is True:
-                if (q < 0) is True:
-=======
-            # by differencec
-            d = p - q
             if d.is_negative:
                 if q.is_negative:
->>>>>>> 91325da0
                     return d
                 elif q.is_positive:
                     return p
