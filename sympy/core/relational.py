from __future__ import print_function, division

from .basic import S
from .compatibility import ordered
from .expr import Expr
from .evalf import EvalfMixin
from .function import _coeff_isneg
from .symbol import Symbol
from .sympify import _sympify
from .evaluate import global_evaluate

from sympy.logic.boolalg import Boolean

__all__ = (
    'Rel', 'Eq', 'Ne', 'Lt', 'Le', 'Gt', 'Ge',
    'Relational', 'Equality', 'Unequality', 'StrictLessThan', 'LessThan',
    'StrictGreaterThan', 'GreaterThan',
)


# Note, see issue 4986.  Ideally, we wouldn't want to subclass both Boolean
# and Expr.

class Relational(Boolean, Expr, EvalfMixin):
    """Base class for all relation types.

    Subclasses of Relational should generally be instantiated directly, but
    Relational can be instantiated with a valid `rop` value to dispatch to
    the appropriate subclass.

    Parameters
    ==========
    rop : str or None
        Indicates what subclass to instantiate.  Valid values can be found
        in the keys of Relational.ValidRelationalOperator.

    Examples
    ========

    >>> from sympy import Rel
    >>> from sympy.abc import x, y
    >>> Rel(y, x+x**2, '==')
    Eq(y, x**2 + x)

    """
    __slots__ = []

    is_Relational = True

    # ValidRelationOperator - Defined below, because the necessary classes
    #   have not yet been defined

    def __new__(cls, lhs, rhs, rop=None, **assumptions):
        # If called by a subclass, do nothing special and pass on to Expr.
        if cls is not Relational:
            return Expr.__new__(cls, lhs, rhs, **assumptions)
        # If called directly with an operator, look up the subclass
        # corresponding to that operator and delegate to it
        try:
            cls = cls.ValidRelationOperator[rop]
            return cls(lhs, rhs, **assumptions)
        except KeyError:
            raise ValueError("Invalid relational operator symbol: %r" % rop)

    @property
    def lhs(self):
        """The left-hand side of the relation."""
        return self._args[0]

    @property
    def rhs(self):
        """The right-hand side of the relation."""
        return self._args[1]

    @property
    def reversed(self):
        """Return the relationship with sides (and sign) reversed.

        Examples
        ========

        >>> from sympy import Eq
        >>> from sympy.abc import x
        >>> Eq(x, 1)
        Eq(x, 1)
        >>> _.reversed
        Eq(1, x)
        >>> x < 1
        x < 1
        >>> _.reversed
        1 > x
        """
        ops = {Gt: Lt, Ge: Le, Lt: Gt, Le: Ge}
        a, b = self.args
        return ops.get(self.func, self.func)(b, a, evaluate=False)

    def _eval_evalf(self, prec):
        return self.func(*[s._evalf(prec) for s in self.args])

    @property
    def canonical(self):
        """Return a canonical form of the relational.

        The rules for the canonical form, in order of decreasing priority are:
            1) Number on right if left is not a Number;
            2) Symbol on the left;
            3) Gt/Ge changed to Lt/Le;
            4) Lt/Le are unchanged;
            5) Eq and Ne get ordered args.
        """
        r = self
        if r.func in (Ge, Gt):
            r = r.reversed
        elif r.func in (Lt, Le):
            pass
        elif r.func in (Eq, Ne):
            r = r.func(*ordered(r.args), evaluate=False)
        else:
            raise NotImplemented
        if r.lhs.is_Number and not r.rhs.is_Number:
            r = r.reversed
        elif r.rhs.is_Symbol and not r.lhs.is_Symbol:
            r = r.reversed
        if _coeff_isneg(r.lhs):
            r = r.reversed.func(-r.lhs, -r.rhs, evaluate=False)
        return r

    def equals(self, other, failing_expression=False):
        """Return True if the sides of the relationship are mathematically
        identical and the type of relationship is the same.
        If failing_expression is True, return the expression whose truth value
        was unknown."""
        if isinstance(other, Relational):
            if self == other or self.reversed == other:
                return True
            a, b = self, other
            if a.func in (Eq, Ne) or b.func in (Eq, Ne):
                if a.func != b.func:
                    return False
                l = a.lhs.equals(b.lhs, failing_expression=failing_expression)
                r = a.rhs.equals(b.rhs, failing_expression=failing_expression)
                if l is True:
                    return r
                if r is True:
                    return l
                lr = a.lhs.equals(b.rhs, failing_expression=failing_expression)
                rl = a.rhs.equals(b.lhs, failing_expression=failing_expression)
                if lr is True:
                    return rl
                if rl is True:
                    return lr
                e = (l, r, lr, rl)
                if all(i is False for i in e):
                    return False
                for i in e:
                    if i not in (True, False):
                        return i
            else:
                if b.func != a.func:
                    b = b.reversed
                if a.func != b.func:
                    return False
                l = a.lhs.equals(b.lhs, failing_expression=failing_expression)
                if l is False:
                    return False
                r = a.rhs.equals(b.rhs, failing_expression=failing_expression)
                if r is False:
                    return False
                if l is True:
                    return r
                return l

    def _eval_simplify(self, ratio, measure):
        r = self
        r = r.func(r.lhs.simplify(ratio=ratio, measure=measure),
                   r.rhs.simplify(ratio=ratio, measure=measure))
        if r not in (S.true, S.false):
            if isinstance(r.lhs, Expr) and isinstance(r.rhs, Expr):
                dif = r.lhs - r.rhs
                # We want a Number to compare with zero and be sure to get a
                # True/False answer.  Check if we can deduce that dif is
                # definitively zero or non-zero.  If non-zero, replace with an
                # approximation.  If .equals(0) gives None, cannot be deduced.
                if not dif.has(Symbol):
                    know = dif.equals(0)
                    if know == True:
                        dif = S.Zero
                    elif know == False:
                        dif = dif.evalf()
                # Can definitively compare a Number to zero, if appropriate.
                if dif.is_Number and (dif.is_real or r.func in (Eq, Ne)):
                    # Always T/F (we never return an expression w/ the evalf)
                    r = r.func._eval_relation(dif, S.Zero)

        r = r.canonical
        if measure(r) < ratio*measure(self):
            return r
        else:
            return self

    def __nonzero__(self):
        raise TypeError("cannot determine truth value of Relational")

    __bool__ = __nonzero__

    def as_set(self):
        """
        Rewrites univariate inequality in terms of real sets

        Examples
        ========

        >>> from sympy import Symbol, Eq
        >>> x = Symbol('x', real=True)
        >>> (x>0).as_set()
        (0, oo)
        >>> Eq(x, 0).as_set()
        {0}

        """
        from sympy.solvers.inequalities import solve_univariate_inequality
        syms = self.free_symbols

        if len(syms) == 1:
            sym = syms.pop()
        else:
            raise NotImplementedError("Sorry, Relational.as_set procedure"
                                      " is not yet implemented for"
                                      " multivariate expressions")

        return solve_univariate_inequality(self, sym, relational=False)


Rel = Relational


class Equality(Relational):
    """An equal relation between two objects.

    Represents that two objects are equal.  If they can be easily shown
    to be definitively equal (or unequal), this will reduce to True (or
    False).  Otherwise, the relation is maintained as an unevaluated
    Equality object.  Use the ``simplify`` function on this object for
    more nontrivial evaluation of the equality relation.

    As usual, the keyword argument ``evaluate=False`` can be used to
    prevent any evaluation.

    Examples
    ========

    >>> from sympy import Eq, simplify, exp, cos
    >>> from sympy.abc import x, y
    >>> Eq(y, x + x**2)
    Eq(y, x**2 + x)
    >>> Eq(2, 5)
    False
    >>> Eq(2, 5, evaluate=False)
    Eq(2, 5)
    >>> _.doit()
    False
    >>> Eq(exp(x), exp(x).rewrite(cos))
    Eq(exp(x), sinh(x) + cosh(x))
    >>> simplify(_)
    True

    See Also
    ========

    sympy.logic.boolalg.Equivalent : for representing equality between two
        boolean expressions

    Notes
    =====

    This class is not the same as the == operator.  The == operator tests
    for exact structural equality between two expressions; this class
    compares expressions mathematically.

    If either object defines an `_eval_Eq` method, it can be used in place of
    the default algorithm.  If `lhs._eval_Eq(rhs)` or `rhs._eval_Eq(lhs)`
    returns anything other than None, that return value will be substituted for
    the Equality.  If None is returned by `_eval_Eq`, an Equality object will
    be created as usual.

    """
    rel_op = '=='

    __slots__ = []

    is_Equality = True

    def __new__(cls, lhs, rhs=0, **options):
        lhs = _sympify(lhs)
        rhs = _sympify(rhs)

        evaluate = options.pop('evaluate', global_evaluate[0])

        if evaluate:
            # If one expression has an _eval_Eq, return its results.
            if hasattr(lhs, '_eval_Eq'):
                r = lhs._eval_Eq(rhs)
                if r is not None:
                    return r
            if hasattr(rhs, '_eval_Eq'):
                r = rhs._eval_Eq(lhs)
                if r is not None:
                    return r
            # If expressions have the same structure, they must be equal.
            if lhs == rhs:
                return S.true

            # If appropriate, check if the difference evaluates.  Detect
            # incompatibility such as lhs real and rhs not real.
            if lhs.is_complex and rhs.is_complex:
                r = (lhs - rhs).is_zero
                if r is not None:
                    return _sympify(r)

        return Relational.__new__(cls, lhs, rhs, **options)

    @classmethod
    def _eval_relation(cls, lhs, rhs):
        return _sympify(lhs == rhs)

Eq = Equality


class Unequality(Relational):
    """An unequal relation between two objects.

    Represents that two objects are not equal.  If they can be shown to be
    definitively equal, this will reduce to False; if definitively unequal,
    this will reduce to True.  Otherwise, the relation is maintained as an
    Unequality object.

    Examples
    ========

    >>> from sympy import Ne
    >>> from sympy.abc import x, y
    >>> Ne(y, x+x**2)
    Ne(y, x**2 + x)

    See Also
    ========
    Equality

    Notes
    =====
    This class is not the same as the != operator.  The != operator tests
    for exact structural equality between two expressions; this class
    compares expressions mathematically.

    This class is effectively the inverse of Equality.  As such, it uses the
    same algorithms, including any available `_eval_Eq` methods.

    """
    rel_op = '!='

    __slots__ = []

    def __new__(cls, lhs, rhs, **options):
        lhs = _sympify(lhs)
        rhs = _sympify(rhs)

        evaluate = options.pop('evaluate', global_evaluate[0])

        if evaluate:
            is_equal = Equality(lhs, rhs)
            if is_equal == True or is_equal == False:
                return ~is_equal

        return Relational.__new__(cls, lhs, rhs, **options)

    @classmethod
    def _eval_relation(cls, lhs, rhs):
        return _sympify(lhs != rhs)

Ne = Unequality


class _Inequality(Relational):
    """Internal base class for all *Than types.

    Each subclass must implement _eval_relation to provide the method for
    comparing two real numbers.

    """
    __slots__ = []

    def __new__(cls, lhs, rhs, **options):
        lhs = _sympify(lhs)
        rhs = _sympify(rhs)

        evaluate = options.pop('evaluate', global_evaluate[0])

        if evaluate:
            # First we invoke the appropriate inequality method of `lhs`
            # (e.g., `lhs.__lt__`).  That method will try to reduce to
            # boolean or raise an exception.  It may keep calling
            # superclasses until it reaches `Expr` (e.g., `Expr.__lt__`).
            # In some cases, `Expr` will just invoke us again (if neither it
            # nor a subclass was able to reduce to boolean or raise an
            # exception).  In that case, it must call us with
            # `evaluate=False` to prevent infinite recursion.
            r = cls._eval_relation(lhs, rhs)
            if r is not None:
                return r
            # Note: not sure r could be None, perhaps we never take this
            # path?  In principle, could use this to shortcut out if a
            # class realizes the inequality cannot be evaluated further.

        # make a "non-evaluated" Expr for the inequality
        return Relational.__new__(cls, lhs, rhs, **options)


class _Greater(_Inequality):
    """Not intended for general use

    _Greater is only used so that GreaterThan and StrictGreaterThan may subclass
    it for the .gts and .lts properties.

    """
    __slots__ = ()

    @property
    def gts(self):
        return self._args[0]

    @property
    def lts(self):
        return self._args[1]


class _Less(_Inequality):
    """Not intended for general use.

    _Less is only used so that LessThan and StrictLessThan may subclass it for
    the .gts and .lts properties.

    """
    __slots__ = ()

    @property
    def gts(self):
        return self._args[1]

    @property
    def lts(self):
        return self._args[0]


class GreaterThan(_Greater):
    """Class representations of inequalities.

    Extended Summary
    ================

    The ``*Than`` classes represent inequal relationships, where the left-hand
    side is generally bigger or smaller than the right-hand side.  For example,
    the GreaterThan class represents an inequal relationship where the
    left-hand side is at least as big as the right side, if not bigger.  In
    mathematical notation:

    lhs >= rhs

    In total, there are four ``*Than`` classes, to represent the four
    inequalities:

    +-----------------+--------+
    |Class Name       | Symbol |
    +=================+========+
    |GreaterThan      | (>=)   |
    +-----------------+--------+
    |LessThan         | (<=)   |
    +-----------------+--------+
    |StrictGreaterThan| (>)    |
    +-----------------+--------+
    |StrictLessThan   | (<)    |
    +-----------------+--------+

    All classes take two arguments, lhs and rhs.

    +----------------------------+-----------------+
    |Signature Example           | Math equivalent |
    +============================+=================+
    |GreaterThan(lhs, rhs)       |   lhs >= rhs    |
    +----------------------------+-----------------+
    |LessThan(lhs, rhs)          |   lhs <= rhs    |
    +----------------------------+-----------------+
    |StrictGreaterThan(lhs, rhs) |   lhs >  rhs    |
    +----------------------------+-----------------+
    |StrictLessThan(lhs, rhs)    |   lhs <  rhs    |
    +----------------------------+-----------------+

    In addition to the normal .lhs and .rhs of Relations, ``*Than`` inequality
    objects also have the .lts and .gts properties, which represent the "less
    than side" and "greater than side" of the operator.  Use of .lts and .gts
    in an algorithm rather than .lhs and .rhs as an assumption of inequality
    direction will make more explicit the intent of a certain section of code,
    and will make it similarly more robust to client code changes:

    >>> from sympy import GreaterThan, StrictGreaterThan
    >>> from sympy import LessThan,    StrictLessThan
    >>> from sympy import And, Ge, Gt, Le, Lt, Rel, S
    >>> from sympy.abc import x, y, z
    >>> from sympy.core.relational import Relational

    >>> e = GreaterThan(x, 1)
    >>> e
    x >= 1
    >>> '%s >= %s is the same as %s <= %s' % (e.gts, e.lts, e.lts, e.gts)
    'x >= 1 is the same as 1 <= x'

    Examples
    ========

    One generally does not instantiate these classes directly, but uses various
    convenience methods:

    >>> e1 = Ge( x, 2 )      # Ge is a convenience wrapper
    >>> print(e1)
    x >= 2

    >>> rels = Ge( x, 2 ), Gt( x, 2 ), Le( x, 2 ), Lt( x, 2 )
    >>> print('%s\\n%s\\n%s\\n%s' % rels)
    x >= 2
    x > 2
    x <= 2
    x < 2

    Another option is to use the Python inequality operators (>=, >, <=, <)
    directly.  Their main advantage over the Ge, Gt, Le, and Lt counterparts, is
    that one can write a more "mathematical looking" statement rather than
    littering the math with oddball function calls.  However there are certain
    (minor) caveats of which to be aware (search for 'gotcha', below).

    >>> e2 = x >= 2
    >>> print(e2)
    x >= 2
    >>> print("e1: %s,    e2: %s" % (e1, e2))
    e1: x >= 2,    e2: x >= 2
    >>> e1 == e2
    True

    However, it is also perfectly valid to instantiate a ``*Than`` class less
    succinctly and less conveniently:

    >>> rels = Rel(x, 1, '>='), Relational(x, 1, '>='), GreaterThan(x, 1)
    >>> print('%s\\n%s\\n%s' % rels)
    x >= 1
    x >= 1
    x >= 1

    >>> rels = Rel(x, 1, '>'), Relational(x, 1, '>'), StrictGreaterThan(x, 1)
    >>> print('%s\\n%s\\n%s' % rels)
    x > 1
    x > 1
    x > 1

    >>> rels = Rel(x, 1, '<='), Relational(x, 1, '<='), LessThan(x, 1)
    >>> print("%s\\n%s\\n%s" % rels)
    x <= 1
    x <= 1
    x <= 1

    >>> rels = Rel(x, 1, '<'), Relational(x, 1, '<'), StrictLessThan(x, 1)
    >>> print('%s\\n%s\\n%s' % rels)
    x < 1
    x < 1
    x < 1

    Notes
    =====

    There are a couple of "gotchas" when using Python's operators.

    The first enters the mix when comparing against a literal number as the lhs
    argument.  Due to the order that Python decides to parse a statement, it may
    not immediately find two objects comparable.  For example, to evaluate the
    statement (1 < x), Python will first recognize the number 1 as a native
    number, and then that x is *not* a native number.  At this point, because a
    native Python number does not know how to compare itself with a SymPy object
    Python will try the reflective operation, (x > 1).  Unfortunately, there is
    no way available to SymPy to recognize this has happened, so the statement
    (1 < x) will turn silently into (x > 1).

    >>> e1 = x >  1
    >>> e2 = x >= 1
    >>> e3 = x <  1
    >>> e4 = x <= 1
    >>> e5 = 1 >  x
    >>> e6 = 1 >= x
    >>> e7 = 1 <  x
    >>> e8 = 1 <= x
    >>> print("%s     %s\\n"*4 % (e1, e2, e3, e4, e5, e6, e7, e8))
    x > 1     x >= 1
    x < 1     x <= 1
    x < 1     x <= 1
    x > 1     x >= 1

    If the order of the statement is important (for visual output to the
    console, perhaps), one can work around this annoyance in a couple ways: (1)
    "sympify" the literal before comparison, (2) use one of the wrappers, or (3)
    use the less succinct methods described above:

    >>> e1 = S(1) >  x
    >>> e2 = S(1) >= x
    >>> e3 = S(1) <  x
    >>> e4 = S(1) <= x
    >>> e5 = Gt(1, x)
    >>> e6 = Ge(1, x)
    >>> e7 = Lt(1, x)
    >>> e8 = Le(1, x)
    >>> print("%s     %s\\n"*4 % (e1, e2, e3, e4, e5, e6, e7, e8))
    1 > x     1 >= x
    1 < x     1 <= x
    1 > x     1 >= x
    1 < x     1 <= x

    The other gotcha is with chained inequalities.  Occasionally, one may be
    tempted to write statements like:

    >>> e = x < y < z
    Traceback (most recent call last):
    ...
    TypeError: symbolic boolean expression has no truth value.

    Due to an implementation detail or decision of Python [1]_, there is no way
    for SymPy to reliably create that as a chained inequality.  To create a
    chained inequality, the only method currently available is to make use of
    And:

    >>> e = And(x < y, y < z)
    >>> type( e )
    And
    >>> e
    And(x < y, y < z)

    Note that this is different than chaining an equality directly via use of
    parenthesis (this is currently an open bug in SymPy [2]_):

    >>> e = (x < y) < z
    >>> type( e )
    <class 'sympy.core.relational.StrictLessThan'>
    >>> e
    (x < y) < z

    Any code that explicitly relies on this latter functionality will not be
    robust as this behaviour is completely wrong and will be corrected at some
    point.  For the time being (circa Jan 2012), use And to create chained
    inequalities.

    .. [1] This implementation detail is that Python provides no reliable
       method to determine that a chained inequality is being built.  Chained
       comparison operators are evaluated pairwise, using "and" logic (see
       http://docs.python.org/2/reference/expressions.html#notin).  This is done
       in an efficient way, so that each object being compared is only
       evaluated once and the comparison can short-circuit.  For example, ``1
       > 2 > 3`` is evaluated by Python as ``(1 > 2) and (2 > 3)``.  The
       ``and`` operator coerces each side into a bool, returning the object
       itself when it short-circuits.  The bool of the --Than operators
       will raise TypeError on purpose, because SymPy cannot determine the
       mathematical ordering of symbolic expressions.  Thus, if we were to
       compute ``x > y > z``, with ``x``, ``y``, and ``z`` being Symbols,
       Python converts the statement (roughly) into these steps:

        (1) x > y > z
        (2) (x > y) and (y > z)
        (3) (GreaterThanObject) and (y > z)
        (4) (GreaterThanObject.__nonzero__()) and (y > z)
        (5) TypeError

       Because of the "and" added at step 2, the statement gets turned into a
       weak ternary statement, and the first object's __nonzero__ method will
       raise TypeError.  Thus, creating a chained inequality is not possible.

           In Python, there is no way to override the ``and`` operator, or to
           control how it short circuits, so it is impossible to make something
           like ``x > y > z`` work.  There was a PEP to change this,
           :pep:`335`, but it was officially closed in March, 2012.

    .. [2] For more information, see these two bug reports:

       "Separate boolean and symbolic relationals"
       `Issue 4986 <https://github.com/sympy/sympy/issues/4986>`_

       "It right 0 < x < 1 ?"
       `Issue 6059 <https://github.com/sympy/sympy/issues/6059>`_

    """
    __slots__ = ()

    rel_op = '>='

    @classmethod
    def _eval_relation(cls, lhs, rhs):
<<<<<<< HEAD
        return lhs._dist_const() >= rhs._dist_const()
=======
        # We don't use the op symbol here: workaround issue #7951
        return _sympify(lhs.__ge__(rhs))

Ge = GreaterThan
>>>>>>> 510e474f


class LessThan(_Less):
    __doc__ = GreaterThan.__doc__
    __slots__ = ()

    rel_op = '<='

    @classmethod
    def _eval_relation(cls, lhs, rhs):
<<<<<<< HEAD
        return lhs._dist_const() <= rhs._dist_const()
=======
        # We don't use the op symbol here: workaround issue #7951
        return _sympify(lhs.__le__(rhs))

Le = LessThan
>>>>>>> 510e474f


class StrictGreaterThan(_Greater):
    __doc__ = GreaterThan.__doc__
    __slots__ = ()

    rel_op = '>'

    @classmethod
    def _eval_relation(cls, lhs, rhs):
<<<<<<< HEAD
        return lhs._dist_const() > rhs._dist_const()
=======
        # We don't use the op symbol here: workaround issue #7951
        return _sympify(lhs.__gt__(rhs))

Gt = StrictGreaterThan
>>>>>>> 510e474f


class StrictLessThan(_Less):
    __doc__ = GreaterThan.__doc__
    __slots__ = ()

    rel_op = '<'

    @classmethod
    def _eval_relation(cls, lhs, rhs):
<<<<<<< HEAD
        return lhs._dist_const() < rhs._dist_const()
=======
        # We don't use the op symbol here: workaround issue #7951
        return _sympify(lhs.__lt__(rhs))

Lt = StrictLessThan
>>>>>>> 510e474f


# A class-specific (not object-specific) data item used for a minor speedup.  It
# is defined here, rather than directly in the class, because the classes that
# it references have not been defined until now (e.g. StrictLessThan).
Relational.ValidRelationOperator = {
    None: Equality,
    '==': Equality,
    'eq': Equality,
    '!=': Unequality,
    '<>': Unequality,
    'ne': Unequality,
    '>=': GreaterThan,
    'ge': GreaterThan,
    '<=': LessThan,
    'le': LessThan,
    '>': StrictGreaterThan,
    'gt': StrictGreaterThan,
    '<': StrictLessThan,
    'lt': StrictLessThan,
}<|MERGE_RESOLUTION|>--- conflicted
+++ resolved
@@ -695,15 +695,11 @@
     rel_op = '>='
 
     @classmethod
-    def _eval_relation(cls, lhs, rhs):
-<<<<<<< HEAD
-        return lhs._dist_const() >= rhs._dist_const()
-=======
+    def _eval_relation(cls, lhs, rhs):        
         # We don't use the op symbol here: workaround issue #7951
-        return _sympify(lhs.__ge__(rhs))
+        return _sympify(lhs._dist_const().__ge__(rhs._dist_const()))
 
 Ge = GreaterThan
->>>>>>> 510e474f
 
 
 class LessThan(_Less):
@@ -713,15 +709,11 @@
     rel_op = '<='
 
     @classmethod
-    def _eval_relation(cls, lhs, rhs):
-<<<<<<< HEAD
-        return lhs._dist_const() <= rhs._dist_const()
-=======
+    def _eval_relation(cls, lhs, rhs):        
         # We don't use the op symbol here: workaround issue #7951
-        return _sympify(lhs.__le__(rhs))
+        return _sympify(lhs._dist_const().__le__(rhs._dist_const()))
 
 Le = LessThan
->>>>>>> 510e474f
 
 
 class StrictGreaterThan(_Greater):
@@ -732,14 +724,10 @@
 
     @classmethod
     def _eval_relation(cls, lhs, rhs):
-<<<<<<< HEAD
-        return lhs._dist_const() > rhs._dist_const()
-=======
         # We don't use the op symbol here: workaround issue #7951
-        return _sympify(lhs.__gt__(rhs))
+        return _sympify(lhs._dist_const().__gt__(rhs._dist_const()))
 
 Gt = StrictGreaterThan
->>>>>>> 510e474f
 
 
 class StrictLessThan(_Less):
@@ -750,14 +738,10 @@
 
     @classmethod
     def _eval_relation(cls, lhs, rhs):
-<<<<<<< HEAD
-        return lhs._dist_const() < rhs._dist_const()
-=======
         # We don't use the op symbol here: workaround issue #7951
-        return _sympify(lhs.__lt__(rhs))
+        return _sympify(lhs._dist_const().__lt__(rhs._dist_const()))
 
 Lt = StrictLessThan
->>>>>>> 510e474f
 
 
 # A class-specific (not object-specific) data item used for a minor speedup.  It
