"""Test whether all elements of cls.args are instances of Basic. """

# NOTE: keep tests sorted by (module, class name) key. If a class can't
# be instantiated, add it here anyway with @SKIP("abstract class) (see
# e.g. Function).

import os
import re
import warnings

from sympy import Basic, S, symbols, sqrt, sin, oo, Interval, exp
from sympy.utilities.pytest import XFAIL, SKIP
from sympy.utilities.exceptions import SymPyDeprecationWarning

x, y, z = symbols('x,y,z')


def test_all_classes_are_tested():
    this = os.path.split(__file__)[0]
    path = os.path.join(this, os.pardir, os.pardir)
    sympy_path = os.path.abspath(path)
    prefix = os.path.split(sympy_path)[0] + os.sep

    re_cls = re.compile("^class ([A-Za-z][A-Za-z0-9_]*)\s*\(", re.MULTILINE)

    modules = {}

    # Ignore sympy.statistics import warning
    warnings.filterwarnings("ignore", message="sympy.statistics has been deprecated since SymPy 0.7.2",
        category=SymPyDeprecationWarning)

    for root, dirs, files in os.walk(sympy_path):
        module = root.replace(prefix, "").replace(os.sep, ".")

        for file in files:
            if file.startswith(("_", "test_", "bench_")):
                continue
            if not file.endswith(".py"):
                continue

            with open(os.path.join(root, file), "r") as f:
                text = f.read()

            submodule = module + '.' + file[:-3]
            names = re_cls.findall(text)

            if not names:
                continue

            try:
                mod = __import__(submodule, fromlist=names)
            except ImportError:
                continue

            def is_Basic(name):
                cls = getattr(mod, name)
                return issubclass(cls, Basic)

            names = list(filter(is_Basic, names))

            if names:
                modules[submodule] = names

    ns = globals()
    failed = []

    for module, names in modules.items():
        mod = module.replace('.', '__')

        for name in names:
            test = 'test_' + mod + '__' + name

            if test not in ns:
                failed.append(module + '.' + name)

    # reset all SymPyDeprecationWarning into errors
    warnings.simplefilter("error", category=SymPyDeprecationWarning)

    assert not failed, "Missing classes: %s.  Please add tests for these to sympy/core/tests/test_args.py." % ", ".join(failed)


def _test_args(obj):
    return all(isinstance(arg, Basic) for arg in obj.args)


@XFAIL
def test_sympy__assumptions__assume__AppliedPredicate():
    from sympy.assumptions.assume import AppliedPredicate, Predicate
    assert _test_args(AppliedPredicate(Predicate("test"), 2))


def test_sympy__assumptions__assume__Predicate():
    from sympy.assumptions.assume import Predicate
    assert _test_args(Predicate("test"))


@XFAIL
def test_sympy__combinatorics__graycode__GrayCode():
    from sympy.combinatorics.graycode import GrayCode
    # an integer is given and returned from GrayCode as the arg
    assert _test_args(GrayCode(3, start='100'))
    assert _test_args(GrayCode(3, rank=1))


def test_sympy__combinatorics__subsets__Subset():
    from sympy.combinatorics.subsets import Subset
    assert _test_args(Subset([0, 1], [0, 1, 2, 3]))
    assert _test_args(Subset(['c', 'd'], ['a', 'b', 'c', 'd']))


@XFAIL
def test_sympy__combinatorics__permutations__Permutation():
    from sympy.combinatorics.permutations import Permutation
    assert _test_args(Permutation([0, 1, 2, 3]))


@XFAIL
def test_sympy__combinatorics__perm_groups__PermutationGroup():
    from sympy.combinatorics.permutations import Permutation
    from sympy.combinatorics.perm_groups import PermutationGroup
    assert _test_args(PermutationGroup([Permutation([0, 1])]))


def test_sympy__combinatorics__polyhedron__Polyhedron():
    from sympy.combinatorics.permutations import Permutation
    from sympy.combinatorics.polyhedron import Polyhedron
    from sympy.abc import w, x, y, z
    pgroup = [Permutation([[0, 1, 2], [3]]),
              Permutation([[0, 1, 3], [2]]),
              Permutation([[0, 2, 3], [1]]),
              Permutation([[1, 2, 3], [0]]),
              Permutation([[0, 1], [2, 3]]),
              Permutation([[0, 2], [1, 3]]),
              Permutation([[0, 3], [1, 2]]),
              Permutation([[0, 1, 2, 3]])]
    corners = [w, x, y, z]
    faces = [(w, x, y), (w, y, z), (w, z, x), (x, y, z)]
    assert _test_args(Polyhedron(corners, faces, pgroup))


@XFAIL
def test_sympy__combinatorics__prufer__Prufer():
    from sympy.combinatorics.prufer import Prufer
    assert _test_args(Prufer([[0, 1], [0, 2], [0, 3]], 4))


def test_sympy__combinatorics__partitions__Partition():
    from sympy.combinatorics.partitions import Partition
    assert _test_args(Partition([[1]]))


@XFAIL
def test_sympy__combinatorics__partitions__IntegerPartition():
    from sympy.combinatorics.partitions import IntegerPartition
    assert _test_args(IntegerPartition([1]))


def test_sympy__concrete__products__Product():
    from sympy.concrete.products import Product
    assert _test_args(Product(x, (x, 0, 10)))
    assert _test_args(Product(x, (x, 0, y), (y, 0, 10)))


def test_sympy__concrete__summations__Sum():
    from sympy.concrete.summations import Sum
    assert _test_args(Sum(x, (x, 0, 10)))
    assert _test_args(Sum(x, (x, 0, y), (y, 0, 10)))


def test_sympy__core__add__Add():
    from sympy.core.add import Add
    assert _test_args(Add(x, y, z, 2))


def test_sympy__core__basic__Atom():
    from sympy.core.basic import Atom
    assert _test_args(Atom())


def test_sympy__core__basic__Basic():
    from sympy.core.basic import Basic
    assert _test_args(Basic())


def test_sympy__core__containers__Dict():
    from sympy.core.containers import Dict
    assert _test_args(Dict({x: y, y: z}))


def test_sympy__core__containers__Tuple():
    from sympy.core.containers import Tuple
    assert _test_args(Tuple(x, y, z, 2))


def test_sympy__core__expr__AtomicExpr():
    from sympy.core.expr import AtomicExpr
    assert _test_args(AtomicExpr())


def test_sympy__core__expr__Expr():
    from sympy.core.expr import Expr
    assert _test_args(Expr())


def test_sympy__core__function__Application():
    from sympy.core.function import Application
    assert _test_args(Application(1, 2, 3))


def test_sympy__core__function__AppliedUndef():
    from sympy.core.function import AppliedUndef
    assert _test_args(AppliedUndef(1, 2, 3))


def test_sympy__core__function__Derivative():
    from sympy.core.function import Derivative
    assert _test_args(Derivative(2, x, y, 3))


@SKIP("abstract class")
def test_sympy__core__function__Function():
    pass


def test_sympy__core__function__Lambda():
    from sympy.core.function import Lambda
    assert _test_args(Lambda((x, y), x + y + z))


def test_sympy__core__function__Subs():
    from sympy.core.function import Subs
    assert _test_args(Subs(x + y, x, 2))


def test_sympy__core__function__WildFunction():
    from sympy.core.function import WildFunction
    assert _test_args(WildFunction('f'))


def test_sympy__core__mod__Mod():
    from sympy.core.mod import Mod
    assert _test_args(Mod(x, 2))


def test_sympy__core__mul__Mul():
    from sympy.core.mul import Mul
    assert _test_args(Mul(2, x, y, z))


def test_sympy__core__numbers__Catalan():
    from sympy.core.numbers import Catalan
    assert _test_args(Catalan())


def test_sympy__core__numbers__ComplexInfinity():
    from sympy.core.numbers import ComplexInfinity
    assert _test_args(ComplexInfinity())


def test_sympy__core__numbers__EulerGamma():
    from sympy.core.numbers import EulerGamma
    assert _test_args(EulerGamma())


def test_sympy__core__numbers__Exp1():
    from sympy.core.numbers import Exp1
    assert _test_args(Exp1())


def test_sympy__core__numbers__Float():
    from sympy.core.numbers import Float
    assert _test_args(Float(1.23))


def test_sympy__core__numbers__GoldenRatio():
    from sympy.core.numbers import GoldenRatio
    assert _test_args(GoldenRatio())


def test_sympy__core__numbers__Half():
    from sympy.core.numbers import Half
    assert _test_args(Half())


def test_sympy__core__numbers__ImaginaryUnit():
    from sympy.core.numbers import ImaginaryUnit
    assert _test_args(ImaginaryUnit())


def test_sympy__core__numbers__Infinity():
    from sympy.core.numbers import Infinity
    assert _test_args(Infinity())


def test_sympy__core__numbers__Integer():
    from sympy.core.numbers import Integer
    assert _test_args(Integer(7))


@SKIP("abstract class")
def test_sympy__core__numbers__IntegerConstant():
    pass


def test_sympy__core__numbers__NaN():
    from sympy.core.numbers import NaN
    assert _test_args(NaN())


def test_sympy__core__numbers__NegativeInfinity():
    from sympy.core.numbers import NegativeInfinity
    assert _test_args(NegativeInfinity())


def test_sympy__core__numbers__NegativeOne():
    from sympy.core.numbers import NegativeOne
    assert _test_args(NegativeOne())


def test_sympy__core__numbers__Number():
    from sympy.core.numbers import Number
    assert _test_args(Number(1, 7))


def test_sympy__core__numbers__NumberSymbol():
    from sympy.core.numbers import NumberSymbol
    assert _test_args(NumberSymbol())


def test_sympy__core__numbers__One():
    from sympy.core.numbers import One
    assert _test_args(One())


def test_sympy__core__numbers__Pi():
    from sympy.core.numbers import Pi
    assert _test_args(Pi())


def test_sympy__core__numbers__Rational():
    from sympy.core.numbers import Rational
    assert _test_args(Rational(1, 7))


def test_sympy__core__numbers__RationalConstant():
    from sympy.core.numbers import RationalConstant
    assert _test_args(RationalConstant())


def test_sympy__core__numbers__Zero():
    from sympy.core.numbers import Zero
    assert _test_args(Zero())


@SKIP("abstract class")
def test_sympy__core__operations__AssocOp():
    pass


@SKIP("abstract class")
def test_sympy__core__operations__LatticeOp():
    pass


def test_sympy__core__power__Pow():
    from sympy.core.power import Pow
    assert _test_args(Pow(x, 2))


def test_sympy__core__relational__Equality():
    from sympy.core.relational import Equality
    assert _test_args(Equality(x, 2))


def test_sympy__core__relational__GreaterThan():
    from sympy.core.relational import GreaterThan
    assert _test_args(GreaterThan(x, 2))


def test_sympy__core__relational__LessThan():
    from sympy.core.relational import LessThan
    assert _test_args(LessThan(x, 2))


@SKIP("abstract class")
def test_sympy__core__relational__Relational():
    pass


def test_sympy__core__relational__StrictGreaterThan():
    from sympy.core.relational import StrictGreaterThan
    assert _test_args(StrictGreaterThan(x, 2))


def test_sympy__core__relational__StrictLessThan():
    from sympy.core.relational import StrictLessThan
    assert _test_args(StrictLessThan(x, 2))


def test_sympy__core__relational__Unequality():
    from sympy.core.relational import Unequality
    assert _test_args(Unequality(x, 2))


def test_sympy__core__sets__EmptySet():
    from sympy.core.sets import EmptySet
    assert _test_args(EmptySet())


def test_sympy__core__sets__UniversalSet():
    from sympy.core.sets import UniversalSet
    assert _test_args(UniversalSet())


def test_sympy__core__sets__FiniteSet():
    from sympy.core.sets import FiniteSet
    assert _test_args(FiniteSet(x, y, z))


@XFAIL
def test_sympy__core__sets__Interval():
    from sympy.core.sets import Interval
    assert _test_args(Interval(0, 1))


def test_sympy__core__sets__ProductSet():
    from sympy.core.sets import ProductSet, Interval
    assert _test_args(ProductSet(Interval(0, 1), Interval(0, 1)))


@SKIP("does it make sense to test this?")
def test_sympy__core__sets__Set():
    from sympy.core.sets import Set
    assert _test_args(Set())


def test_sympy__core__sets__Intersection():
    from sympy.core.sets import Intersection, Interval
    assert _test_args(Intersection(Interval(0, 3), Interval(2, 4),
        evaluate=False))


def test_sympy__core__sets__Union():
    from sympy.core.sets import Union, Interval
    assert _test_args(Union(Interval(0, 1), Interval(2, 3)))


def test_sympy__core__trace__Tr():
    from sympy.core.trace import Tr
    a, b = symbols('a b')
    assert _test_args(Tr(a + b))


def test_sympy__sets__fancysets__Naturals():
    from sympy.sets.fancysets import Naturals
    assert _test_args(Naturals())

def test_sympy__sets__fancysets__Naturals0():
    from sympy.sets.fancysets import Naturals0
    assert _test_args(Naturals0())

def test_sympy__sets__fancysets__Integers():
    from sympy.sets.fancysets import Integers
    assert _test_args(Integers())


@XFAIL  # This fails for the same reason Interval fails. Not all args are Basic
def test_sympy__sets__fancysets__Reals():
    from sympy.sets.fancysets import Reals
    assert _test_args(Reals())


def test_sympy__sets__fancysets__ImageSet():
    from sympy.sets.fancysets import ImageSet
    from sympy import S, Lambda, Symbol
    x = Symbol('x')
    assert _test_args(ImageSet(Lambda(x, x**2), S.Naturals))


def test_sympy__sets__fancysets__Range():
    from sympy.sets.fancysets import Range
    assert _test_args(Range(1, 5, 1))

# STATS


from sympy.stats.crv_types import NormalDistribution
nd = NormalDistribution(0, 1)
from sympy.stats.frv_types import DieDistribution
die = DieDistribution(6)


def test_sympy__stats__crv__ContinuousDomain():
    from sympy.stats.crv import ContinuousDomain
    assert _test_args(ContinuousDomain(set([x]), Interval(-oo, oo)))


def test_sympy__stats__crv__SingleContinuousDomain():
    from sympy.stats.crv import SingleContinuousDomain
    assert _test_args(SingleContinuousDomain(x, Interval(-oo, oo)))


def test_sympy__stats__crv__ProductContinuousDomain():
    from sympy.stats.crv import SingleContinuousDomain, ProductContinuousDomain
    D = SingleContinuousDomain(x, Interval(-oo, oo))
    E = SingleContinuousDomain(y, Interval(0, oo))
    assert _test_args(ProductContinuousDomain(D, E))


def test_sympy__stats__crv__ConditionalContinuousDomain():
    from sympy.stats.crv import (SingleContinuousDomain,
            ConditionalContinuousDomain)
    D = SingleContinuousDomain(x, Interval(-oo, oo))
    assert _test_args(ConditionalContinuousDomain(D, x > 0))


def test_sympy__stats__crv__ContinuousPSpace():
    from sympy.stats.crv import ContinuousPSpace, SingleContinuousDomain
    D = SingleContinuousDomain(x, Interval(-oo, oo))
    assert _test_args(ContinuousPSpace(D, nd))


def test_sympy__stats__crv__SingleContinuousPSpace():
    from sympy.stats.crv import SingleContinuousPSpace
    assert _test_args(SingleContinuousPSpace(x, nd))


def test_sympy__stats__crv__ProductContinuousPSpace():
    from sympy.stats.crv import ProductContinuousPSpace, SingleContinuousPSpace
    A = SingleContinuousPSpace(x, nd)
    B = SingleContinuousPSpace(y, nd)
    assert _test_args(ProductContinuousPSpace(A, B))

@SKIP("abstract class")
def test_sympy__stats__crv__SingleContinuousDistribution():
    pass

def test_sympy__stats__drv__SingleDiscreteDomain():
    from sympy.stats.drv import SingleDiscreteDomain
    assert _test_args(SingleDiscreteDomain(x, S.Naturals))

def test_sympy__stats__drv__SingleDiscretePSpace():
    from sympy.stats.drv import SingleDiscretePSpace
    from sympy.stats.drv_types import PoissonDistribution
    assert _test_args(SingleDiscretePSpace(x, PoissonDistribution(1)))

@SKIP("abstract class")
def test_sympy__stats__drv__SingleDiscreteDistribution():
    pass

def test_sympy__stats__rv__RandomDomain():
    from sympy.stats.rv import RandomDomain
    from sympy.core.sets import FiniteSet
    assert _test_args(RandomDomain(FiniteSet(x), FiniteSet(1, 2, 3)))


def test_sympy__stats__rv__SingleDomain():
    from sympy.stats.rv import SingleDomain
    from sympy.core.sets import FiniteSet
    assert _test_args(SingleDomain(x, FiniteSet(1, 2, 3)))


def test_sympy__stats__rv__ConditionalDomain():
    from sympy.stats.rv import ConditionalDomain, RandomDomain
    from sympy.core.sets import FiniteSet
    D = RandomDomain(FiniteSet(x), FiniteSet(1, 2))
    assert _test_args(ConditionalDomain(D, x > 1))


def test_sympy__stats__rv__PSpace():
    from sympy.stats.rv import PSpace, RandomDomain
    from sympy import Dict, FiniteSet
    D = RandomDomain(FiniteSet(x), FiniteSet(1, 2, 3, 4, 5, 6))
    assert _test_args(PSpace(D, die))


@SKIP("abstract Class")
def test_sympy__stats__rv__SinglePSpace():
    pass


def test_sympy__stats__rv__RandomSymbol():
    from sympy.stats.rv import RandomSymbol
    from sympy.stats.crv import SingleContinuousPSpace
    A = SingleContinuousPSpace(x, nd)
    assert _test_args(RandomSymbol(A, x))


def test_sympy__stats__rv__ProductPSpace():
    from sympy.stats.rv import ProductPSpace
    from sympy.stats.crv import SingleContinuousPSpace
    A = SingleContinuousPSpace(x, nd)
    B = SingleContinuousPSpace(y, nd)
    assert _test_args(ProductPSpace(A, B))


def test_sympy__stats__rv__ProductDomain():
    from sympy.stats.rv import ProductDomain, SingleDomain
    D = SingleDomain(x, Interval(-oo, oo))
    E = SingleDomain(y, Interval(0, oo))
    assert _test_args(ProductDomain(D, E))


def test_sympy__stats__frv_types__DiscreteUniformDistribution():
    from sympy.stats.frv_types import DiscreteUniformDistribution
    from sympy.core.containers import Tuple
    assert _test_args(DiscreteUniformDistribution(Tuple(*list(range(6)))))


def test_sympy__stats__frv_types__DieDistribution():
    from sympy.stats.frv_types import DieDistribution
    assert _test_args(DieDistribution(6))


def test_sympy__stats__frv_types__BernoulliDistribution():
    from sympy.stats.frv_types import BernoulliDistribution
    assert _test_args(BernoulliDistribution(S.Half, 0, 1))


def test_sympy__stats__frv_types__BinomialDistribution():
    from sympy.stats.frv_types import BinomialDistribution
    assert _test_args(BinomialDistribution(5, S.Half, 1, 0))


def test_sympy__stats__frv_types__HypergeometricDistribution():
    from sympy.stats.frv_types import HypergeometricDistribution
    assert _test_args(HypergeometricDistribution(10, 5, 3))


def test_sympy__stats__frv__FiniteDomain():
    from sympy.stats.frv import FiniteDomain
    assert _test_args(FiniteDomain(set([(x, 1), (x, 2)])))  # x can be 1 or 2


def test_sympy__stats__frv__SingleFiniteDomain():
    from sympy.stats.frv import SingleFiniteDomain
    assert _test_args(SingleFiniteDomain(x, set([1, 2])))  # x can be 1 or 2


def test_sympy__stats__frv__ProductFiniteDomain():
    from sympy.stats.frv import SingleFiniteDomain, ProductFiniteDomain
    xd = SingleFiniteDomain(x, set([1, 2]))
    yd = SingleFiniteDomain(y, set([1, 2]))
    assert _test_args(ProductFiniteDomain(xd, yd))


def test_sympy__stats__frv__ConditionalFiniteDomain():
    from sympy.stats.frv import SingleFiniteDomain, ConditionalFiniteDomain
    xd = SingleFiniteDomain(x, set([1, 2]))
    assert _test_args(ConditionalFiniteDomain(xd, x > 1))


def test_sympy__stats__frv__FinitePSpace():
    from sympy.stats.frv import FinitePSpace, SingleFiniteDomain
    xd = SingleFiniteDomain(x, set([1, 2, 3, 4, 5, 6]))
    p = 1.0/6
    xd = SingleFiniteDomain(x, set([1, 2]))
    assert _test_args(FinitePSpace(xd, {(x, 1): S.Half, (x, 2): S.Half}))


def test_sympy__stats__frv__SingleFinitePSpace():
    from sympy.stats.frv import SingleFinitePSpace, SingleFiniteDomain
    from sympy import Symbol

    assert _test_args(SingleFinitePSpace(Symbol('x'), die))


def test_sympy__stats__frv__ProductFinitePSpace():
    from sympy.stats.frv import (SingleFiniteDomain, SingleFinitePSpace,
        ProductFinitePSpace)
    from sympy import Symbol
    xp = SingleFinitePSpace(Symbol('x'), die)
    yp = SingleFinitePSpace(Symbol('y'), die)
    assert _test_args(ProductFinitePSpace(xp, yp))

@SKIP("abstract class")
def test_sympy__stats__frv__SingleFiniteDistribution():
    pass

@SKIP("abstract class")
def test_sympy__stats__crv__ContinuousDistribution():
    pass


def test_sympy__stats__frv_types__FiniteDistributionHandmade():
    from sympy.stats.frv_types import FiniteDistributionHandmade
    assert _test_args(FiniteDistributionHandmade({1: 1}))


def test_sympy__stats__crv__ContinuousDistributionHandmade():
    from sympy.stats.crv import ContinuousDistributionHandmade
    from sympy import Symbol, Interval
    assert _test_args(ContinuousDistributionHandmade(Symbol('x'),
                                                     Interval(0, 2)))

def test_sympy__stats__rv__Density():
    from sympy.stats.rv import Density
    from sympy.stats.crv_types import Normal
    assert _test_args(Density(Normal('x', 0, 1)))


def test_sympy__stats__crv_types__ArcsinDistribution():
    from sympy.stats.crv_types import ArcsinDistribution
    assert _test_args(ArcsinDistribution(0, 1))


def test_sympy__stats__crv_types__BeniniDistribution():
    from sympy.stats.crv_types import BeniniDistribution
    assert _test_args(BeniniDistribution(1, 1, 1))


def test_sympy__stats__crv_types__BetaDistribution():
    from sympy.stats.crv_types import BetaDistribution
    assert _test_args(BetaDistribution(1, 1))


def test_sympy__stats__crv_types__BetaPrimeDistribution():
    from sympy.stats.crv_types import BetaPrimeDistribution
    assert _test_args(BetaPrimeDistribution(1, 1))


def test_sympy__stats__crv_types__CauchyDistribution():
    from sympy.stats.crv_types import CauchyDistribution
    assert _test_args(CauchyDistribution(0, 1))


def test_sympy__stats__crv_types__ChiDistribution():
    from sympy.stats.crv_types import ChiDistribution
    assert _test_args(ChiDistribution(1))


def test_sympy__stats__crv_types__ChiNoncentralDistribution():
    from sympy.stats.crv_types import ChiNoncentralDistribution
    assert _test_args(ChiNoncentralDistribution(1,1))


def test_sympy__stats__crv_types__ChiSquaredDistribution():
    from sympy.stats.crv_types import ChiSquaredDistribution
    assert _test_args(ChiSquaredDistribution(1))


def test_sympy__stats__crv_types__DagumDistribution():
    from sympy.stats.crv_types import DagumDistribution
    assert _test_args(DagumDistribution(1, 1, 1))


def test_sympy__stats__crv_types__ExponentialDistribution():
    from sympy.stats.crv_types import ExponentialDistribution
    assert _test_args(ExponentialDistribution(1))


def test_sympy__stats__crv_types__FDistributionDistribution():
    from sympy.stats.crv_types import FDistributionDistribution
    assert _test_args(FDistributionDistribution(1, 1))


def test_sympy__stats__crv_types__FisherZDistribution():
    from sympy.stats.crv_types import FisherZDistribution
    assert _test_args(FisherZDistribution(1, 1))


def test_sympy__stats__crv_types__FrechetDistribution():
    from sympy.stats.crv_types import FrechetDistribution
    assert _test_args(FrechetDistribution(1, 1, 1))


def test_sympy__stats__crv_types__GammaInverseDistribution():
    from sympy.stats.crv_types import GammaInverseDistribution
    assert _test_args(GammaInverseDistribution(1, 1))


def test_sympy__stats__crv_types__GammaDistribution():
    from sympy.stats.crv_types import GammaDistribution
    assert _test_args(GammaDistribution(1, 1))


def test_sympy__stats__crv_types__KumaraswamyDistribution():
    from sympy.stats.crv_types import KumaraswamyDistribution
    assert _test_args(KumaraswamyDistribution(1, 1))

def test_sympy__stats__crv_types__LaplaceDistribution():
    from sympy.stats.crv_types import LaplaceDistribution
    assert _test_args(LaplaceDistribution(0, 1))


def test_sympy__stats__crv_types__LogisticDistribution():
    from sympy.stats.crv_types import LogisticDistribution
    assert _test_args(LogisticDistribution(0, 1))


def test_sympy__stats__crv_types__LogNormalDistribution():
    from sympy.stats.crv_types import LogNormalDistribution
    assert _test_args(LogNormalDistribution(0, 1))


def test_sympy__stats__crv_types__MaxwellDistribution():
    from sympy.stats.crv_types import MaxwellDistribution
    assert _test_args(MaxwellDistribution(1))


def test_sympy__stats__crv_types__NakagamiDistribution():
    from sympy.stats.crv_types import NakagamiDistribution
    assert _test_args(NakagamiDistribution(1, 1))


def test_sympy__stats__crv_types__NormalDistribution():
    from sympy.stats.crv_types import NormalDistribution
    assert _test_args(NormalDistribution(0, 1))


def test_sympy__stats__crv_types__ParetoDistribution():
    from sympy.stats.crv_types import ParetoDistribution
    assert _test_args(ParetoDistribution(1, 1))


def test_sympy__stats__crv_types__QuadraticUDistribution():
    from sympy.stats.crv_types import QuadraticUDistribution
    assert _test_args(QuadraticUDistribution(1, 2))

def test_sympy__stats__crv_types__RaisedCosineDistribution():
    from sympy.stats.crv_types import RaisedCosineDistribution
    assert _test_args(RaisedCosineDistribution(1, 1))

def test_sympy__stats__crv_types__RayleighDistribution():
    from sympy.stats.crv_types import RayleighDistribution
    assert _test_args(RayleighDistribution(1))


def test_sympy__stats__crv_types__StudentTDistribution():
    from sympy.stats.crv_types import StudentTDistribution
    assert _test_args(StudentTDistribution(1))


def test_sympy__stats__crv_types__TriangularDistribution():
    from sympy.stats.crv_types import TriangularDistribution
    assert _test_args(TriangularDistribution(-1, 0, 1))


def test_sympy__stats__crv_types__UniformDistribution():
    from sympy.stats.crv_types import UniformDistribution
    assert _test_args(UniformDistribution(0, 1))


def test_sympy__stats__crv_types__UniformSumDistribution():
    from sympy.stats.crv_types import UniformSumDistribution
    assert _test_args(UniformSumDistribution(1))


def test_sympy__stats__crv_types__VonMisesDistribution():
    from sympy.stats.crv_types import VonMisesDistribution
    assert _test_args(VonMisesDistribution(1, 1))


def test_sympy__stats__crv_types__WeibullDistribution():
    from sympy.stats.crv_types import WeibullDistribution
    assert _test_args(WeibullDistribution(1, 1))


def test_sympy__stats__crv_types__WignerSemicircleDistribution():
    from sympy.stats.crv_types import WignerSemicircleDistribution
    assert _test_args(WignerSemicircleDistribution(1))

def test_sympy__stats__drv_types__PoissonDistribution():
    from sympy.stats.drv_types import PoissonDistribution
    assert _test_args(PoissonDistribution(1))

def test_sympy__stats__drv_types__GeometricDistribution():
    from sympy.stats.drv_types import GeometricDistribution
    assert _test_args(GeometricDistribution(.5))

def test_sympy__core__symbol__Dummy():
    from sympy.core.symbol import Dummy
    assert _test_args(Dummy('t'))


def test_sympy__core__symbol__Symbol():
    from sympy.core.symbol import Symbol
    assert _test_args(Symbol('t'))


def test_sympy__core__symbol__Wild():
    from sympy.core.symbol import Wild
    assert _test_args(Wild('x', exclude=[x]))


@SKIP("abstract class")
def test_sympy__functions__combinatorial__factorials__CombinatorialFunction():
    pass


def test_sympy__functions__combinatorial__factorials__FallingFactorial():
    from sympy.functions.combinatorial.factorials import FallingFactorial
    assert _test_args(FallingFactorial(2, x))


def test_sympy__functions__combinatorial__factorials__MultiFactorial():
    from sympy.functions.combinatorial.factorials import MultiFactorial
    assert _test_args(MultiFactorial(x))


def test_sympy__functions__combinatorial__factorials__RisingFactorial():
    from sympy.functions.combinatorial.factorials import RisingFactorial
    assert _test_args(RisingFactorial(2, x))


def test_sympy__functions__combinatorial__factorials__binomial():
    from sympy.functions.combinatorial.factorials import binomial
    assert _test_args(binomial(2, x))


def test_sympy__functions__combinatorial__factorials__subfactorial():
    from sympy.functions.combinatorial.factorials import subfactorial
    assert _test_args(subfactorial(1))


def test_sympy__functions__combinatorial__factorials__factorial():
    from sympy.functions.combinatorial.factorials import factorial
    assert _test_args(factorial(x))


def test_sympy__functions__combinatorial__factorials__factorial2():
    from sympy.functions.combinatorial.factorials import factorial2
    assert _test_args(factorial2(x))


def test_sympy__functions__combinatorial__numbers__bell():
    from sympy.functions.combinatorial.numbers import bell
    assert _test_args(bell(x, y))


def test_sympy__functions__combinatorial__numbers__bernoulli():
    from sympy.functions.combinatorial.numbers import bernoulli
    assert _test_args(bernoulli(x))


def test_sympy__functions__combinatorial__numbers__catalan():
    from sympy.functions.combinatorial.numbers import catalan
    assert _test_args(catalan(x))


def test_sympy__functions__combinatorial__numbers__euler():
    from sympy.functions.combinatorial.numbers import euler
    assert _test_args(euler(x))


def test_sympy__functions__combinatorial__numbers__fibonacci():
    from sympy.functions.combinatorial.numbers import fibonacci
    assert _test_args(fibonacci(x))


def test_sympy__functions__combinatorial__numbers__harmonic():
    from sympy.functions.combinatorial.numbers import harmonic
    assert _test_args(harmonic(x, 2))


def test_sympy__functions__combinatorial__numbers__lucas():
    from sympy.functions.combinatorial.numbers import lucas
    assert _test_args(lucas(x))


def test_sympy__functions__elementary__complexes__Abs():
    from sympy.functions.elementary.complexes import Abs
    assert _test_args(Abs(x))


def test_sympy__functions__elementary__complexes__adjoint():
    from sympy.functions.elementary.complexes import adjoint
    assert _test_args(adjoint(x))


def test_sympy__functions__elementary__complexes__arg():
    from sympy.functions.elementary.complexes import arg
    assert _test_args(arg(x))


def test_sympy__functions__elementary__complexes__conjugate():
    from sympy.functions.elementary.complexes import conjugate
    assert _test_args(conjugate(x))


def test_sympy__functions__elementary__complexes__im():
    from sympy.functions.elementary.complexes import im
    assert _test_args(im(x))


def test_sympy__functions__elementary__complexes__re():
    from sympy.functions.elementary.complexes import re
    assert _test_args(re(x))


def test_sympy__functions__elementary__complexes__sign():
    from sympy.functions.elementary.complexes import sign
    assert _test_args(sign(x))


def test_sympy__functions__elementary__complexes__polar_lift():
    from sympy.functions.elementary.complexes import polar_lift
    assert _test_args(polar_lift(x))


def test_sympy__functions__elementary__complexes__periodic_argument():
    from sympy.functions.elementary.complexes import periodic_argument
    assert _test_args(periodic_argument(x, y))


def test_sympy__functions__elementary__complexes__principal_branch():
    from sympy.functions.elementary.complexes import principal_branch
    assert _test_args(principal_branch(x, y))


def test_sympy__functions__elementary__complexes__transpose():
    from sympy.functions.elementary.complexes import transpose
    assert _test_args(transpose(x))


def test_sympy__functions__elementary__exponential__LambertW():
    from sympy.functions.elementary.exponential import LambertW
    assert _test_args(LambertW(2))


@SKIP("abstract class")
def test_sympy__functions__elementary__exponential__ExpBase():
    pass


def test_sympy__functions__elementary__exponential__exp():
    from sympy.functions.elementary.exponential import exp
    assert _test_args(exp(2))


def test_sympy__functions__elementary__exponential__exp_polar():
    from sympy.functions.elementary.exponential import exp_polar
    assert _test_args(exp_polar(2))


def test_sympy__functions__elementary__exponential__log():
    from sympy.functions.elementary.exponential import log
    assert _test_args(log(2))


@SKIP("abstract class")
def test_sympy__functions__elementary__hyperbolic__HyperbolicFunction():
    pass


def test_sympy__functions__elementary__hyperbolic__acosh():
    from sympy.functions.elementary.hyperbolic import acosh
    assert _test_args(acosh(2))


def test_sympy__functions__elementary__hyperbolic__acoth():
    from sympy.functions.elementary.hyperbolic import acoth
    assert _test_args(acoth(2))


def test_sympy__functions__elementary__hyperbolic__asinh():
    from sympy.functions.elementary.hyperbolic import asinh
    assert _test_args(asinh(2))


def test_sympy__functions__elementary__hyperbolic__atanh():
    from sympy.functions.elementary.hyperbolic import atanh
    assert _test_args(atanh(2))


def test_sympy__functions__elementary__hyperbolic__cosh():
    from sympy.functions.elementary.hyperbolic import cosh
    assert _test_args(cosh(2))


def test_sympy__functions__elementary__hyperbolic__coth():
    from sympy.functions.elementary.hyperbolic import coth
    assert _test_args(coth(2))


def test_sympy__functions__elementary__hyperbolic__sinh():
    from sympy.functions.elementary.hyperbolic import sinh
    assert _test_args(sinh(2))


def test_sympy__functions__elementary__hyperbolic__tanh():
    from sympy.functions.elementary.hyperbolic import tanh
    assert _test_args(tanh(2))


@SKIP("does this work at all?")
def test_sympy__functions__elementary__integers__RoundFunction():
    from sympy.functions.elementary.integers import RoundFunction
    assert _test_args(RoundFunction())


def test_sympy__functions__elementary__integers__ceiling():
    from sympy.functions.elementary.integers import ceiling
    assert _test_args(ceiling(x))


def test_sympy__functions__elementary__integers__floor():
    from sympy.functions.elementary.integers import floor
    assert _test_args(floor(x))


def test_sympy__functions__elementary__miscellaneous__IdentityFunction():
    from sympy.functions.elementary.miscellaneous import IdentityFunction
    assert _test_args(IdentityFunction())


def test_sympy__functions__elementary__miscellaneous__Max():
    from sympy.functions.elementary.miscellaneous import Max
    assert _test_args(Max(x, 2))


def test_sympy__functions__elementary__miscellaneous__Min():
    from sympy.functions.elementary.miscellaneous import Min
    assert _test_args(Min(x, 2))


@SKIP("abstract class")
def test_sympy__functions__elementary__miscellaneous__MinMaxBase():
    pass


def test_sympy__functions__elementary__piecewise__ExprCondPair():
    from sympy.functions.elementary.piecewise import ExprCondPair
    assert _test_args(ExprCondPair(1, True))


def test_sympy__functions__elementary__piecewise__Piecewise():
    from sympy.functions.elementary.piecewise import Piecewise
    assert _test_args(Piecewise((1, x >= 0), (0, True)))


@SKIP("abstract class")
def test_sympy__functions__elementary__trigonometric__TrigonometricFunction():
    pass


def test_sympy__functions__elementary__trigonometric__acos():
    from sympy.functions.elementary.trigonometric import acos
    assert _test_args(acos(2))


def test_sympy__functions__elementary__trigonometric__acot():
    from sympy.functions.elementary.trigonometric import acot
    assert _test_args(acot(2))


def test_sympy__functions__elementary__trigonometric__asin():
    from sympy.functions.elementary.trigonometric import asin
    assert _test_args(asin(2))


def test_sympy__functions__elementary__trigonometric__atan():
    from sympy.functions.elementary.trigonometric import atan
    assert _test_args(atan(2))


def test_sympy__functions__elementary__trigonometric__atan2():
    from sympy.functions.elementary.trigonometric import atan2
    assert _test_args(atan2(2, 3))


def test_sympy__functions__elementary__trigonometric__cos():
    from sympy.functions.elementary.trigonometric import cos
    assert _test_args(cos(2))


def test_sympy__functions__elementary__trigonometric__csc():
    from sympy.functions.elementary.trigonometric import csc
    assert _test_args(csc(2))


def test_sympy__functions__elementary__trigonometric__cot():
    from sympy.functions.elementary.trigonometric import cot
    assert _test_args(cot(2))


def test_sympy__functions__elementary__trigonometric__sin():
    assert _test_args(sin(2))


def test_sympy__functions__elementary__trigonometric__sec():
    from sympy.functions.elementary.trigonometric import sec
    assert _test_args(sec(2))


def test_sympy__functions__elementary__trigonometric__tan():
    from sympy.functions.elementary.trigonometric import tan
    assert _test_args(tan(2))


@SKIP("abstract class")
def test_sympy__functions__special__bessel__BesselBase():
    pass


@SKIP("abstract class")
def test_sympy__functions__special__bessel__SphericalBesselBase():
    pass


def test_sympy__functions__special__bessel__besseli():
    from sympy.functions.special.bessel import besseli
    assert _test_args(besseli(x, 1))


def test_sympy__functions__special__bessel__besselj():
    from sympy.functions.special.bessel import besselj
    assert _test_args(besselj(x, 1))


def test_sympy__functions__special__bessel__besselk():
    from sympy.functions.special.bessel import besselk
    assert _test_args(besselk(x, 1))


def test_sympy__functions__special__bessel__bessely():
    from sympy.functions.special.bessel import bessely
    assert _test_args(bessely(x, 1))


def test_sympy__functions__special__bessel__hankel1():
    from sympy.functions.special.bessel import hankel1
    assert _test_args(hankel1(x, 1))


def test_sympy__functions__special__bessel__hankel2():
    from sympy.functions.special.bessel import hankel2
    assert _test_args(hankel2(x, 1))


def test_sympy__functions__special__bessel__jn():
    from sympy.functions.special.bessel import jn
    assert _test_args(jn(0, x))


def test_sympy__functions__special__bessel__yn():
    from sympy.functions.special.bessel import yn
    assert _test_args(yn(0, x))


def test_sympy__functions__special__elliptic_integrals__elliptic_k():
    from sympy.functions.special.elliptic_integrals import elliptic_k as K
    assert _test_args(K(x))


def test_sympy__functions__special__elliptic_integrals__elliptic_f():
    from sympy.functions.special.elliptic_integrals import elliptic_f as F
    assert _test_args(F(x, y))


def test_sympy__functions__special__elliptic_integrals__elliptic_e():
    from sympy.functions.special.elliptic_integrals import elliptic_e as E
    assert _test_args(E(x))
    assert _test_args(E(x, y))


def test_sympy__functions__special__elliptic_integrals__elliptic_pi():
    from sympy.functions.special.elliptic_integrals import elliptic_pi as P
    assert _test_args(P(x, y))
    assert _test_args(P(x, y, z))


def test_sympy__functions__special__delta_functions__DiracDelta():
    from sympy.functions.special.delta_functions import DiracDelta
    assert _test_args(DiracDelta(x, 1))


def test_sympy__functions__special__delta_functions__Heaviside():
    from sympy.functions.special.delta_functions import Heaviside
    assert _test_args(Heaviside(x))


def test_sympy__functions__special__error_functions__erf():
    from sympy.functions.special.error_functions import erf
    assert _test_args(erf(2))

def test_sympy__functions__special__error_functions__erfc():
    from sympy.functions.special.error_functions import erfc
    assert _test_args(erfc(2))

def test_sympy__functions__special__error_functions__erfi():
    from sympy.functions.special.error_functions import erfi
    assert _test_args(erfi(2))

def test_sympy__functions__special__error_functions__erf2():
    from sympy.functions.special.error_functions import erf2
    assert _test_args(erf2(2, 3))

def test_sympy__functions__special__error_functions__erfinv():
    from sympy.functions.special.error_functions import erfinv
    assert _test_args(erfinv(2))

def test_sympy__functions__special__error_functions__erfcinv():
    from sympy.functions.special.error_functions import erfcinv
    assert _test_args(erfcinv(2))

def test_sympy__functions__special__error_functions__erf2inv():
    from sympy.functions.special.error_functions import erf2inv
    assert _test_args(erf2inv(2, 3))

@SKIP("abstract class")
def test_sympy__functions__special__error_functions__FresnelIntegral():
    pass


def test_sympy__functions__special__error_functions__fresnels():
    from sympy.functions.special.error_functions import fresnels
    assert _test_args(fresnels(2))


def test_sympy__functions__special__error_functions__fresnelc():
    from sympy.functions.special.error_functions import fresnelc
    assert _test_args(fresnelc(2))


def test_sympy__functions__special__error_functions__erfs():
    from sympy.functions.special.error_functions import _erfs
    assert _test_args(_erfs(2))


def test_sympy__functions__special__error_functions__Ei():
    from sympy.functions.special.error_functions import Ei
    assert _test_args(Ei(2))


def test_sympy__functions__special__error_functions__li():
    from sympy.functions.special.error_functions import li
    assert _test_args(li(2))


def test_sympy__functions__special__error_functions__Li():
    from sympy.functions.special.error_functions import Li
    assert _test_args(Li(2))


@SKIP("abstract class")
def test_sympy__functions__special__error_functions__TrigonometricIntegral():
    pass


def test_sympy__functions__special__error_functions__Si():
    from sympy.functions.special.error_functions import Si
    assert _test_args(Si(2))


def test_sympy__functions__special__error_functions__Ci():
    from sympy.functions.special.error_functions import Ci
    assert _test_args(Ci(2))


def test_sympy__functions__special__error_functions__Shi():
    from sympy.functions.special.error_functions import Shi
    assert _test_args(Shi(2))


def test_sympy__functions__special__error_functions__Chi():
    from sympy.functions.special.error_functions import Chi
    assert _test_args(Chi(2))


def test_sympy__functions__special__error_functions__expint():
    from sympy.functions.special.error_functions import expint
    assert _test_args(expint(y, x))


def test_sympy__functions__special__gamma_functions__gamma():
    from sympy.functions.special.gamma_functions import gamma
    assert _test_args(gamma(x))


def test_sympy__functions__special__gamma_functions__loggamma():
    from sympy.functions.special.gamma_functions import loggamma
    assert _test_args(loggamma(2))


def test_sympy__functions__special__gamma_functions__lowergamma():
    from sympy.functions.special.gamma_functions import lowergamma
    assert _test_args(lowergamma(x, 2))


def test_sympy__functions__special__gamma_functions__polygamma():
    from sympy.functions.special.gamma_functions import polygamma
    assert _test_args(polygamma(x, 2))


def test_sympy__functions__special__gamma_functions__uppergamma():
    from sympy.functions.special.gamma_functions import uppergamma
    assert _test_args(uppergamma(x, 2))


@SKIP("abstract class")
def test_sympy__functions__special__hyper__TupleParametersBase():
    pass


@SKIP("abstract class")
def test_sympy__functions__special__hyper__TupleArg():
    pass


def test_sympy__functions__special__hyper__hyper():
    from sympy.functions.special.hyper import hyper
    assert _test_args(hyper([1, 2, 3], [4, 5], x))


def test_sympy__functions__special__hyper__meijerg():
    from sympy.functions.special.hyper import meijerg
    assert _test_args(meijerg([1, 2, 3], [4, 5], [6], [], x))


@SKIP("abstract class")
def test_sympy__functions__special__hyper__HyperRep():
    pass


def test_sympy__functions__special__hyper__HyperRep_power1():
    from sympy.functions.special.hyper import HyperRep_power1
    assert _test_args(HyperRep_power1(x, y))


def test_sympy__functions__special__hyper__HyperRep_power2():
    from sympy.functions.special.hyper import HyperRep_power2
    assert _test_args(HyperRep_power2(x, y))


def test_sympy__functions__special__hyper__HyperRep_log1():
    from sympy.functions.special.hyper import HyperRep_log1
    assert _test_args(HyperRep_log1(x))


def test_sympy__functions__special__hyper__HyperRep_atanh():
    from sympy.functions.special.hyper import HyperRep_atanh
    assert _test_args(HyperRep_atanh(x))


def test_sympy__functions__special__hyper__HyperRep_asin1():
    from sympy.functions.special.hyper import HyperRep_asin1
    assert _test_args(HyperRep_asin1(x))


def test_sympy__functions__special__hyper__HyperRep_asin2():
    from sympy.functions.special.hyper import HyperRep_asin2
    assert _test_args(HyperRep_asin2(x))


def test_sympy__functions__special__hyper__HyperRep_sqrts1():
    from sympy.functions.special.hyper import HyperRep_sqrts1
    assert _test_args(HyperRep_sqrts1(x, y))


def test_sympy__functions__special__hyper__HyperRep_sqrts2():
    from sympy.functions.special.hyper import HyperRep_sqrts2
    assert _test_args(HyperRep_sqrts2(x, y))


def test_sympy__functions__special__hyper__HyperRep_log2():
    from sympy.functions.special.hyper import HyperRep_log2
    assert _test_args(HyperRep_log2(x))


def test_sympy__functions__special__hyper__HyperRep_cosasin():
    from sympy.functions.special.hyper import HyperRep_cosasin
    assert _test_args(HyperRep_cosasin(x, y))


def test_sympy__functions__special__hyper__HyperRep_sinasin():
    from sympy.functions.special.hyper import HyperRep_sinasin
    assert _test_args(HyperRep_sinasin(x, y))


@SKIP("abstract class")
def test_sympy__functions__special__polynomials__OrthogonalPolynomial():
    pass


def test_sympy__functions__special__polynomials__jacobi():
    from sympy.functions.special.polynomials import jacobi
    assert _test_args(jacobi(x, 2, 2, 2))


def test_sympy__functions__special__polynomials__gegenbauer():
    from sympy.functions.special.polynomials import gegenbauer
    assert _test_args(gegenbauer(x, 2, 2))


def test_sympy__functions__special__polynomials__chebyshevt():
    from sympy.functions.special.polynomials import chebyshevt
    assert _test_args(chebyshevt(x, 2))


def test_sympy__functions__special__polynomials__chebyshevt_root():
    from sympy.functions.special.polynomials import chebyshevt_root
    assert _test_args(chebyshevt_root(3, 2))


def test_sympy__functions__special__polynomials__chebyshevu():
    from sympy.functions.special.polynomials import chebyshevu
    assert _test_args(chebyshevu(x, 2))


def test_sympy__functions__special__polynomials__chebyshevu_root():
    from sympy.functions.special.polynomials import chebyshevu_root
    assert _test_args(chebyshevu_root(3, 2))


def test_sympy__functions__special__polynomials__hermite():
    from sympy.functions.special.polynomials import hermite
    assert _test_args(hermite(x, 2))


def test_sympy__functions__special__polynomials__legendre():
    from sympy.functions.special.polynomials import legendre
    assert _test_args(legendre(x, 2))


def test_sympy__functions__special__polynomials__assoc_legendre():
    from sympy.functions.special.polynomials import assoc_legendre
    assert _test_args(assoc_legendre(x, 0, y))


def test_sympy__functions__special__polynomials__laguerre():
    from sympy.functions.special.polynomials import laguerre
    assert _test_args(laguerre(x, 2))


def test_sympy__functions__special__polynomials__assoc_laguerre():
    from sympy.functions.special.polynomials import assoc_laguerre
    assert _test_args(assoc_laguerre(x, 0, y))


def test_sympy__functions__special__spherical_harmonics__Ynm():
    from sympy.functions.special.spherical_harmonics import Ynm
    assert _test_args(Ynm(1, 1, x, y))


def test_sympy__functions__special__spherical_harmonics__Znm():
    from sympy.functions.special.spherical_harmonics import Znm
    assert _test_args(Znm(1, 1, x, y))


def test_sympy__functions__special__tensor_functions__LeviCivita():
    from sympy.functions.special.tensor_functions import LeviCivita
    assert _test_args(LeviCivita(x, y, 2))


def test_sympy__functions__special__tensor_functions__KroneckerDelta():
    from sympy.functions.special.tensor_functions import KroneckerDelta
    assert _test_args(KroneckerDelta(x, y))


def test_sympy__functions__special__zeta_functions__dirichlet_eta():
    from sympy.functions.special.zeta_functions import dirichlet_eta
    assert _test_args(dirichlet_eta(x))


def test_sympy__functions__special__zeta_functions__zeta():
    from sympy.functions.special.zeta_functions import zeta
    assert _test_args(zeta(101))


def test_sympy__functions__special__zeta_functions__lerchphi():
    from sympy.functions.special.zeta_functions import lerchphi
    assert _test_args(lerchphi(x, y, z))


def test_sympy__functions__special__zeta_functions__polylog():
    from sympy.functions.special.zeta_functions import polylog
    assert _test_args(polylog(x, y))


def test_sympy__integrals__integrals__Integral():
    from sympy.integrals.integrals import Integral
    assert _test_args(Integral(2, (x, 0, 1)))


def test_sympy__integrals__risch__NonElementaryIntegral():
    from sympy.integrals.risch import NonElementaryIntegral
    assert _test_args(NonElementaryIntegral(exp(-x**2), x))


@SKIP("abstract class")
def test_sympy__integrals__transforms__IntegralTransform():
    pass


def test_sympy__integrals__transforms__MellinTransform():
    from sympy.integrals.transforms import MellinTransform
    assert _test_args(MellinTransform(2, x, y))


def test_sympy__integrals__transforms__InverseMellinTransform():
    from sympy.integrals.transforms import InverseMellinTransform
    assert _test_args(InverseMellinTransform(2, x, y, 0, 1))


def test_sympy__integrals__transforms__LaplaceTransform():
    from sympy.integrals.transforms import LaplaceTransform
    assert _test_args(LaplaceTransform(2, x, y))


def test_sympy__integrals__transforms__InverseLaplaceTransform():
    from sympy.integrals.transforms import InverseLaplaceTransform
    assert _test_args(InverseLaplaceTransform(2, x, y, 0))


@SKIP("abstract class")
def test_sympy__integrals__transforms__FourierTypeTransform():
    pass


def test_sympy__integrals__transforms__InverseFourierTransform():
    from sympy.integrals.transforms import InverseFourierTransform
    assert _test_args(InverseFourierTransform(2, x, y))


def test_sympy__integrals__transforms__FourierTransform():
    from sympy.integrals.transforms import FourierTransform
    assert _test_args(FourierTransform(2, x, y))


@SKIP("abstract class")
def test_sympy__integrals__transforms__SineCosineTypeTransform():
    pass


def test_sympy__integrals__transforms__InverseSineTransform():
    from sympy.integrals.transforms import InverseSineTransform
    assert _test_args(InverseSineTransform(2, x, y))


def test_sympy__integrals__transforms__SineTransform():
    from sympy.integrals.transforms import SineTransform
    assert _test_args(SineTransform(2, x, y))


def test_sympy__integrals__transforms__InverseCosineTransform():
    from sympy.integrals.transforms import InverseCosineTransform
    assert _test_args(InverseCosineTransform(2, x, y))


def test_sympy__integrals__transforms__CosineTransform():
    from sympy.integrals.transforms import CosineTransform
    assert _test_args(CosineTransform(2, x, y))


@SKIP("abstract class")
def test_sympy__integrals__transforms__HankelTypeTransform():
    pass


def test_sympy__integrals__transforms__InverseHankelTransform():
    from sympy.integrals.transforms import InverseHankelTransform
    assert _test_args(InverseHankelTransform(2, x, y, 0))


def test_sympy__integrals__transforms__HankelTransform():
    from sympy.integrals.transforms import HankelTransform
    assert _test_args(HankelTransform(2, x, y, 0))

@XFAIL
def test_sympy__liealgebras__cartan_type__CartanType_generator():
    from sympy.liealgebras.cartan_type import CartanType_generator
    assert _test_args(CartanType_generator("A2"))

@XFAIL
def test_sympy__liealgebras__cartan_type__Standard_Cartan():
    from sympy.liealgebras.cartan_type import Standard_Cartan
    assert _test_args(Standard_Cartan(A, 2))

@XFAIL
<<<<<<< HEAD
=======

def test_sympy__liealgebras__root_system__RootSystem():
    from sympy.liealgebras.root_system import RootSyStem
    assert _test_args(RootSystem("A2"))

@XFAIL
>>>>>>> 93dec0dd
def test_sympy__liealgebras__type_a__TypeA():
    from sympy.liealgebras.type_a import TypeA
    assert _test_args(TypeA(2))

@XFAIL
def test_sympy__liealgebras__type_b__TypeB():
    from sympy.liealgebras.type_b import TypeB
    assert _test_args(TypeB(4))

@XFAIL
def test_sympy__liealgebras__type_c__TypeC():
    from sympy.liealgebras.type_c import TypeC
    assert _test_args(TypeC(4))

@XFAIL
def test_sympy__liealgebras__type_d__TypeD():
    from sympy.liealgebras.type_d import TypeD
    assert _test_args(TypeD(4))

@XFAIL
def test_sympy__liealgebras__type_e__TypeE():
    from sympy.liealgebras.type_e import TypeE
    assert _test_args(TypeE(6))

@XFAIL
def test_sympy__liealgebras__type_f__TypeF():
    from sympy.liealgebras.type_f import TypeF
    assert _test_args(TypeF(4))

@XFAIL
def test_sympy__liealgebras__type_g__TypeG():
    from sympy.liealgebras.type_g import TypeG
    assert _test_args(TypeG(2))


def test_sympy__logic__boolalg__And():
    from sympy.logic.boolalg import And
    assert _test_args(And(x, y, 2))


@SKIP("abstract class")
def test_sympy__logic__boolalg__Boolean():
    pass


def test_sympy__logic__boolalg__BooleanFunction():
    from sympy.logic.boolalg import BooleanFunction
    assert _test_args(BooleanFunction(1, 2, 3))


def test_sympy__logic__boolalg__Equivalent():
    from sympy.logic.boolalg import Equivalent
    assert _test_args(Equivalent(x, 2))


def test_sympy__logic__boolalg__ITE():
    from sympy.logic.boolalg import ITE
    assert _test_args(ITE(x, y, 2))


def test_sympy__logic__boolalg__Implies():
    from sympy.logic.boolalg import Implies
    assert _test_args(Implies(x, y))


def test_sympy__logic__boolalg__Nand():
    from sympy.logic.boolalg import Nand
    assert _test_args(Nand(x, y, 2))


def test_sympy__logic__boolalg__Nor():
    from sympy.logic.boolalg import Nor
    assert _test_args(Nor(x, y))


def test_sympy__logic__boolalg__Not():
    from sympy.logic.boolalg import Not
    assert _test_args(Not(x))


def test_sympy__logic__boolalg__Or():
    from sympy.logic.boolalg import Or
    assert _test_args(Or(x, y))


def test_sympy__logic__boolalg__Xor():
    from sympy.logic.boolalg import Xor
    assert _test_args(Xor(x, y, 2))


def test_sympy__matrices__matrices__DeferredVector():
    from sympy.matrices.matrices import DeferredVector
    assert _test_args(DeferredVector("X"))


@SKIP("abstract class")
def test_sympy__matrices__expressions__matexpr__MatrixBase():
    pass


def test_sympy__matrices__immutable__ImmutableMatrix():
    from sympy.matrices.immutable import ImmutableMatrix
    assert _test_args(ImmutableMatrix([[1, 2], [3, 4]]))


def test_sympy__matrices__immutable__ImmutableSparseMatrix():
    from sympy.matrices.immutable import ImmutableSparseMatrix
    assert _test_args(ImmutableSparseMatrix([[1, 2], [3, 4]]))


def test_sympy__matrices__expressions__slice__MatrixSlice():
    from sympy.matrices.expressions.slice import MatrixSlice
    from sympy.matrices.expressions import MatrixSymbol
    X = MatrixSymbol('X', 4, 4)
    assert _test_args(MatrixSlice(X, (0, 2), (0, 2)))


def test_sympy__matrices__expressions__blockmatrix__BlockDiagMatrix():
    from sympy.matrices.expressions.blockmatrix import BlockDiagMatrix
    from sympy.matrices.expressions import MatrixSymbol
    X = MatrixSymbol('X', x, x)
    Y = MatrixSymbol('Y', y, y)
    assert _test_args(BlockDiagMatrix(X, Y))


def test_sympy__matrices__expressions__blockmatrix__BlockMatrix():
    from sympy.matrices.expressions.blockmatrix import BlockMatrix
    from sympy.matrices.expressions import MatrixSymbol, ZeroMatrix
    X = MatrixSymbol('X', x, x)
    Y = MatrixSymbol('Y', y, y)
    Z = MatrixSymbol('Z', x, y)
    O = ZeroMatrix(y, x)
    assert _test_args(BlockMatrix([[X, Z], [O, Y]]))


def test_sympy__matrices__expressions__inverse__Inverse():
    from sympy.matrices.expressions.inverse import Inverse
    from sympy.matrices.expressions import MatrixSymbol
    assert _test_args(Inverse(MatrixSymbol('A', 3, 3)))


def test_sympy__matrices__expressions__matadd__MatAdd():
    from sympy.matrices.expressions.matadd import MatAdd
    from sympy.matrices.expressions import MatrixSymbol
    X = MatrixSymbol('X', x, y)
    Y = MatrixSymbol('Y', x, y)
    assert _test_args(MatAdd(X, Y))


@XFAIL
def test_sympy__matrices__expressions__matexpr__Identity():
    from sympy.matrices.expressions.matexpr import Identity
    assert _test_args(Identity(3))


@SKIP("abstract class")
def test_sympy__matrices__expressions__matexpr__MatrixExpr():
    pass

def test_sympy__matrices__expressions__matexpr__MatrixElement():
    from sympy.matrices.expressions.matexpr import MatrixSymbol, MatrixElement
    from sympy import S
    assert _test_args(MatrixElement(MatrixSymbol('A', 3, 5), S(2), S(3)))

@XFAIL
def test_sympy__matrices__expressions__matexpr__MatrixSymbol():
    from sympy.matrices.expressions.matexpr import MatrixSymbol
    assert _test_args(MatrixSymbol('A', 3, 5))


@XFAIL
def test_sympy__matrices__expressions__matexpr__ZeroMatrix():
    from sympy.matrices.expressions.matexpr import ZeroMatrix
    assert _test_args(ZeroMatrix(3, 5))


def test_sympy__matrices__expressions__matmul__MatMul():
    from sympy.matrices.expressions.matmul import MatMul
    from sympy.matrices.expressions import MatrixSymbol
    X = MatrixSymbol('X', x, y)
    Y = MatrixSymbol('Y', y, x)
    assert _test_args(MatMul(X, Y))

def test_sympy__matrices__expressions__diagonal__DiagonalMatrix():
    from sympy.matrices.expressions.diagonal import DiagonalMatrix
    from sympy.matrices.expressions import MatrixSymbol
    x = MatrixSymbol('x', 10, 1)
    assert _test_args(DiagonalMatrix(x))

def test_sympy__matrices__expressions__diagonal__DiagonalOf():
    from sympy.matrices.expressions.diagonal import DiagonalOf
    from sympy.matrices.expressions import MatrixSymbol
    X = MatrixSymbol('x', 10, 10)
    assert _test_args(DiagonalOf(X))

def test_sympy__matrices__expressions__hadamard__HadamardProduct():
    from sympy.matrices.expressions.hadamard import HadamardProduct
    from sympy.matrices.expressions import MatrixSymbol
    X = MatrixSymbol('X', x, y)
    Y = MatrixSymbol('Y', x, y)
    assert _test_args(HadamardProduct(X, Y))


def test_sympy__matrices__expressions__matpow__MatPow():
    from sympy.matrices.expressions.matpow import MatPow
    from sympy.matrices.expressions import MatrixSymbol
    X = MatrixSymbol('X', x, x)
    assert _test_args(MatPow(X, 2))


def test_sympy__matrices__expressions__transpose__Transpose():
    from sympy.matrices.expressions.transpose import Transpose
    from sympy.matrices.expressions import MatrixSymbol
    assert _test_args(Transpose(MatrixSymbol('A', 3, 5)))


def test_sympy__matrices__expressions__adjoint__Adjoint():
    from sympy.matrices.expressions.adjoint import Adjoint
    from sympy.matrices.expressions import MatrixSymbol
    assert _test_args(Adjoint(MatrixSymbol('A', 3, 5)))


def test_sympy__matrices__expressions__trace__Trace():
    from sympy.matrices.expressions.trace import Trace
    from sympy.matrices.expressions import MatrixSymbol
    assert _test_args(Trace(MatrixSymbol('A', 3, 3)))

def test_sympy__matrices__expressions__determinant__Determinant():
    from sympy.matrices.expressions.determinant import Determinant
    from sympy.matrices.expressions import MatrixSymbol
    assert _test_args(Determinant(MatrixSymbol('A', 3, 3)))


def test_sympy__matrices__expressions__funcmatrix__FunctionMatrix():
    from sympy.matrices.expressions.funcmatrix import FunctionMatrix
    from sympy import Lambda, symbols
    i, j = symbols('i,j')
    assert _test_args(FunctionMatrix(3, 3, Lambda((i, j), i - j) ))

def test_sympy__matrices__expressions__fourier__DFT():
    from sympy.matrices.expressions.fourier import DFT
    from sympy import S
    assert _test_args(DFT(S(2)))

def test_sympy__matrices__expressions__fourier__IDFT():
    from sympy.matrices.expressions.fourier import IDFT
    from sympy import S
    assert _test_args(IDFT(S(2)))

from sympy.matrices.expressions import MatrixSymbol
X = MatrixSymbol('X', 10, 10)

def test_sympy__matrices__expressions__factorizations__LofLU():
    from sympy.matrices.expressions.factorizations import LofLU
    assert _test_args(LofLU(X))

def test_sympy__matrices__expressions__factorizations__UofLU():
    from sympy.matrices.expressions.factorizations import UofLU
    assert _test_args(UofLU(X))

def test_sympy__matrices__expressions__factorizations__QofQR():
    from sympy.matrices.expressions.factorizations import QofQR
    assert _test_args(QofQR(X))

def test_sympy__matrices__expressions__factorizations__RofQR():
    from sympy.matrices.expressions.factorizations import RofQR
    assert _test_args(RofQR(X))

def test_sympy__matrices__expressions__factorizations__LofCholesky():
    from sympy.matrices.expressions.factorizations import LofCholesky
    assert _test_args(LofCholesky(X))

def test_sympy__matrices__expressions__factorizations__UofCholesky():
    from sympy.matrices.expressions.factorizations import UofCholesky
    assert _test_args(UofCholesky(X))

def test_sympy__matrices__expressions__factorizations__EigenVectors():
    from sympy.matrices.expressions.factorizations import EigenVectors
    assert _test_args(EigenVectors(X))

def test_sympy__matrices__expressions__factorizations__EigenValues():
    from sympy.matrices.expressions.factorizations import EigenValues
    assert _test_args(EigenValues(X))

def test_sympy__matrices__expressions__factorizations__UofSVD():
    from sympy.matrices.expressions.factorizations import UofSVD
    assert _test_args(UofSVD(X))

def test_sympy__matrices__expressions__factorizations__VofSVD():
    from sympy.matrices.expressions.factorizations import VofSVD
    assert _test_args(VofSVD(X))

def test_sympy__matrices__expressions__factorizations__SofSVD():
    from sympy.matrices.expressions.factorizations import SofSVD
    assert _test_args(SofSVD(X))

@SKIP("abstract class")
def test_sympy__matrices__expressions__factorizations__Factorization():
    pass

def test_sympy__physics__mechanics__essential__CoordinateSym():
    from sympy.physics.mechanics import CoordinateSym
    from sympy.physics.mechanics import ReferenceFrame
    assert _test_args(CoordinateSym('R_x', ReferenceFrame('R'), 0))

def test_sympy__physics__gaussopt__BeamParameter():
    from sympy.physics.gaussopt import BeamParameter
    assert _test_args(BeamParameter(530e-9, 1, w=1e-3))


def test_sympy__physics__paulialgebra__Pauli():
    from sympy.physics.paulialgebra import Pauli
    assert _test_args(Pauli(1))


def test_sympy__physics__quantum__anticommutator__AntiCommutator():
    from sympy.physics.quantum.anticommutator import AntiCommutator
    assert _test_args(AntiCommutator(x, y))


def test_sympy__physics__quantum__cartesian__PositionBra3D():
    from sympy.physics.quantum.cartesian import PositionBra3D
    assert _test_args(PositionBra3D(x, y, z))


def test_sympy__physics__quantum__cartesian__PositionKet3D():
    from sympy.physics.quantum.cartesian import PositionKet3D
    assert _test_args(PositionKet3D(x, y, z))


def test_sympy__physics__quantum__cartesian__PositionState3D():
    from sympy.physics.quantum.cartesian import PositionState3D
    assert _test_args(PositionState3D(x, y, z))


def test_sympy__physics__quantum__cartesian__PxBra():
    from sympy.physics.quantum.cartesian import PxBra
    assert _test_args(PxBra(x, y, z))


def test_sympy__physics__quantum__cartesian__PxKet():
    from sympy.physics.quantum.cartesian import PxKet
    assert _test_args(PxKet(x, y, z))


def test_sympy__physics__quantum__cartesian__PxOp():
    from sympy.physics.quantum.cartesian import PxOp
    assert _test_args(PxOp(x, y, z))


def test_sympy__physics__quantum__cartesian__XBra():
    from sympy.physics.quantum.cartesian import XBra
    assert _test_args(XBra(x))


def test_sympy__physics__quantum__cartesian__XKet():
    from sympy.physics.quantum.cartesian import XKet
    assert _test_args(XKet(x))


def test_sympy__physics__quantum__cartesian__XOp():
    from sympy.physics.quantum.cartesian import XOp
    assert _test_args(XOp(x))


def test_sympy__physics__quantum__cartesian__YOp():
    from sympy.physics.quantum.cartesian import YOp
    assert _test_args(YOp(x))


def test_sympy__physics__quantum__cartesian__ZOp():
    from sympy.physics.quantum.cartesian import ZOp
    assert _test_args(ZOp(x))


def test_sympy__physics__quantum__cg__CG():
    from sympy.physics.quantum.cg import CG
    from sympy import S
    assert _test_args(CG(S(3)/2, S(3)/2, S(1)/2, -S(1)/2, 1, 1))


def test_sympy__physics__quantum__cg__Wigner3j():
    from sympy.physics.quantum.cg import Wigner3j
    assert _test_args(Wigner3j(6, 0, 4, 0, 2, 0))


def test_sympy__physics__quantum__cg__Wigner6j():
    from sympy.physics.quantum.cg import Wigner6j
    assert _test_args(Wigner6j(1, 2, 3, 2, 1, 2))


def test_sympy__physics__quantum__cg__Wigner9j():
    from sympy.physics.quantum.cg import Wigner9j
    assert _test_args(Wigner9j(2, 1, 1, S(3)/2, S(1)/2, 1, S(1)/2, S(1)/2, 0))

def test_sympy__physics__quantum__circuitplot__Mz():
    from sympy.physics.quantum.circuitplot import Mz
    assert _test_args(Mz(0))

def test_sympy__physics__quantum__circuitplot__Mx():
    from sympy.physics.quantum.circuitplot import Mx
    assert _test_args(Mx(0))

def test_sympy__physics__quantum__commutator__Commutator():
    from sympy.physics.quantum.commutator import Commutator
    A, B = symbols('A,B', commutative=False)
    assert _test_args(Commutator(A, B))


def test_sympy__physics__quantum__constants__HBar():
    from sympy.physics.quantum.constants import HBar
    assert _test_args(HBar())


def test_sympy__physics__quantum__dagger__Dagger():
    from sympy.physics.quantum.dagger import Dagger
    from sympy.physics.quantum.state import Ket
    assert _test_args(Dagger(Dagger(Ket('psi'))))


def test_sympy__physics__quantum__gate__CGate():
    from sympy.physics.quantum.gate import CGate, Gate
    assert _test_args(CGate((0, 1), Gate(2)))


def test_sympy__physics__quantum__gate__CGateS():
    from sympy.physics.quantum.gate import CGateS, Gate
    assert _test_args(CGateS((0, 1), Gate(2)))


def test_sympy__physics__quantum__gate__CNotGate():
    from sympy.physics.quantum.gate import CNotGate
    assert _test_args(CNotGate(0, 1))


def test_sympy__physics__quantum__gate__Gate():
    from sympy.physics.quantum.gate import Gate
    assert _test_args(Gate(0))


def test_sympy__physics__quantum__gate__HadamardGate():
    from sympy.physics.quantum.gate import HadamardGate
    assert _test_args(HadamardGate(0))


def test_sympy__physics__quantum__gate__IdentityGate():
    from sympy.physics.quantum.gate import IdentityGate
    assert _test_args(IdentityGate(0))


def test_sympy__physics__quantum__gate__OneQubitGate():
    from sympy.physics.quantum.gate import OneQubitGate
    assert _test_args(OneQubitGate(0))


def test_sympy__physics__quantum__gate__PhaseGate():
    from sympy.physics.quantum.gate import PhaseGate
    assert _test_args(PhaseGate(0))


def test_sympy__physics__quantum__gate__SwapGate():
    from sympy.physics.quantum.gate import SwapGate
    assert _test_args(SwapGate(0, 1))


def test_sympy__physics__quantum__gate__TGate():
    from sympy.physics.quantum.gate import TGate
    assert _test_args(TGate(0))


def test_sympy__physics__quantum__gate__TwoQubitGate():
    from sympy.physics.quantum.gate import TwoQubitGate
    assert _test_args(TwoQubitGate(0))


def test_sympy__physics__quantum__gate__UGate():
    from sympy.physics.quantum.gate import UGate
    from sympy.matrices.immutable import ImmutableMatrix
    from sympy import Integer, Tuple
    assert _test_args(
        UGate(Tuple(Integer(1)), ImmutableMatrix([[1, 0], [0, 2]])))


def test_sympy__physics__quantum__gate__XGate():
    from sympy.physics.quantum.gate import XGate
    assert _test_args(XGate(0))


def test_sympy__physics__quantum__gate__YGate():
    from sympy.physics.quantum.gate import YGate
    assert _test_args(YGate(0))


def test_sympy__physics__quantum__gate__ZGate():
    from sympy.physics.quantum.gate import ZGate
    assert _test_args(ZGate(0))


@SKIP("TODO: sympy.physics")
def test_sympy__physics__quantum__grover__OracleGate():
    from sympy.physics.quantum.grover import OracleGate
    assert _test_args(OracleGate())


def test_sympy__physics__quantum__grover__WGate():
    from sympy.physics.quantum.grover import WGate
    assert _test_args(WGate(1))


def test_sympy__physics__quantum__hilbert__ComplexSpace():
    from sympy.physics.quantum.hilbert import ComplexSpace
    assert _test_args(ComplexSpace(x))


def test_sympy__physics__quantum__hilbert__DirectSumHilbertSpace():
    from sympy.physics.quantum.hilbert import DirectSumHilbertSpace, ComplexSpace, FockSpace
    c = ComplexSpace(2)
    f = FockSpace()
    assert _test_args(DirectSumHilbertSpace(c, f))


def test_sympy__physics__quantum__hilbert__FockSpace():
    from sympy.physics.quantum.hilbert import FockSpace
    assert _test_args(FockSpace())


def test_sympy__physics__quantum__hilbert__HilbertSpace():
    from sympy.physics.quantum.hilbert import HilbertSpace
    assert _test_args(HilbertSpace())


def test_sympy__physics__quantum__hilbert__L2():
    from sympy.physics.quantum.hilbert import L2
    from sympy import oo, Interval
    assert _test_args(L2(Interval(0, oo)))


def test_sympy__physics__quantum__hilbert__TensorPowerHilbertSpace():
    from sympy.physics.quantum.hilbert import TensorPowerHilbertSpace, FockSpace
    f = FockSpace()
    assert _test_args(TensorPowerHilbertSpace(f, 2))


def test_sympy__physics__quantum__hilbert__TensorProductHilbertSpace():
    from sympy.physics.quantum.hilbert import TensorProductHilbertSpace, FockSpace, ComplexSpace
    c = ComplexSpace(2)
    f = FockSpace()
    assert _test_args(TensorProductHilbertSpace(f, c))


def test_sympy__physics__quantum__innerproduct__InnerProduct():
    from sympy.physics.quantum import Bra, Ket, InnerProduct
    b = Bra('b')
    k = Ket('k')
    assert _test_args(InnerProduct(b, k))


def test_sympy__physics__quantum__operator__DifferentialOperator():
    from sympy.physics.quantum.operator import DifferentialOperator
    from sympy import Derivative, Function
    f = Function('f')
    assert _test_args(DifferentialOperator(1/x*Derivative(f(x), x), f(x)))


def test_sympy__physics__quantum__operator__HermitianOperator():
    from sympy.physics.quantum.operator import HermitianOperator
    assert _test_args(HermitianOperator('H'))


def test_sympy__physics__quantum__operator__Operator():
    from sympy.physics.quantum.operator import Operator
    assert _test_args(Operator('A'))


def test_sympy__physics__quantum__operator__OuterProduct():
    from sympy.physics.quantum.operator import OuterProduct
    from sympy.physics.quantum import Ket, Bra
    b = Bra('b')
    k = Ket('k')
    assert _test_args(OuterProduct(k, b))


def test_sympy__physics__quantum__operator__UnitaryOperator():
    from sympy.physics.quantum.operator import UnitaryOperator
    assert _test_args(UnitaryOperator('U'))


def test_sympy__physics__quantum__piab__PIABBra():
    from sympy.physics.quantum.piab import PIABBra
    assert _test_args(PIABBra('B'))


def test_sympy__physics__quantum__piab__PIABHamiltonian():
    from sympy.physics.quantum.piab import PIABHamiltonian
    assert _test_args(PIABHamiltonian('P'))


def test_sympy__physics__quantum__piab__PIABKet():
    from sympy.physics.quantum.piab import PIABKet
    assert _test_args(PIABKet('K'))


def test_sympy__physics__quantum__qexpr__QExpr():
    from sympy.physics.quantum.qexpr import QExpr
    assert _test_args(QExpr(0))


def test_sympy__physics__quantum__qft__Fourier():
    from sympy.physics.quantum.qft import Fourier
    assert _test_args(Fourier(0, 1))


def test_sympy__physics__quantum__qft__IQFT():
    from sympy.physics.quantum.qft import IQFT
    assert _test_args(IQFT(0, 1))


def test_sympy__physics__quantum__qft__QFT():
    from sympy.physics.quantum.qft import QFT
    assert _test_args(QFT(0, 1))


def test_sympy__physics__quantum__qft__RkGate():
    from sympy.physics.quantum.qft import RkGate
    assert _test_args(RkGate(0, 1))


def test_sympy__physics__quantum__qubit__IntQubit():
    from sympy.physics.quantum.qubit import IntQubit
    assert _test_args(IntQubit(0))


def test_sympy__physics__quantum__qubit__IntQubitBra():
    from sympy.physics.quantum.qubit import IntQubitBra
    assert _test_args(IntQubitBra(0))


def test_sympy__physics__quantum__qubit__IntQubitState():
    from sympy.physics.quantum.qubit import IntQubitState, QubitState
    assert _test_args(IntQubitState(QubitState(0, 1)))


def test_sympy__physics__quantum__qubit__Qubit():
    from sympy.physics.quantum.qubit import Qubit
    assert _test_args(Qubit(0, 0, 0))


def test_sympy__physics__quantum__qubit__QubitBra():
    from sympy.physics.quantum.qubit import QubitBra
    assert _test_args(QubitBra('1', 0))


def test_sympy__physics__quantum__qubit__QubitState():
    from sympy.physics.quantum.qubit import QubitState
    assert _test_args(QubitState(0, 1))


def test_sympy__physics__quantum__density__Density():
    from sympy.physics.quantum.density import Density
    from sympy.physics.quantum.state import Ket
    assert _test_args(Density([Ket(0), 0.5], [Ket(1), 0.5]))


@SKIP("TODO: sympy.physics.quantum.shor: Cmod Not Implemented")
def test_sympy__physics__quantum__shor__CMod():
    from sympy.physics.quantum.shor import CMod
    assert _test_args(CMod())


def test_sympy__physics__quantum__spin__CoupledSpinState():
    from sympy.physics.quantum.spin import CoupledSpinState
    assert _test_args(CoupledSpinState(1, 0, (1, 1)))
    assert _test_args(CoupledSpinState(1, 0, (1, S(1)/2, S(1)/2)))
    assert _test_args(CoupledSpinState(
        1, 0, (1, S(1)/2, S(1)/2), ((2, 3, S(1)/2), (1, 2, 1)) ))
    j, m, j1, j2, j3, j12, x = symbols('j m j1:4 j12 x')
    assert CoupledSpinState(
        j, m, (j1, j2, j3)).subs(j2, x) == CoupledSpinState(j, m, (j1, x, j3))
    assert CoupledSpinState(j, m, (j1, j2, j3), ((1, 3, j12), (1, 2, j)) ).subs(j12, x) == \
        CoupledSpinState(j, m, (j1, j2, j3), ((1, 3, x), (1, 2, j)) )


def test_sympy__physics__quantum__spin__J2Op():
    from sympy.physics.quantum.spin import J2Op
    assert _test_args(J2Op('J'))


def test_sympy__physics__quantum__spin__JminusOp():
    from sympy.physics.quantum.spin import JminusOp
    assert _test_args(JminusOp('J'))


def test_sympy__physics__quantum__spin__JplusOp():
    from sympy.physics.quantum.spin import JplusOp
    assert _test_args(JplusOp('J'))


def test_sympy__physics__quantum__spin__JxBra():
    from sympy.physics.quantum.spin import JxBra
    assert _test_args(JxBra(1, 0))


def test_sympy__physics__quantum__spin__JxBraCoupled():
    from sympy.physics.quantum.spin import JxBraCoupled
    assert _test_args(JxBraCoupled(1, 0, (1, 1)))


def test_sympy__physics__quantum__spin__JxKet():
    from sympy.physics.quantum.spin import JxKet
    assert _test_args(JxKet(1, 0))


def test_sympy__physics__quantum__spin__JxKetCoupled():
    from sympy.physics.quantum.spin import JxKetCoupled
    assert _test_args(JxKetCoupled(1, 0, (1, 1)))


def test_sympy__physics__quantum__spin__JxOp():
    from sympy.physics.quantum.spin import JxOp
    assert _test_args(JxOp('J'))


def test_sympy__physics__quantum__spin__JyBra():
    from sympy.physics.quantum.spin import JyBra
    assert _test_args(JyBra(1, 0))


def test_sympy__physics__quantum__spin__JyBraCoupled():
    from sympy.physics.quantum.spin import JyBraCoupled
    assert _test_args(JyBraCoupled(1, 0, (1, 1)))


def test_sympy__physics__quantum__spin__JyKet():
    from sympy.physics.quantum.spin import JyKet
    assert _test_args(JyKet(1, 0))


def test_sympy__physics__quantum__spin__JyKetCoupled():
    from sympy.physics.quantum.spin import JyKetCoupled
    assert _test_args(JyKetCoupled(1, 0, (1, 1)))


def test_sympy__physics__quantum__spin__JyOp():
    from sympy.physics.quantum.spin import JyOp
    assert _test_args(JyOp('J'))


def test_sympy__physics__quantum__spin__JzBra():
    from sympy.physics.quantum.spin import JzBra
    assert _test_args(JzBra(1, 0))


def test_sympy__physics__quantum__spin__JzBraCoupled():
    from sympy.physics.quantum.spin import JzBraCoupled
    assert _test_args(JzBraCoupled(1, 0, (1, 1)))


def test_sympy__physics__quantum__spin__JzKet():
    from sympy.physics.quantum.spin import JzKet
    assert _test_args(JzKet(1, 0))


def test_sympy__physics__quantum__spin__JzKetCoupled():
    from sympy.physics.quantum.spin import JzKetCoupled
    assert _test_args(JzKetCoupled(1, 0, (1, 1)))


def test_sympy__physics__quantum__spin__JzOp():
    from sympy.physics.quantum.spin import JzOp
    assert _test_args(JzOp('J'))


def test_sympy__physics__quantum__spin__Rotation():
    from sympy.physics.quantum.spin import Rotation
    from sympy import pi
    assert _test_args(Rotation(pi, 0, pi/2))


def test_sympy__physics__quantum__spin__SpinState():
    from sympy.physics.quantum.spin import SpinState
    assert _test_args(SpinState(1, 0))


def test_sympy__physics__quantum__spin__WignerD():
    from sympy.physics.quantum.spin import WignerD
    assert _test_args(WignerD(0, 1, 2, 3, 4, 5))


def test_sympy__physics__quantum__state__Bra():
    from sympy.physics.quantum.state import Bra
    assert _test_args(Bra(0))


def test_sympy__physics__quantum__state__BraBase():
    from sympy.physics.quantum.state import BraBase
    assert _test_args(BraBase(0))


def test_sympy__physics__quantum__state__Ket():
    from sympy.physics.quantum.state import Ket
    assert _test_args(Ket(0))


def test_sympy__physics__quantum__state__KetBase():
    from sympy.physics.quantum.state import KetBase
    assert _test_args(KetBase(0))


def test_sympy__physics__quantum__state__State():
    from sympy.physics.quantum.state import State
    assert _test_args(State(0))


def test_sympy__physics__quantum__state__StateBase():
    from sympy.physics.quantum.state import StateBase
    assert _test_args(StateBase(0))


def test_sympy__physics__quantum__state__TimeDepBra():
    from sympy.physics.quantum.state import TimeDepBra
    assert _test_args(TimeDepBra('psi', 't'))


def test_sympy__physics__quantum__state__TimeDepKet():
    from sympy.physics.quantum.state import TimeDepKet
    assert _test_args(TimeDepKet('psi', 't'))


def test_sympy__physics__quantum__state__TimeDepState():
    from sympy.physics.quantum.state import TimeDepState
    assert _test_args(TimeDepState('psi', 't'))


def test_sympy__physics__quantum__state__Wavefunction():
    from sympy.physics.quantum.state import Wavefunction
    from sympy.functions import sin
    from sympy import Piecewise, pi
    n = 1
    L = 1
    g = Piecewise((0, x < 0), (0, x > L), (sqrt(2//L)*sin(n*pi*x/L), True))
    assert _test_args(Wavefunction(g, x))


def test_sympy__physics__quantum__tensorproduct__TensorProduct():
    from sympy.physics.quantum.tensorproduct import TensorProduct
    assert _test_args(TensorProduct(x, y))


def test_sympy__physics__quantum__identitysearch__GateIdentity():
    from sympy.physics.quantum.gate import X
    from sympy.physics.quantum.identitysearch import GateIdentity
    assert _test_args(GateIdentity(X(0), X(0)))


def test_sympy__physics__quantum__sho1d__SHOOp():
    from sympy.physics.quantum.sho1d import SHOOp
    assert _test_args(SHOOp('a'))


def test_sympy__physics__quantum__sho1d__RaisingOp():
    from sympy.physics.quantum.sho1d import RaisingOp
    assert _test_args(RaisingOp('a'))


def test_sympy__physics__quantum__sho1d__LoweringOp():
    from sympy.physics.quantum.sho1d import LoweringOp
    assert _test_args(LoweringOp('a'))


def test_sympy__physics__quantum__sho1d__NumberOp():
    from sympy.physics.quantum.sho1d import NumberOp
    assert _test_args(NumberOp('N'))


def test_sympy__physics__quantum__sho1d__Hamiltonian():
    from sympy.physics.quantum.sho1d import Hamiltonian
    assert _test_args(Hamiltonian('H'))


def test_sympy__physics__quantum__sho1d__SHOState():
    from sympy.physics.quantum.sho1d import SHOState
    assert _test_args(SHOState(0))


def test_sympy__physics__quantum__sho1d__SHOKet():
    from sympy.physics.quantum.sho1d import SHOKet
    assert _test_args(SHOKet(0))


def test_sympy__physics__quantum__sho1d__SHOBra():
    from sympy.physics.quantum.sho1d import SHOBra
    assert _test_args(SHOBra(0))


def test_sympy__physics__secondquant__AnnihilateBoson():
    from sympy.physics.secondquant import AnnihilateBoson
    assert _test_args(AnnihilateBoson(0))


def test_sympy__physics__secondquant__AnnihilateFermion():
    from sympy.physics.secondquant import AnnihilateFermion
    assert _test_args(AnnihilateFermion(0))


@SKIP("abstract class")
def test_sympy__physics__secondquant__Annihilator():
    pass


def test_sympy__physics__secondquant__AntiSymmetricTensor():
    from sympy.physics.secondquant import AntiSymmetricTensor
    i, j = symbols('i j', below_fermi=True)
    a, b = symbols('a b', above_fermi=True)
    assert _test_args(AntiSymmetricTensor('v', (a, i), (b, j)))


def test_sympy__physics__secondquant__BosonState():
    from sympy.physics.secondquant import BosonState
    assert _test_args(BosonState((0, 1)))


@SKIP("abstract class")
def test_sympy__physics__secondquant__BosonicOperator():
    pass


def test_sympy__physics__secondquant__Commutator():
    from sympy.physics.secondquant import Commutator
    assert _test_args(Commutator(x, y))


def test_sympy__physics__secondquant__CreateBoson():
    from sympy.physics.secondquant import CreateBoson
    assert _test_args(CreateBoson(0))


def test_sympy__physics__secondquant__CreateFermion():
    from sympy.physics.secondquant import CreateFermion
    assert _test_args(CreateFermion(0))


@SKIP("abstract class")
def test_sympy__physics__secondquant__Creator():
    pass


def test_sympy__physics__secondquant__Dagger():
    from sympy.physics.secondquant import Dagger
    from sympy import I
    assert _test_args(Dagger(2*I))


def test_sympy__physics__secondquant__FermionState():
    from sympy.physics.secondquant import FermionState
    assert _test_args(FermionState((0, 1)))


def test_sympy__physics__secondquant__FermionicOperator():
    from sympy.physics.secondquant import FermionicOperator
    assert _test_args(FermionicOperator(0))


def test_sympy__physics__secondquant__FockState():
    from sympy.physics.secondquant import FockState
    assert _test_args(FockState((0, 1)))


def test_sympy__physics__secondquant__FockStateBosonBra():
    from sympy.physics.secondquant import FockStateBosonBra
    assert _test_args(FockStateBosonBra((0, 1)))


def test_sympy__physics__secondquant__FockStateBosonKet():
    from sympy.physics.secondquant import FockStateBosonKet
    assert _test_args(FockStateBosonKet((0, 1)))


def test_sympy__physics__secondquant__FockStateBra():
    from sympy.physics.secondquant import FockStateBra
    assert _test_args(FockStateBra((0, 1)))


def test_sympy__physics__secondquant__FockStateFermionBra():
    from sympy.physics.secondquant import FockStateFermionBra
    assert _test_args(FockStateFermionBra((0, 1)))


def test_sympy__physics__secondquant__FockStateFermionKet():
    from sympy.physics.secondquant import FockStateFermionKet
    assert _test_args(FockStateFermionKet((0, 1)))


def test_sympy__physics__secondquant__FockStateKet():
    from sympy.physics.secondquant import FockStateKet
    assert _test_args(FockStateKet((0, 1)))


def test_sympy__physics__secondquant__InnerProduct():
    from sympy.physics.secondquant import InnerProduct
    from sympy.physics.secondquant import FockStateKet, FockStateBra
    assert _test_args(InnerProduct(FockStateBra((0, 1)), FockStateKet((0, 1))))


def test_sympy__physics__secondquant__NO():
    from sympy.physics.secondquant import NO, F, Fd
    assert _test_args(NO(Fd(x)*F(y)))


def test_sympy__physics__secondquant__PermutationOperator():
    from sympy.physics.secondquant import PermutationOperator
    assert _test_args(PermutationOperator(0, 1))


def test_sympy__physics__secondquant__SqOperator():
    from sympy.physics.secondquant import SqOperator
    assert _test_args(SqOperator(0))


def test_sympy__physics__secondquant__TensorSymbol():
    from sympy.physics.secondquant import TensorSymbol
    assert _test_args(TensorSymbol(x))


def test_sympy__physics__units__Unit():
    from sympy.physics.units import Unit
    assert _test_args(Unit("meter", "m"))


def test_sympy__polys__numberfields__AlgebraicNumber():
    from sympy.polys.numberfields import AlgebraicNumber
    assert _test_args(AlgebraicNumber(sqrt(2), [1, 2, 3]))


def test_sympy__polys__polytools__GroebnerBasis():
    from sympy.polys.polytools import GroebnerBasis
    assert _test_args(GroebnerBasis([x, y, z], x, y, z))


def test_sympy__polys__polytools__Poly():
    from sympy.polys.polytools import Poly
    assert _test_args(Poly(2, x, y))


def test_sympy__polys__polytools__PurePoly():
    from sympy.polys.polytools import PurePoly
    assert _test_args(PurePoly(2, x, y))


def test_sympy__polys__rootoftools__RootOf():
    from sympy.polys.rootoftools import RootOf
    assert _test_args(RootOf(x**3 + x + 1, 0))


def test_sympy__polys__rootoftools__RootSum():
    from sympy.polys.rootoftools import RootSum
    assert _test_args(RootSum(x**3 + x + 1, sin))


def test_sympy__series__limits__Limit():
    from sympy.series.limits import Limit
    assert _test_args(Limit(x, x, 0, dir='-'))


def test_sympy__series__order__Order():
    from sympy.series.order import Order
    assert _test_args(Order(1, x, y))


def test_sympy__simplify__hyperexpand__Hyper_Function():
    from sympy.simplify.hyperexpand import Hyper_Function
    assert _test_args(Hyper_Function([2], [1]))


def test_sympy__simplify__hyperexpand__G_Function():
    from sympy.simplify.hyperexpand import G_Function
    assert _test_args(G_Function([2], [1], [], []))


def test_sympy__tensor__indexed__Idx():
    from sympy.tensor.indexed import Idx
    assert _test_args(Idx('test'))
    assert _test_args(Idx(1, (0, 10)))


def test_sympy__tensor__indexed__Indexed():
    from sympy.tensor.indexed import Indexed, Idx
    assert _test_args(Indexed('A', Idx('i'), Idx('j')))


def test_sympy__tensor__indexed__IndexedBase():
    from sympy.tensor.indexed import IndexedBase
    assert _test_args(IndexedBase('A', shape=(x, y)))
    assert _test_args(IndexedBase('A', 1))
    assert _test_args(IndexedBase('A')[0, 1])


<<<<<<< HEAD
=======
@XFAIL
def test_sympy__physics__hep__gamma_matrices__GammaMatrixHead():
    # This test fails, this class can be reconstructed from the *args
    # of an instance using `TensorHead(*args)`
    from sympy.physics.hep.gamma_matrices import GammaMatrixHead, Lorentz
    from sympy.tensor.tensor import tensor_indices
    i = tensor_indices('i', Lorentz)
    assert _test_args(GammaMatrixHead())

>>>>>>> 93dec0dd
def test_sympy__tensor__tensor__TensorIndexType():
    from sympy.tensor.tensor import TensorIndexType
    from sympy import Symbol
    assert _test_args(TensorIndexType('Lorentz', metric=False))


def test_sympy__tensor__tensor__TensorSymmetry():
    from sympy.tensor.tensor import TensorIndexType, tensor_indices, TensorSymmetry, TensorType, get_symmetric_group_sgs
    assert _test_args(TensorSymmetry(get_symmetric_group_sgs(2)))


def test_sympy__tensor__tensor__TensorType():
    from sympy.tensor.tensor import TensorIndexType, TensorSymmetry, get_symmetric_group_sgs, TensorType
    Lorentz = TensorIndexType('Lorentz', dummy_fmt='L')
    sym = TensorSymmetry(get_symmetric_group_sgs(1))
    assert _test_args(TensorType([Lorentz], sym))


def test_sympy__tensor__tensor__TensorHead():
    from sympy.tensor.tensor import TensorIndexType, TensorSymmetry, TensorType, get_symmetric_group_sgs, TensorHead
    Lorentz = TensorIndexType('Lorentz', dummy_fmt='L')
    sym = TensorSymmetry(get_symmetric_group_sgs(1))
    S1 = TensorType([Lorentz], sym)
    assert _test_args(TensorHead('p', S1, 0))


def test_sympy__tensor__tensor__TensorIndex():
    from sympy.tensor.tensor import TensorIndexType, TensorIndex, TensorSymmetry, TensorType, get_symmetric_group_sgs
    Lorentz = TensorIndexType('Lorentz', dummy_fmt='L')
    assert _test_args(TensorIndex('i', Lorentz))

@SKIP("abstract class")
def test_sympy__tensor__tensor__TensExpr():
    pass

def test_sympy__tensor__tensor__TensAdd():
    from sympy.tensor.tensor import TensorIndexType, TensorSymmetry, TensorType, get_symmetric_group_sgs, tensor_indices, TensAdd
    Lorentz = TensorIndexType('Lorentz', dummy_fmt='L')
    a, b = tensor_indices('a,b', Lorentz)
    sym = TensorSymmetry(get_symmetric_group_sgs(1))
    S1 = TensorType([Lorentz], sym)
    p, q = S1('p,q')
    t1 = p(a)
    t2 = q(a)
    assert _test_args(TensAdd(t1, t2))


def test_sympy__tensor__tensor__TensMul():
    from sympy.core import S
    from sympy.tensor.tensor import TensorIndexType, TensorSymmetry, TensorType, get_symmetric_group_sgs, tensor_indices, TensMul, TIDS
    Lorentz = TensorIndexType('Lorentz', dummy_fmt='L')
    a, b = tensor_indices('a,b', Lorentz)
    sym = TensorSymmetry(get_symmetric_group_sgs(1))
    S1 = TensorType([Lorentz], sym)
    p = S1('p')
    free, dum = TIDS.free_dum_from_indices(a)
    assert _test_args(TensMul.from_data(S.One, [p], free, dum))



@XFAIL
def test_as_coeff_add():
    # the ordering of terms in (3*x, 4*x**2) is system-dependent
    assert (7, (3*x, 4*x**2)) == (7 + 3*x + 4*x**2).as_coeff_add()


def test_sympy__geometry__curve__Curve():
    from sympy.geometry.curve import Curve
    assert _test_args(Curve((x, 1), (x, 0, 1)))


def test_sympy__geometry__point__Point():
    from sympy.geometry.point import Point
    assert _test_args(Point(0, 1))


def test_sympy__geometry__ellipse__Ellipse():
    from sympy.geometry.ellipse import Ellipse
    assert _test_args(Ellipse((0, 1), 2, 3))


def test_sympy__geometry__ellipse__Circle():
    from sympy.geometry.ellipse import Circle
    assert _test_args(Circle((0, 1), 2))


def test_sympy__geometry__line__LinearEntity():
    from sympy.geometry.line import LinearEntity
    assert _test_args(LinearEntity((0, 1), (2, 3)))


def test_sympy__geometry__line__Line():
    from sympy.geometry.line import Line
    assert _test_args(Line((0, 1), (2, 3)))


def test_sympy__geometry__line__Ray():
    from sympy.geometry.line import Ray
    assert _test_args(Ray((0, 1), (2, 3)))


def test_sympy__geometry__line__Segment():
    from sympy.geometry.line import Segment
    assert _test_args(Segment((0, 1), (2, 3)))


def test_sympy__geometry__polygon__Polygon():
    from sympy.geometry.polygon import Polygon
    assert _test_args(Polygon((0, 1), (2, 3), (4, 5), (6, 7)))


def test_sympy__geometry__polygon__RegularPolygon():
    from sympy.geometry.polygon import RegularPolygon
    assert _test_args(RegularPolygon((0, 1), 2, 3, 4))


def test_sympy__geometry__polygon__Triangle():
    from sympy.geometry.polygon import Triangle
    assert _test_args(Triangle((0, 1), (2, 3), (4, 5)))


def test_sympy__geometry__entity__GeometryEntity():
    from sympy.geometry.entity import GeometryEntity
    from sympy.geometry.point import Point
    assert _test_args(GeometryEntity(Point(1, 0), 1))


@XFAIL
def test_sympy__diffgeom__diffgeom__Manifold():
    from sympy.diffgeom import Manifold
    assert _test_args(Manifold('name', 3))


@XFAIL
def test_sympy__diffgeom__diffgeom__Patch():
    from sympy.diffgeom import Manifold, Patch
    assert _test_args(Patch('name', Manifold('name', 3)))


@XFAIL
def test_sympy__diffgeom__diffgeom__CoordSystem():
    from sympy.diffgeom import Manifold, Patch, CoordSystem
    assert _test_args(CoordSystem('name', Patch('name', Manifold('name', 3))))


@XFAIL
def test_sympy__diffgeom__diffgeom__Point():
    from sympy.diffgeom import Manifold, Patch, CoordSystem, Point
    assert _test_args(Point(
        CoordSystem('name', Patch('name', Manifold('name', 3))), [x, y]))


@XFAIL
def test_sympy__diffgeom__diffgeom__BaseScalarField():
    from sympy.diffgeom import Manifold, Patch, CoordSystem, BaseScalarField
    cs = CoordSystem('name', Patch('name', Manifold('name', 3)))
    assert _test_args(BaseScalarField(cs, 0))


@XFAIL
def test_sympy__diffgeom__diffgeom__BaseVectorField():
    from sympy.diffgeom import Manifold, Patch, CoordSystem, BaseVectorField
    cs = CoordSystem('name', Patch('name', Manifold('name', 3)))
    assert _test_args(BaseVectorField(cs, 0))


def test_sympy__diffgeom__diffgeom__Differential():
    from sympy.diffgeom import Manifold, Patch, CoordSystem, BaseScalarField, Differential
    cs = CoordSystem('name', Patch('name', Manifold('name', 3)))
    assert _test_args(Differential(BaseScalarField(cs, 0)))


def test_sympy__diffgeom__diffgeom__Commutator():
    from sympy.diffgeom import Manifold, Patch, CoordSystem, BaseScalarField, BaseVectorField, Commutator
    cs = CoordSystem('name', Patch('name', Manifold('name', 3)))
    cs1 = CoordSystem('name1', Patch('name', Manifold('name', 3)))
    v = BaseVectorField(cs, 0)
    v1 = BaseVectorField(cs1, 0)
    assert _test_args(Commutator(v, v1))


def test_sympy__diffgeom__diffgeom__TensorProduct():
    from sympy.diffgeom import Manifold, Patch, CoordSystem, BaseScalarField, Differential, TensorProduct
    cs = CoordSystem('name', Patch('name', Manifold('name', 3)))
    d = Differential(BaseScalarField(cs, 0))
    assert _test_args(TensorProduct(d, d))


def test_sympy__diffgeom__diffgeom__WedgeProduct():
    from sympy.diffgeom import Manifold, Patch, CoordSystem, BaseScalarField, Differential, WedgeProduct
    cs = CoordSystem('name', Patch('name', Manifold('name', 3)))
    d = Differential(BaseScalarField(cs, 0))
    d1 = Differential(BaseScalarField(cs, 1))
    assert _test_args(WedgeProduct(d, d1))


def test_sympy__diffgeom__diffgeom__LieDerivative():
    from sympy.diffgeom import Manifold, Patch, CoordSystem, BaseScalarField, Differential, BaseVectorField, LieDerivative
    cs = CoordSystem('name', Patch('name', Manifold('name', 3)))
    d = Differential(BaseScalarField(cs, 0))
    v = BaseVectorField(cs, 0)
    assert _test_args(LieDerivative(v, d))


@XFAIL
def test_sympy__diffgeom__diffgeom__BaseCovarDerivativeOp():
    from sympy.diffgeom import Manifold, Patch, CoordSystem, BaseCovarDerivativeOp
    cs = CoordSystem('name', Patch('name', Manifold('name', 3)))
    assert _test_args(BaseCovarDerivativeOp(cs, 0, [[[0, ]*3, ]*3, ]*3))


def test_sympy__diffgeom__diffgeom__CovarDerivativeOp():
    from sympy.diffgeom import Manifold, Patch, CoordSystem, BaseVectorField, CovarDerivativeOp
    cs = CoordSystem('name', Patch('name', Manifold('name', 3)))
    v = BaseVectorField(cs, 0)
    _test_args(CovarDerivativeOp(v, [[[0, ]*3, ]*3, ]*3))


def test_sympy__categories__baseclasses__Class():
    from sympy.categories.baseclasses import Class
    assert _test_args(Class())


def test_sympy__categories__baseclasses__Object():
    from sympy.categories import Object
    assert _test_args(Object("A"))


@XFAIL
def test_sympy__categories__baseclasses__Morphism():
    from sympy.categories import Object, Morphism
    assert _test_args(Morphism(Object("A"), Object("B")))


def test_sympy__categories__baseclasses__IdentityMorphism():
    from sympy.categories import Object, IdentityMorphism
    assert _test_args(IdentityMorphism(Object("A")))


def test_sympy__categories__baseclasses__NamedMorphism():
    from sympy.categories import Object, NamedMorphism
    assert _test_args(NamedMorphism(Object("A"), Object("B"), "f"))


def test_sympy__categories__baseclasses__CompositeMorphism():
    from sympy.categories import Object, NamedMorphism, CompositeMorphism
    A = Object("A")
    B = Object("B")
    C = Object("C")
    f = NamedMorphism(A, B, "f")
    g = NamedMorphism(B, C, "g")
    assert _test_args(CompositeMorphism(f, g))


def test_sympy__categories__baseclasses__Diagram():
    from sympy.categories import Object, NamedMorphism, Diagram, Category
    A = Object("A")
    B = Object("B")
    C = Object("C")
    f = NamedMorphism(A, B, "f")
    d = Diagram([f])
    assert _test_args(d)


def test_sympy__categories__baseclasses__Category():
    from sympy.categories import Object, NamedMorphism, Diagram, Category
    A = Object("A")
    B = Object("B")
    C = Object("C")
    f = NamedMorphism(A, B, "f")
    g = NamedMorphism(B, C, "g")
    d1 = Diagram([f, g])
    d2 = Diagram([f])
    K = Category("K", commutative_diagrams=[d1, d2])
    assert _test_args(K)

def test_sympy__ntheory__factor___totient():
    from sympy.ntheory.factor_ import totient
    k = symbols('k', integer=True)
    t = totient(k)
    assert _test_args(t)<|MERGE_RESOLUTION|>--- conflicted
+++ resolved
@@ -1668,15 +1668,12 @@
     assert _test_args(Standard_Cartan(A, 2))
 
 @XFAIL
-<<<<<<< HEAD
-=======
 
 def test_sympy__liealgebras__root_system__RootSystem():
     from sympy.liealgebras.root_system import RootSyStem
     assert _test_args(RootSystem("A2"))
 
 @XFAIL
->>>>>>> 93dec0dd
 def test_sympy__liealgebras__type_a__TypeA():
     from sympy.liealgebras.type_a import TypeA
     assert _test_args(TypeA(2))
@@ -2773,8 +2770,6 @@
     assert _test_args(IndexedBase('A')[0, 1])
 
 
-<<<<<<< HEAD
-=======
 @XFAIL
 def test_sympy__physics__hep__gamma_matrices__GammaMatrixHead():
     # This test fails, this class can be reconstructed from the *args
@@ -2784,7 +2779,7 @@
     i = tensor_indices('i', Lorentz)
     assert _test_args(GammaMatrixHead())
 
->>>>>>> 93dec0dd
+
 def test_sympy__tensor__tensor__TensorIndexType():
     from sympy.tensor.tensor import TensorIndexType
     from sympy import Symbol
