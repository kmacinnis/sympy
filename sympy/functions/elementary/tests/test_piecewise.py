--- conflicted
+++ resolved
@@ -1,13 +1,8 @@
 from sympy import (
     adjoint, And, Basic, conjugate, diff, expand, Eq, Function, I,
     Integral, integrate, Interval, lambdify, log, Max, Min, oo, Or, pi,
-<<<<<<< HEAD
     Piecewise, piecewise_fold, Rational, re, solve, symbols, transpose,
-    cos, exp, Abs, Not, S
-=======
-    Piecewise, piecewise_fold, Rational, solve, symbols, transpose,
     cos, exp, Abs, Not, Symbol, S
->>>>>>> 510e474f
 )
 from sympy.printing import srepr
 from sympy.utilities.pytest import XFAIL, raises
