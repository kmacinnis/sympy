"""Most of these tests come from the examples in Bronstein's book."""
from sympy import (Poly, I, S, Function, log, symbols, exp, tan, sqrt,
    Symbol, Lambda, sin, Eq, Piecewise, factor)
from sympy.integrals.risch import (gcdex_diophantine, frac_in, as_poly_1t,
    derivation, splitfactor, splitfactor_sqf, canonical_representation,
    hermite_reduce, polynomial_reduce, residue_reduce, residue_reduce_to_basic,
    integrate_primitive, integrate_hyperexponential_polynomial,
    integrate_hyperexponential, integrate_hypertangent_polynomial,
    integrate_nonlinear_no_specials, integer_powers, DifferentialExtension,
    risch_integrate, DecrementLevel, NonElementaryIntegral, recognize_log_derivative,
    recognize_derivative, laurent_series)
from sympy.utilities.pytest import raises

from sympy.abc import x, t, nu, z, a, y
t0, t1, t2 = symbols('t:3')
i = Symbol('i')

def test_gcdex_diophantine():
    assert gcdex_diophantine(Poly(x**4 - 2*x**3 - 6*x**2 + 12*x + 15),
    Poly(x**3 + x**2 - 4*x - 4), Poly(x**2 - 1)) == \
        (Poly((-x**2 + 4*x - 3)/5), Poly((x**3 - 7*x**2 + 16*x - 10)/5))


def test_frac_in():
    assert frac_in(Poly((x + 1)/x*t, t), x) == \
        (Poly(t*x + t, x), Poly(x, x))
    assert frac_in((x + 1)/x*t, x) == \
        (Poly(t*x + t, x), Poly(x, x))
    assert frac_in((Poly((x + 1)/x*t, t), Poly(t + 1, t)), x) == \
        (Poly(t*x + t, x), Poly((1 + t)*x, x))
    raises(ValueError, lambda: frac_in((x + 1)/log(x)*t, x))
    assert frac_in(Poly((2 + 2*x + x*(1 + x))/(1 + x)**2, t), x, cancel=True) == \
        (Poly(x + 2, x), Poly(x + 1, x))


def test_as_poly_1t():
    assert as_poly_1t(2/t + t, t, z) in [
        Poly(t + 2*z, t, z), Poly(t + 2*z, z, t)]
    assert as_poly_1t(2/t + 3/t**2, t, z) in [
        Poly(2*z + 3*z**2, t, z), Poly(2*z + 3*z**2, z, t)]
    assert as_poly_1t(2/((exp(2) + 1)*t), t, z) in [
        Poly(2/(exp(2) + 1)*z, t, z), Poly(2/(exp(2) + 1)*z, z, t)]
    assert as_poly_1t(2/((exp(2) + 1)*t) + t, t, z) in [
        Poly(t + 2/(exp(2) + 1)*z, t, z), Poly(t + 2/(exp(2) + 1)*z, z, t)]
    assert as_poly_1t(S(0), t, z) == Poly(0, t, z)


def test_derivation():
    p = Poly(4*x**4*t**5 + (-4*x**3 - 4*x**4)*t**4 + (-3*x**2 + 2*x**3)*t**3 +
        (2*x + 7*x**2 + 2*x**3)*t**2 + (1 - 4*x - 4*x**2)*t - 1 + 2*x, t)
    DE = DifferentialExtension(extension={'D': [Poly(1, x), Poly(-t**2 - 3/(2*x)*t + 1/(2*x), t)]})
    assert derivation(p, DE) == Poly(-20*x**4*t**6 + (2*x**3 + 16*x**4)*t**5 +
        (21*x**2 + 12*x**3)*t**4 + (7*x/2 - 25*x**2 - 12*x**3)*t**3 +
        (-5 - 15*x/2 + 7*x**2)*t**2 - (3 - 8*x - 10*x**2 - 4*x**3)/(2*x)*t +
        (1 - 4*x**2)/(2*x), t)
    assert derivation(Poly(1, t), DE) == Poly(0, t)
    assert derivation(Poly(t, t), DE) == DE.d
    assert derivation(Poly(t**2 + 1/x*t + (1 - 2*x)/(4*x**2), t), DE) == \
        Poly(-2*t**3 - 4/x*t**2 - (5 - 2*x)/(2*x**2)*t - (1 - 2*x)/(2*x**3), t, domain='ZZ(x)')
    DE = DifferentialExtension(extension={'D': [Poly(1, x), Poly(1/x, t1), Poly(t, t)]})
    assert derivation(Poly(x*t*t1, t), DE) == Poly(t*t1 + x*t*t1 + t, t)
    assert derivation(Poly(x*t*t1, t), DE, coefficientD=True) == \
        Poly((1 + t1)*t, t)
    DE = DifferentialExtension(extension={'D': [Poly(1, x)]})
    assert derivation(Poly(x, x), DE) == Poly(1, x)
    # Test basic option
    assert derivation((x + 1)/(x - 1), DE, basic=True) == -2/(1 - 2*x + x**2)
    DE = DifferentialExtension(extension={'D': [Poly(1, x), Poly(t, t)]})
    assert derivation((t + 1)/(t - 1), DE, basic=True) == -2*t/(1 - 2*t + t**2)
    assert derivation(t + 1, DE, basic=True) == t


def test_splitfactor():
    p = Poly(4*x**4*t**5 + (-4*x**3 - 4*x**4)*t**4 + (-3*x**2 + 2*x**3)*t**3 +
        (2*x + 7*x**2 + 2*x**3)*t**2 + (1 - 4*x - 4*x**2)*t - 1 + 2*x, t, field=True)
    DE = DifferentialExtension(extension={'D': [Poly(1, x), Poly(-t**2 - 3/(2*x)*t + 1/(2*x), t)]})
    assert splitfactor(p, DE) == (Poly(4*x**4*t**3 + (-8*x**3 - 4*x**4)*t**2 +
        (4*x**2 + 8*x**3)*t - 4*x**2, t), Poly(t**2 + 1/x*t + (1 - 2*x)/(4*x**2), t, domain='ZZ(x)'))
    assert splitfactor(Poly(x, t), DE) == (Poly(x, t), Poly(1, t))
    r = Poly(-4*x**4*z**2 + 4*x**6*z**2 - z*x**3 - 4*x**5*z**3 + 4*x**3*z**3 + x**4 + z*x**5 - x**6, t)
    DE = DifferentialExtension(extension={'D': [Poly(1, x), Poly(1/x, t)]})
    assert splitfactor(r, DE, coefficientD=True) == \
        (Poly(x*z - x**2 - z*x**3 + x**4, t), Poly(-x**2 + 4*x**2*z**2, t))
    assert splitfactor_sqf(r, DE, coefficientD=True) == \
        (((Poly(x*z - x**2 - z*x**3 + x**4, t), 1),), ((Poly(-x**2 + 4*x**2*z**2, t), 1),))
    assert splitfactor(Poly(0, t), DE) == (Poly(0, t), Poly(1, t))
    assert splitfactor_sqf(Poly(0, t), DE) == (((Poly(0, t), 1),), ())


def test_canonical_representation():
    DE = DifferentialExtension(extension={'D': [Poly(1, x), Poly(1 + t**2, t)]})
    assert canonical_representation(Poly(x - t, t), Poly(t**2, t), DE) == \
        (Poly(0, t), (Poly(0, t),
        Poly(1, t)), (Poly(-t + x, t),
        Poly(t**2, t)))
    DE = DifferentialExtension(extension={'D': [Poly(1, x), Poly(t**2 + 1, t)]})
    assert canonical_representation(Poly(t**5 + t**3 + x**2*t + 1, t),
    Poly((t**2 + 1)**3, t), DE) == \
        (Poly(0, t), (Poly(t**5 + t**3 + x**2*t + 1, t),
        Poly(t**6 + 3*t**4 + 3*t**2 + 1, t)), (Poly(0, t), Poly(1, t)))


def test_hermite_reduce():
    DE = DifferentialExtension(extension={'D': [Poly(1, x), Poly(t**2 + 1, t)]})

    assert hermite_reduce(Poly(x - t, t), Poly(t**2, t), DE) == \
        ((Poly(-x, t), Poly(t, t)), (Poly(0, t), Poly(1, t)), (Poly(-x, t), Poly(1, t)))

    DE = DifferentialExtension(extension={'D': [Poly(1, x), Poly(-t**2 - t/x - (1 - nu**2/x**2), t)]})

    assert hermite_reduce(
            Poly(x**2*t**5 + x*t**4 - nu**2*t**3 - x*(x**2 + 1)*t**2 - (x**2 - nu**2)*t - x**5/4, t),
            Poly(x**2*t**4 + x**2*(x**2 + 2)*t**2 + x**2 + x**4 + x**6/4, t), DE) == \
        ((Poly(-x**2 - 4, t), Poly(4*t**2 + 2*x**2 + 4, t)),
         (Poly((-2*nu**2 - x**4)*t - (2*x**3 + 2*x), t), Poly(2*x**2*t**2 + x**4 + 2*x**2, t)),
         (Poly(x*t + 1, t), Poly(x, t)))

    DE = DifferentialExtension(extension={'D': [Poly(1, x), Poly(1/x, t)]})

    a = Poly((-2 + 3*x)*t**3 + (-1 + x)*t**2 + (-4*x + 2*x**2)*t + x**2, t)
    d = Poly(x*t**6 - 4*x**2*t**5 + 6*x**3*t**4 - 4*x**4*t**3 + x**5*t**2, t)

    assert hermite_reduce(a, d, DE) == \
        ((Poly(3*t**2 + t + 3*x, t), Poly(3*t**4 - 9*x*t**3 + 9*x**2*t**2 - 3*x**3*t, t)),
         (Poly(0, t), Poly(1, t)),
         (Poly(0, t), Poly(1, t)))

    assert hermite_reduce(
            Poly(-t**2 + 2*t + 2, t),
            Poly(-x*t**2 + 2*x*t - x, t), DE) == \
        ((Poly(3, t), Poly(t - 1, t)),
         (Poly(0, t), Poly(1, t)),
         (Poly(1, t), Poly(x, t)))

    assert hermite_reduce(
            Poly(-x**2*t**6 + (-1 - 2*x**3 + x**4)*t**3 + (-3 - 3*x**4)*t**2 - 2*x*t - x - 3*x**2, t),
            Poly(x**4*t**6 - 2*x**2*t**3 + 1, t), DE) == \
        ((Poly(x**3*t + x**4 + 1, t), Poly(x**3*t**3 - x, t)),
         (Poly(0, t), Poly(1, t)),
         (Poly(-1, t), Poly(x**2, t)))

    assert hermite_reduce(
            Poly((-2 + 3*x)*t**3 + (-1 + x)*t**2 + (-4*x + 2*x**2)*t + x**2, t),
            Poly(x*t**6 - 4*x**2*t**5 + 6*x**3*t**4 - 4*x**4*t**3 + x**5*t**2, t), DE) == \
        ((Poly(3*t**2 + t + 3*x, t), Poly(3*t**4 - 9*x*t**3 + 9*x**2*t**2 - 3*x**3*t, t)),
         (Poly(0, t), Poly(1, t)),
         (Poly(0, t), Poly(1, t)))


def test_polynomial_reduce():
    DE = DifferentialExtension(extension={'D': [Poly(1, x), Poly(1 + t**2, t)]})
    assert polynomial_reduce(Poly(1 + x*t + t**2, t), DE) == \
        (Poly(t, t), Poly(x*t, t))
    assert polynomial_reduce(Poly(0, t), DE) == \
        (Poly(0, t), Poly(0, t))


def test_laurent_series():
    DE = DifferentialExtension(extension={'D': [Poly(1, x), Poly(1, t)]})
    a = Poly(36, t)
    d = Poly((t - 2)*(t**2 - 1)**2, t)
    F = Poly(t**2 - 1, t)
    n = 2
    assert laurent_series(a, d, F, n, DE) == \
        (Poly(-3*t**3 + 3*t**2 - 6*t - 8, t), Poly(t**5 + t**4 - 2*t**3 - 2*t**2 + t + 1, t),
        [Poly(-3*t**3 - 6*t**2, t), Poly(2*t**6 + 6*t**5 - 8*t**3, t)])


def test_recognize_derivative():
    DE = DifferentialExtension(extension={'D': [Poly(1, t)]})
    a = Poly(36, t)
    d = Poly((t - 2)*(t**2 - 1)**2, t)
    assert recognize_derivative(a, d, DE) == False
    DE = DifferentialExtension(extension={'D': [Poly(1, x), Poly(1/x, t)]})
    a = Poly(2, t)
    d = Poly(t**2 - 1, t)
    assert recognize_derivative(a, d, DE) == False
    assert recognize_derivative(Poly(x*t, t), Poly(1, t), DE) == True
    DE = DifferentialExtension(extension={'D': [Poly(1, x), Poly(t**2 + 1, t)]})
    assert recognize_derivative(Poly(t, t), Poly(1, t), DE) == True


def test_recognize_log_derivative():

    a = Poly(2*x**2 + 4*x*t - 2*t - x**2*t, t)
    d = Poly((2*x + t)*(t + x**2), t)
    DE = DifferentialExtension(extension={'D': [Poly(1, x), Poly(t, t)]})
    assert recognize_log_derivative(a, d, DE, z) == True
    DE = DifferentialExtension(extension={'D': [Poly(1, x), Poly(1/x, t)]})
    assert recognize_log_derivative(Poly(t + 1, t), Poly(t + x, t), DE) == True
    assert recognize_log_derivative(Poly(2, t), Poly(t**2 - 1, t), DE) == True
    DE = DifferentialExtension(extension={'D': [Poly(1, x)]})
    assert recognize_log_derivative(Poly(1, x), Poly(x**2 - 2, x), DE) == False
    assert recognize_log_derivative(Poly(1, x), Poly(x**2 + x, x), DE) == True
    DE = DifferentialExtension(extension={'D': [Poly(1, x), Poly(t**2 + 1, t)]})
    assert recognize_log_derivative(Poly(1, t), Poly(t**2 - 2, t), DE) == False
    assert recognize_log_derivative(Poly(1, t), Poly(t**2 + t, t), DE) == False


def test_residue_reduce():
    a = Poly(2*t**2 - t - x**2, t)
    d = Poly(t**3 - x**2*t, t)
    DE = DifferentialExtension(extension={'D': [Poly(1, x), Poly(1/x, t)], 'Tfuncs': [log]})
    assert residue_reduce(a, d, DE, z, invert=False) == \
        ([(Poly(z**2 - S(1)/4, z), Poly((1 + 3*x*z - 6*z**2 -
        2*x**2 + 4*x**2*z**2)*t - x*z + x**2 + 2*x**2*z**2 - 2*z*x**3, t))], False)
    assert residue_reduce(a, d, DE, z, invert=True) == \
        ([(Poly(z**2 - S(1)/4, z), Poly(t + 2*x*z, t))], False)
    assert residue_reduce(Poly(-2/x, t), Poly(t**2 - 1, t,), DE, z, invert=False) == \
        ([(Poly(z**2 - 1, z), Poly(-2*z*t/x - 2/x, t))], True)
    ans = residue_reduce(Poly(-2/x, t), Poly(t**2 - 1, t), DE, z, invert=True)
    assert ans == ([(Poly(z**2 - 1, z), Poly(t + z, t))], True)
    assert residue_reduce_to_basic(ans[0], DE, z) == -log(-1 + log(x)) + log(1 + log(x))

    DE = DifferentialExtension(extension={'D': [Poly(1, x), Poly(-t**2 - t/x - (1 - nu**2/x**2), t)]})
    # TODO: Skip or make faster
    assert residue_reduce(Poly((-2*nu**2 - x**4)/(2*x**2)*t - (1 + x**2)/x, t),
    Poly(t**2 + 1 + x**2/2, t), DE, z) == \
        ([(Poly(z + S(1)/2, z, domain='QQ'), Poly(t**2 + 1 + x**2/2, t, domain='EX'))], True)
    DE = DifferentialExtension(extension={'D': [Poly(1, x), Poly(1 + t**2, t)]})
    assert residue_reduce(Poly(-2*x*t + 1 - x**2, t),
    Poly(t**2 + 2*x*t + 1 + x**2, t), DE, z) == \
        ([(Poly(z**2 + S(1)/4, z), Poly(t + x + 2*z, t))], True)
    DE = DifferentialExtension(extension={'D': [Poly(1, x), Poly(t, t)]})
    assert residue_reduce(Poly(t, t), Poly(t + sqrt(2), t), DE, z) == \
        ([(Poly(z - 1, z), Poly(t + sqrt(2), t))], True)


def test_integrate_hyperexponential():
    # TODO: Add tests for integrate_hyperexponential() from the book
    a = Poly((1 + 2*t1 + t1**2 + 2*t1**3)*t**2 + (1 + t1**2)*t + 1 + t1**2, t)
    d = Poly(1, t)
    DE = DifferentialExtension(extension={'D': [Poly(1, x), Poly(1 + t1**2, t1),
        Poly(t*(1 + t1**2), t)], 'Tfuncs': [tan, Lambda(i, exp(tan(i)))]})
    assert integrate_hyperexponential(a, d, DE) == \
        (exp(2*tan(x))*tan(x) + exp(tan(x)), 1 + t1**2, True)
    a = Poly((t1**3 + (x + 1)*t1**2 + t1 + x + 2)*t, t)
    assert integrate_hyperexponential(a, d, DE) == \
        ((x + tan(x))*exp(tan(x)), 0, True)

    a = Poly(t, t)
    d = Poly(1, t)
    DE = DifferentialExtension(extension={'D': [Poly(1, x), Poly(2*x*t, t)],
        'Tfuncs': [Lambda(i, exp(x**2))]})

    assert integrate_hyperexponential(a, d, DE) == \
        (0, NonElementaryIntegral(exp(x**2), x), False)

    DE = DifferentialExtension(extension={'D': [Poly(1, x), Poly(t, t)], 'Tfuncs': [exp]})
    assert integrate_hyperexponential(a, d, DE) == (exp(x), 0, True)

    a = Poly(25*t**6 - 10*t**5 + 7*t**4 - 8*t**3 + 13*t**2 + 2*t - 1, t)
    d = Poly(25*t**6 + 35*t**4 + 11*t**2 + 1, t)
    assert integrate_hyperexponential(a, d, DE) == \
<<<<<<< HEAD
        ((10*exp(x) - 11)/(25*exp(2*x) + 5) + log(1 + exp(2*x)), -1, True)
        # -(55 - 50*exp(x))/(25 + 125*exp(2*x)) - x + log(1 + exp(2*x))
=======
        (-(11 - 10*exp(x))/(5 + 25*exp(2*x)) + log(1 + exp(2*x)), -1, True)
>>>>>>> 510e474f
    DE = DifferentialExtension(extension={'D': [Poly(1, x), Poly(t0, t0), Poly(t0*t, t)],
        'Tfuncs': [exp, Lambda(i, exp(exp(i)))]})
    assert integrate_hyperexponential(Poly(2*t0*t**2, t), Poly(1, t), DE) == (exp(2*exp(x)), 0, True)

    DE = DifferentialExtension(extension={'D': [Poly(1, x), Poly(t0, t0), Poly(-t0*t, t)],
        'Tfuncs': [exp, Lambda(i, exp(-exp(i)))]})
    assert integrate_hyperexponential(Poly(-27*exp(9) - 162*t0*exp(9) +
    27*x*t0*exp(9), t), Poly((36*exp(18) + x**2*exp(18) - 12*x*exp(18))*t, t), DE) == \
        (27*exp(exp(x))/(-6*exp(9) + x*exp(9)), 0, True)

    DE = DifferentialExtension(extension={'D': [Poly(1, x), Poly(t, t)], 'Tfuncs': [exp]})
    assert integrate_hyperexponential(Poly(x**2/2*t, t), Poly(1, t), DE) == \
        ((2 - 2*x + x**2)*exp(x)/2, 0, True)
    assert integrate_hyperexponential(Poly(1 + t, t), Poly(t, t), DE) == \
        (-exp(-x), 1, True)  # x - exp(-x)
    assert integrate_hyperexponential(Poly(x, t), Poly(t + 1, t), DE) == \
        (0, NonElementaryIntegral(x/(1 + exp(x)), x), False)

    DE = DifferentialExtension(extension={'D': [Poly(1, x), Poly(1/x, t0), Poly(2*x*t1, t1)],
        'Tfuncs': [log, Lambda(i, exp(i**2))]})

    elem, nonelem, b = integrate_hyperexponential(Poly((8*x**7 - 12*x**5 + 6*x**3 - x)*t1**4 +
        (8*t0*x**7 - 8*t0*x**6 - 4*t0*x**5 + 2*t0*x**3 + 2*t0*x**2 - t0*x +
        24*x**8 - 36*x**6 - 4*x**5 + 22*x**4 + 4*x**3 - 7*x**2 - x + 1)*t1**3
        + (8*t0*x**8 - 4*t0*x**6 - 16*t0*x**5 - 2*t0*x**4 + 12*t0*x**3 +
        t0*x**2 - 2*t0*x + 24*x**9 - 36*x**7 - 8*x**6 + 22*x**5 + 12*x**4 -
        7*x**3 - 6*x**2 + x + 1)*t1**2 + (8*t0*x**8 - 8*t0*x**6 - 16*t0*x**5 +
        6*t0*x**4 + 10*t0*x**3 - 2*t0*x**2 - t0*x + 8*x**10 - 12*x**8 - 4*x**7
        + 2*x**6 + 12*x**5 + 3*x**4 - 9*x**3 - x**2 + 2*x)*t1 + 8*t0*x**7 -
        12*t0*x**6 - 4*t0*x**5 + 8*t0*x**4 - t0*x**2 - 4*x**7 + 4*x**6 +
        4*x**5 - 4*x**4 - x**3 + x**2, t1), Poly((8*x**7 - 12*x**5 + 6*x**3 -
        x)*t1**4 + (24*x**8 + 8*x**7 - 36*x**6 - 12*x**5 + 18*x**4 + 6*x**3 -
        3*x**2 - x)*t1**3 + (24*x**9 + 24*x**8 - 36*x**7 - 36*x**6 + 18*x**5 +
        18*x**4 - 3*x**3 - 3*x**2)*t1**2 + (8*x**10 + 24*x**9 - 12*x**8 -
        36*x**7 + 6*x**6 + 18*x**5 - x**4 - 3*x**3)*t1 + 8*x**10 - 12*x**8 +
        6*x**6 - x**4, t1), DE)

    assert factor(elem) == ((-x + 1)*log(x)/((x + exp(x**2))*(2*x**2 - 1)))
    assert (nonelem, b) == (NonElementaryIntegral(exp(x**2)/(exp(x**2) + 1), x), False)


def test_integrate_hyperexponential_polynomial():
    # Without proper cancellation within integrate_hyperexponential_polynomial(),
    # this will take a long time to complete, and will return a complicated
    # expression
    p = Poly((-28*x**11*t0 - 6*x**8*t0 + 6*x**9*t0 - 15*x**8*t0**2 +
        15*x**7*t0**2 + 84*x**10*t0**2 - 140*x**9*t0**3 - 20*x**6*t0**3 +
        20*x**7*t0**3 - 15*x**6*t0**4 + 15*x**5*t0**4 + 140*x**8*t0**4 -
        84*x**7*t0**5 - 6*x**4*t0**5 + 6*x**5*t0**5 + x**3*t0**6 - x**4*t0**6 +
        28*x**6*t0**6 - 4*x**5*t0**7 + x**9 - x**10 + 4*x**12)/(-8*x**11*t0 +
        28*x**10*t0**2 - 56*x**9*t0**3 + 70*x**8*t0**4 - 56*x**7*t0**5 +
        28*x**6*t0**6 - 8*x**5*t0**7 + x**4*t0**8 + x**12)*t1**2 +
        (-28*x**11*t0 - 12*x**8*t0 + 12*x**9*t0 - 30*x**8*t0**2 +
        30*x**7*t0**2 + 84*x**10*t0**2 - 140*x**9*t0**3 - 40*x**6*t0**3 +
        40*x**7*t0**3 - 30*x**6*t0**4 + 30*x**5*t0**4 + 140*x**8*t0**4 -
        84*x**7*t0**5 - 12*x**4*t0**5 + 12*x**5*t0**5 - 2*x**4*t0**6 +
        2*x**3*t0**6 + 28*x**6*t0**6 - 4*x**5*t0**7 + 2*x**9 - 2*x**10 +
        4*x**12)/(-8*x**11*t0 + 28*x**10*t0**2 - 56*x**9*t0**3 +
        70*x**8*t0**4 - 56*x**7*t0**5 + 28*x**6*t0**6 - 8*x**5*t0**7 +
        x**4*t0**8 + x**12)*t1 + (-2*x**2*t0 + 2*x**3*t0 + x*t0**2 -
        x**2*t0**2 + x**3 - x**4)/(-4*x**5*t0 + 6*x**4*t0**2 - 4*x**3*t0**3 +
        x**2*t0**4 + x**6), t1, z, expand=False)
    DE = DifferentialExtension(extension={'D': [Poly(1, x), Poly(1/x, t0), Poly(2*x*t1, t1)]})
    assert integrate_hyperexponential_polynomial(p, DE, z) == (
        Poly((x - t0)*t1**2 + (-2*t0 + 2*x)*t1, t1), Poly(-2*x*t0 + x**2 +
        t0**2, t1), True)

    DE = DifferentialExtension(extension={'D':[Poly(1, x), Poly(t0, t0)]})
    assert integrate_hyperexponential_polynomial(Poly(0, t0), DE, z) == (
        Poly(0, t0), Poly(1, t0), True)


def test_integrate_hyperexponential_returns_piecewise():
    a, b = symbols('a b')
    DE = DifferentialExtension(a**x, x)
    assert integrate_hyperexponential(DE.fa, DE.fd, DE) == (Piecewise(
        (x, Eq(log(a), 0)), (exp(x*log(a))/log(a), True)), 0, True)
    DE = DifferentialExtension(a**(b*x), x)
    assert integrate_hyperexponential(DE.fa, DE.fd, DE) == (Piecewise(
        (x, Eq(b*log(a), 0)), (exp(b*x*log(a))/(b*log(a)), True)), 0, True)
    DE = DifferentialExtension(exp(a*x), x)
    assert integrate_hyperexponential(DE.fa, DE.fd, DE) == (Piecewise(
        (x, Eq(a, 0)), (exp(a*x)/a, True)), 0, True)
    DE = DifferentialExtension(x*exp(a*x), x)
    assert integrate_hyperexponential(DE.fa, DE.fd, DE) == (Piecewise(
        (x**2/2, Eq(a**3, 0)), ((x*a**2 - a)*exp(a*x)/a**3, True)), 0, True)
    DE = DifferentialExtension(x**2*exp(a*x), x)
    assert integrate_hyperexponential(DE.fa, DE.fd, DE) == (Piecewise(
        (x**3/3, Eq(a**6, 0)),
        ((x**2*a**5 - 2*x*a**4 + 2*a**3)*exp(a*x)/a**6, True)), 0, True)
    DE = DifferentialExtension(x**y + z, y)
    assert integrate_hyperexponential(DE.fa, DE.fd, DE) == (Piecewise((y,
        Eq(log(x), 0)), (exp(log(x)*y)/log(x), True)), z, True)
    DE = DifferentialExtension(x**y + z + x**(2*y), y)
    assert integrate_hyperexponential(DE.fa, DE.fd, DE) == (Piecewise((2*y,
        Eq(2*log(x)**2, 0)), ((exp(2*log(x)*y)*log(x) +
            2*exp(log(x)*y)*log(x))/(2*log(x)**2), True)), z, True)
    # TODO: Add a test where two different parts of the extension use a
    # Piecewise, like y**x + z**x.

def test_integrate_primitive():
    DE = DifferentialExtension(extension={'D': [Poly(1, x), Poly(1/x, t)],
        'Tfuncs': [log]})
    assert integrate_primitive(Poly(t, t), Poly(1, t), DE) == (x*log(x), -1, True)
    assert integrate_primitive(Poly(x, t), Poly(t, t), DE) == (0, NonElementaryIntegral(x/log(x), x), False)

    DE = DifferentialExtension(extension={'D': [Poly(1, x), Poly(1/x, t1), Poly(1/(x + 1), t2)],
        'Tfuncs': [log, Lambda(i, log(i + 1))]})
    assert integrate_primitive(Poly(t1, t2), Poly(t2, t2), DE) == \
        (0, NonElementaryIntegral(log(x)/log(1 + x), x), False)

    DE = DifferentialExtension(extension={'D': [Poly(1, x), Poly(1/x, t1), Poly(1/(x*t1), t2)],
        'Tfuncs': [log, Lambda(i, log(log(i)))]})
    assert integrate_primitive(Poly(t2, t2), Poly(t1, t2), DE) == \
        (0, NonElementaryIntegral(log(log(x))/log(x), x), False)

    DE = DifferentialExtension(extension={'D': [Poly(1, x), Poly(1/x, t0)],
        'Tfuncs': [log]})
    assert integrate_primitive(Poly(x**2*t0**3 + (3*x**2 + x)*t0**2 + (3*x**2
    + 2*x)*t0 + x**2 + x, t0), Poly(x**2*t0**4 + 4*x**2*t0**3 + 6*x**2*t0**2 +
    4*x**2*t0 + x**2, t0), DE) == \
        (-1/(log(x) + 1), NonElementaryIntegral(1/(log(x) + 1), x), False)

def test_integrate_hypertangent_polynomial():
    DE = DifferentialExtension(extension={'D': [Poly(1, x), Poly(t**2 + 1, t)]})
    assert integrate_hypertangent_polynomial(Poly(t**2 + x*t + 1, t), DE) == \
        (Poly(t, t), Poly(x/2, t))
    DE = DifferentialExtension(extension={'D': [Poly(1, x), Poly(a*(t**2 + 1), t)]})
    assert integrate_hypertangent_polynomial(Poly(t**5, t), DE) == \
        (Poly(1/(4*a)*t**4 - 1/(2*a)*t**2, t), Poly(1/(2*a), t))


def test_integrate_nonlinear_no_specials():
    a, d, = Poly(x**2*t**5 + x*t**4 - nu**2*t**3 - x*(x**2 + 1)*t**2 - (x**2 -
    nu**2)*t - x**5/4, t), Poly(x**2*t**4 + x**2*(x**2 + 2)*t**2 + x**2 + x**4 + x**6/4, t)
    # f(x) == phi_nu(x), the logarithmic derivative of J_v, the Bessel function,
    # which has no specials (see Chapter 5, note 4 of Bronstein's book).
    f = Function('phi_nu')
    DE = DifferentialExtension(extension={'D': [Poly(1, x),
        Poly(-t**2 - t/x - (1 - nu**2/x**2), t)], 'Tfuncs': [f]})
    assert integrate_nonlinear_no_specials(a, d, DE) == \
        (-log(f(x)**2 + (x**2 + 2)/2)/2 - (4 + x**2)/(4 + 2*x**2 + 4*f(x)**2), True)
    assert integrate_nonlinear_no_specials(Poly(t, t), Poly(1, t), DE) == \
        (0, False)


def test_integer_powers():
    assert integer_powers([x, x/2, x**2 + 1, 2*x/3]) == [
            (x/6, [(x, 6), (x/2, 3), (2*x/3, 4)]),
            (1 + x**2, [(1 + x**2, 1)])]


def test_DifferentialExtension_exp():
    assert DifferentialExtension(exp(x) + exp(x**2), x, dummy=False)._important_attrs == \
        (Poly(t1 + t0, t1), Poly(1, t1), [Poly(1, x,), Poly(t0, t0),
        Poly(2*x*t1, t1)], [x, t0, t1], [Lambda(i, exp(i)),
        Lambda(i, exp(i**2))], [], [1, 2], [x, x**2], [], [])
    assert DifferentialExtension(exp(x) + exp(2*x), x, dummy=False)._important_attrs == \
        (Poly(t0**2 + t0, t0), Poly(1, t0), [Poly(1, x), Poly(t0, t0)], [x, t0],
        [Lambda(i, exp(i))], [], [1], [x], [], [])
    assert DifferentialExtension(exp(x) + exp(x/2), x, dummy=False)._important_attrs == \
        (Poly(t0**2 + t0, t0), Poly(1, t0), [Poly(1, x), Poly(t0/2, t0)],
        [x, t0], [Lambda(i, exp(i/2))], [], [1], [x/2], [], [])
    assert DifferentialExtension(exp(x) + exp(x**2) + exp(x + x**2), x,
            dummy=False)._important_attrs == \
        (Poly((1 + t0)*t1 + t0, t1), Poly(1, t1), [Poly(1, x), Poly(t0, t0),
        Poly(2*x*t1, t1)], [x, t0, t1], [Lambda(i, exp(i)),
        Lambda(i, exp(i**2))], [], [1, 2], [x, x**2], [], [])
    assert DifferentialExtension(exp(x) + exp(x**2) + exp(x + x**2 + 1), x,
            dummy=False)._important_attrs == \
        (Poly((1 + S.Exp1*t0)*t1 + t0, t1), Poly(1, t1), [Poly(1, x),
        Poly(t0, t0), Poly(2*x*t1, t1)], [x, t0, t1], [Lambda(i, exp(i)),
        Lambda(i, exp(i**2))], [], [1, 2], [x, x**2], [], [])
    assert DifferentialExtension(exp(x) + exp(x**2) + exp(x/2 + x**2), x,
            dummy=False)._important_attrs == \
        (Poly((t0 + 1)*t1 + t0**2, t1), Poly(1, t1), [Poly(1, x),
        Poly(t0/2, t0), Poly(2*x*t1, t1)], [x, t0, t1],
        [Lambda(i, exp(i/2)), Lambda(i, exp(i**2))],
        [(exp(x/2), sqrt(exp(x)))], [1, 2], [x/2, x**2], [], [])
    assert DifferentialExtension(exp(x) + exp(x**2) + exp(x/2 + x**2 + 3), x,
    dummy=False)._important_attrs == \
        (Poly((t0*exp(3) + 1)*t1 + t0**2, t1), Poly(1, t1), [Poly(1, x),
        Poly(t0/2, t0), Poly(2*x*t1, t1)], [x, t0, t1], [Lambda(i, exp(i/2)),
        Lambda(i, exp(i**2))], [(exp(x/2), sqrt(exp(x)))], [1, 2], [x/2, x**2],
        [], [])
    assert DifferentialExtension(sqrt(exp(x)), x, dummy=False)._important_attrs == \
        (Poly(t0, t0), Poly(1, t0), [Poly(1, x), Poly(t0/2, t0)], [x, t0],
        [Lambda(i, exp(i/2))], [(exp(x/2), sqrt(exp(x)))], [1], [x/2], [], [])

    assert DifferentialExtension(exp(x/2), x, dummy=False)._important_attrs == \
        (Poly(t0, t0), Poly(1, t0), [Poly(1, x), Poly(t0/2, t0)], [x, t0],
        [Lambda(i, exp(i/2))], [], [1], [x/2], [], [])


def test_DifferentialExtension_log():
    assert DifferentialExtension(log(x)*log(x + 1)*log(2*x**2 + 2*x), x,
        dummy=False)._important_attrs == \
        (Poly(t0*t1**2 + (t0*log(2) + t0**2)*t1, t1), Poly(1, t1),
        [Poly(1, x), Poly(1/x, t0),
        Poly(1/(x + 1), t1, expand=False)], [x, t0, t1],
        [Lambda(i, log(i)), Lambda(i, log(i + 1))], [], [], [],
        [1, 2], [x, x + 1])
    assert DifferentialExtension(x**x*log(x), x, dummy=False)._important_attrs == \
        (Poly(t0*t1, t1), Poly(1, t1), [Poly(1, x), Poly(1/x, t0),
        Poly((1 + t0)*t1, t1)], [x, t0, t1], [Lambda(i, log(i)),
        Lambda(i, exp(t0*i))], [(exp(x*log(x)), x**x)], [2], [t0*x], [1], [x])


def test_DifferentialExtension_symlog():
    assert DifferentialExtension(log(x**x), x, dummy=False)._important_attrs == \
        (Poly(x*t0, t0), Poly(1, t0), [Poly(1, x), Poly(1/x, t0)], [x, t0],
        [Lambda(i, log(i))], [(x*log(x), log(x**x))], [], [], [1], [x])
    assert DifferentialExtension(log(x**y), x, dummy=False)._important_attrs == \
        (Poly(y*t0, t0), Poly(1, t0), [Poly(1, x), Poly(1/x, t0)], [x, t0],
        [Lambda(i, log(i))], [(y*log(x), log(x**y))], [], [], [1], [x])
    assert DifferentialExtension(log(sqrt(x)), x, dummy=False)._important_attrs == \
        (Poly(t0, t0), Poly(2, t0), [Poly(1, x), Poly(1/x, t0)], [x, t0],
        [Lambda(i, log(i))], [(log(x)/2, log(sqrt(x)))], [], [], [1], [x])


def test_DifferentialExtension_handle_first():
    assert DifferentialExtension(exp(x)*log(x), x, handle_first='log',
    dummy=False)._important_attrs == \
        (Poly(t0*t1, t1), Poly(1, t1), [Poly(1, x), Poly(1/x, t0),
        Poly(t1, t1)], [x, t0, t1], [Lambda(i, log(i)), Lambda(i, exp(i))],
        [], [2], [x], [1], [x])
    assert DifferentialExtension(exp(x)*log(x), x, handle_first='exp',
    dummy=False)._important_attrs == \
        (Poly(t0*t1, t1), Poly(1, t1), [Poly(1, x), Poly(t0, t0),
        Poly(1/x, t1)], [x, t0, t1], [Lambda(i, exp(i)), Lambda(i, log(i))],
        [], [1], [x], [2], [x])

    # This one must have the log first, regardless of what we set it to
    # (because the log is inside of the exponential: x**x == exp(x*log(x)))
    assert DifferentialExtension(-x**x*log(x)**2 + x**x - x**x/x, x,
    handle_first='exp', dummy=False)._important_attrs == \
        DifferentialExtension(-x**x*log(x)**2 + x**x - x**x/x, x,
        handle_first='log', dummy=False)._important_attrs == \
        (Poly((-1 + x - x*t0**2)*t1, t1), Poly(x, t1),
            [Poly(1, x), Poly(1/x, t0), Poly((1 + t0)*t1, t1)], [x, t0, t1],
            [Lambda(i, log(i)), Lambda(i, exp(t0*i))], [(exp(x*log(x)), x**x)],
            [2], [t0*x], [1], [x])


def test_DifferentialExtension_all_attrs():
    # Test 'unimportant' attributes
    DE = DifferentialExtension(exp(x)*log(x), x, dummy=False, handle_first='exp')
    assert DE.f == exp(x)*log(x)
    assert DE.newf == t0*t1
    assert DE.x == x
    assert DE.cases == ['base', 'exp', 'primitive']
    assert DE.case == 'primitive'

    assert DE.level == -1
    assert DE.t == t1 == DE.T[DE.level]
    assert DE.d == Poly(1/x, t1) == DE.D[DE.level]
    raises(ValueError, lambda: DE.increment_level())
    DE.decrement_level()
    assert DE.level == -2
    assert DE.t == t0 == DE.T[DE.level]
    assert DE.d == Poly(t0, t0) == DE.D[DE.level]
    assert DE.case == 'exp'
    DE.decrement_level()
    assert DE.level == -3
    assert DE.t == x == DE.T[DE.level] == DE.x
    assert DE.d == Poly(1, x) == DE.D[DE.level]
    assert DE.case == 'base'
    raises(ValueError, lambda: DE.decrement_level())
    DE.increment_level()
    DE.increment_level()
    assert DE.level == -1
    assert DE.t == t1 == DE.T[DE.level]
    assert DE.d == Poly(1/x, t1) == DE.D[DE.level]
    assert DE.case == 'primitive'


def test_DifferentialExtension_extension_flag():
    raises(ValueError, lambda: DifferentialExtension(extension={'T': [x, t]}))
    DE = DifferentialExtension(extension={'D': [Poly(1, x), Poly(t, t)]})
    assert DE._important_attrs == (None, None, [Poly(1, x), Poly(t, t)], [x, t],
        None, None, None, None, None, None)
    assert DE.d == Poly(t, t)
    assert DE.t == t
    assert DE.level == -1
    assert DE.cases == ['base', 'exp']
    assert DE.x == x
    assert DE.case == 'exp'

    DE = DifferentialExtension(extension={'D': [Poly(1, x), Poly(t, t)],
        'E_K': [1], 'E_args': [x], 'L_K': [], 'L_args': []})
    assert DE._important_attrs == (None, None, [Poly(1, x), Poly(t, t)], [x, t],
        None, None, [1], [x], [], [])
    raises(ValueError, lambda: DifferentialExtension())


def test_DifferentialExtension_misc():
    # Odd ends
    assert DifferentialExtension(sin(y)*exp(x), x, dummy=False)._important_attrs == \
        (Poly(sin(y)*t0, t0, domain='ZZ[sin(y)]'), Poly(1, t0, domain='ZZ'),
        [Poly(1, x, domain='ZZ'), Poly(t0, t0, domain='ZZ')], [x, t0],
        [Lambda(i, exp(i))], [], [1], [x], [], [])
    raises(NotImplementedError, lambda: DifferentialExtension(sin(x), x))
    assert DifferentialExtension(10**x, x, dummy=False)._important_attrs == \
        (Poly(t0, t0), Poly(1, t0), [Poly(1, x), Poly(log(10)*t0, t0)], [x, t0],
        [Lambda(i, exp(i*log(10)))], [(exp(x*log(10)), 10**x)], [1], [x*log(10)],
        [], [])
    assert DifferentialExtension(log(x) + log(x**2), x, dummy=False)._important_attrs in [
        (Poly(3*t0, t0), Poly(2, t0), [Poly(1, x), Poly(2/x, t0)], [x, t0],
        [Lambda(i, log(i**2))], [], [], [], [1], [x**2]),
        (Poly(3*t0, t0), Poly(1, t0), [Poly(1, x), Poly(1/x, t0)], [x, t0],
        [Lambda(i, log(i))], [], [], [], [1], [x])]
    assert DifferentialExtension(S.Zero, x, dummy=False)._important_attrs == \
        (Poly(0, x), Poly(1, x), [Poly(1, x)], [x], [], [], [], [], [], [])


def test_DifferentialExtension_Rothstein():
    # Rothstein's integral
    f = (2581284541*exp(x) + 1757211400)/(39916800*exp(3*x) +
    119750400*exp(x)**2 + 119750400*exp(x) + 39916800)*exp(1/(exp(x) + 1) - 10*x)
    assert DifferentialExtension(f, x, dummy=False)._important_attrs == \
        (Poly((1757211400 + 2581284541*t0)*t1, t1), Poly(39916800 +
        119750400*t0 + 119750400*t0**2 + 39916800*t0**3, t1),
        [Poly(1, x), Poly(t0, t0), Poly(-(10 + 21*t0 + 10*t0**2)/(1 + 2*t0 +
        t0**2)*t1, t1, domain='ZZ(t0)')], [x, t0, t1],
        [Lambda(i, exp(i)), Lambda(i, exp(1/(t0 + 1) - 10*i))], [], [1, 2],
        [x, 1/(t0 + 1) - 10*x], [], [])


class TestingException(Exception):
    """Dummy Exception class for testing."""
    pass


def test_DecrementLevel():
    DE = DifferentialExtension(x*log(exp(x) + 1), x, dummy=False)
    assert DE.level == -1
    assert DE.t == t1
    assert DE.d == Poly(t0/(t0 + 1), t1)
    assert DE.case == 'primitive'

    with DecrementLevel(DE):
        assert DE.level == -2
        assert DE.t == t0
        assert DE.d == Poly(t0, t0)
        assert DE.case == 'exp'

        with DecrementLevel(DE):
            assert DE.level == -3
            assert DE.t == x
            assert DE.d == Poly(1, x)
            assert DE.case == 'base'

        assert DE.level == -2
        assert DE.t == t0
        assert DE.d == Poly(t0, t0)
        assert DE.case == 'exp'

    assert DE.level == -1
    assert DE.t == t1
    assert DE.d == Poly(t0/(t0 + 1), t1)
    assert DE.case == 'primitive'

    # Test that __exit__ is called after an exception correctly
    try:
        with DecrementLevel(DE):
            raise TestingException
    except TestingException:
        pass
    else:
        raise AssertionError("Did not raise.")

    assert DE.level == -1
    assert DE.t == t1
    assert DE.d == Poly(t0/(t0 + 1), t1)
    assert DE.case == 'primitive'


def test_risch_integrate():
    assert risch_integrate(t0*exp(x), x) == t0*exp(x)
    assert risch_integrate(sin(x), x, rewrite_complex=True) == -exp(I*x)/2 - exp(-I*x)/2

    # From my GSoC writeup
    assert risch_integrate((1 + 2*x**2 + x**4 + 2*x**3*exp(2*x**2))/
    (x**4*exp(x**2) + 2*x**2*exp(x**2) + exp(x**2)), x) == \
        NonElementaryIntegral(exp(-x**2), x) + exp(x**2)/(1 + x**2)


    assert risch_integrate(0, x) == 0

    # These are tested here in addition to in test_DifferentialExtension above
    # (symlogs) to test that backsubs works correctly.  The integrals should be
    # written in terms of the original logarithms in the integrands.
    assert risch_integrate(log(x**x), x) == x*log(x**x)/2 - x**2/4
    assert risch_integrate(log(x**y), x) == x*log(x**y) - x*y
    assert risch_integrate(log(sqrt(x)), x) == x*log(sqrt(x)) - x/2


def test_risch_integrate_float():
    assert risch_integrate((-60*exp(x) - 19.2*exp(4*x))*exp(4*x), x) == -2.4*exp(8*x) - 12.0*exp(5*x)


def test_NonElementaryIntegral():
    assert isinstance(risch_integrate(exp(x**2), x), NonElementaryIntegral)
    assert isinstance(risch_integrate(x**x*log(x), x), NonElementaryIntegral)
    # Make sure methods of Integral still give back a NonElementaryIntegral
    assert isinstance(NonElementaryIntegral(x**x*t0, x).subs(t0, log(x)), NonElementaryIntegral)<|MERGE_RESOLUTION|>--- conflicted
+++ resolved
@@ -252,12 +252,7 @@
     a = Poly(25*t**6 - 10*t**5 + 7*t**4 - 8*t**3 + 13*t**2 + 2*t - 1, t)
     d = Poly(25*t**6 + 35*t**4 + 11*t**2 + 1, t)
     assert integrate_hyperexponential(a, d, DE) == \
-<<<<<<< HEAD
         ((10*exp(x) - 11)/(25*exp(2*x) + 5) + log(1 + exp(2*x)), -1, True)
-        # -(55 - 50*exp(x))/(25 + 125*exp(2*x)) - x + log(1 + exp(2*x))
-=======
-        (-(11 - 10*exp(x))/(5 + 25*exp(2*x)) + log(1 + exp(2*x)), -1, True)
->>>>>>> 510e474f
     DE = DifferentialExtension(extension={'D': [Poly(1, x), Poly(t0, t0), Poly(t0*t, t)],
         'Tfuncs': [exp, Lambda(i, exp(exp(i)))]})
     assert integrate_hyperexponential(Poly(2*t0*t**2, t), Poly(1, t), DE) == (exp(2*exp(x)), 0, True)
@@ -297,7 +292,6 @@
 
     assert factor(elem) == ((-x + 1)*log(x)/((x + exp(x**2))*(2*x**2 - 1)))
     assert (nonelem, b) == (NonElementaryIntegral(exp(x**2)/(exp(x**2) + 1), x), False)
-
 
 def test_integrate_hyperexponential_polynomial():
     # Without proper cancellation within integrate_hyperexponential_polynomial(),
