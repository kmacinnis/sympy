--- conflicted
+++ resolved
@@ -16,13 +16,8 @@
                 return type_a.TypeA(n)
         if letter == "B":
             if n >= 0:
-<<<<<<< HEAD
-                from . import type_B
-                return type_B.CartanType(n)
-=======
-                import type_b
+                from . import type_b
                 return type_b.TypeB(n)
->>>>>>> cf5e5930
 
         if letter == "C":
             if n >= 0:
