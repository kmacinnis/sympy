--- conflicted
+++ resolved
@@ -1731,46 +1731,7 @@
     def express(self, otherframe, variables=False):
         """
         Returns a Vector equivalent to this one, expressed in otherframe.
-<<<<<<< HEAD
-        Uses ReferenceFrame's .express method.
-        Refer the docstring for ReferenceFrame.express
-        """
-        return otherframe.express(self, variables)
-
-    def doit(self, **hints):
-        """Calls .doit() on each term in the Vector"""
-        ov = Vector(0)
-        for i, v in enumerate(self.args):
-            ov += Vector([(v[0].applyfunc(lambda x: x.doit(**hints)), v[1])])
-        return ov
-
-    def dt(self, otherframe):
-        """Returns a Vector which is the time derivative of the self Vector, taken
-        in frame otherframe.
-
-        Calls ReferenceFrame' express method
-        Refer the docstring for ReferenceFrame.express
-        """
-
-        outvec = S(0)
-        outvec = Vector(0)
-        _check_frame(otherframe)
-        for i, v in enumerate(self.args):
-            if v[1] == otherframe:
-                outvec += Vector([(v[0].diff(dynamicsymbols._t), otherframe)])
-            else:
-                outvec += (Vector([v]).dt(v[1]) +
-                    (v[1].ang_vel_in(otherframe) ^ Vector([v])))
-        return outvec
-
-    def express(self, otherframe):
-        """Returns a vector, expressed in the other frame.
-
-        A new Vector is returned, equalivalent to this Vector, but its
-        components are all defined in only the otherframe.
-=======
         Uses the global express method.
->>>>>>> 91325da0
 
         Parameters
         ==========
