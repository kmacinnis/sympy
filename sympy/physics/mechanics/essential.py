from __future__ import print_function, division

__all__ = ['ReferenceFrame', 'Vector', 'Dyadic', 'dynamicsymbols',
           'MechanicsStrPrinter', 'MechanicsPrettyPrinter',
           'MechanicsLatexPrinter', 'CoordinateSym']

from sympy import (
    Symbol, sin, cos, eye, trigsimp, diff, sqrt, sympify,
    expand, zeros, Derivative, Function, symbols, Add,
    solve, S, ImmutableMatrix as Matrix)
from sympy.core import C
from sympy.core.compatibility import reduce, u, string_types
from sympy.core.function import UndefinedFunction
from sympy.printing.conventions import split_super_sub
from sympy.printing.latex import LatexPrinter
from sympy.printing.pretty.pretty import PrettyPrinter
from sympy.printing.pretty.stringpict import prettyForm, stringPict
from sympy.printing.str import StrPrinter
from sympy.utilities import group


class Dyadic(object):
    """A Dyadic object.

    See:
    http://en.wikipedia.org/wiki/Dyadic_tensor
    Kane, T., Levinson, D. Dynamics Theory and Applications. 1985 McGraw-Hill

    A more powerful way to represent a rigid body's inertia. While it is more
    complex, by choosing Dyadic components to be in body fixed basis vectors,
    the resulting matrix is equivalent to the inertia tensor.

    """

    def __init__(self, inlist):
        """
        Just like Vector's init, you shouldn't call this unless creating a
        zero dyadic.

        zd = Dyadic(0)

        Stores a Dyadic as a list of lists; the inner list has the measure
        number and the two unit vectors; the outerlist holds each unique
        unit vector pair.

        """

        self.args = []
        if inlist == 0:
            inlist = []
        while len(inlist) != 0:
            added = 0
            for i, v in enumerate(self.args):
                if ((str(inlist[0][1]) == str(self.args[i][1])) and
                        (str(inlist[0][2]) == str(self.args[i][2]))):
                    self.args[i] = (self.args[i][0] +
                        inlist[0][0], inlist[0][1], inlist[0][2])
                    inlist.remove(inlist[0])
                    added = 1
                    break
            if added != 1:
                self.args.append(inlist[0])
                inlist.remove(inlist[0])
        i = 0
        # This code is to remove empty parts from the list
        while i < len(self.args):
            if ((self.args[i][0] == 0) | (self.args[i][1] == 0) |
                    (self.args[i][2] == 0)):
                self.args.remove(self.args[i])
                i -= 1
            i += 1

    def __add__(self, other):
        """The add operator for Dyadic. """
        other = _check_dyadic(other)
        return Dyadic(self.args + other.args)

    def __and__(self, other):
        """The inner product operator for a Dyadic and a Dyadic or Vector.

        Parameters
        ==========

        other : Dyadic or Vector
            The other Dyadic or Vector to take the inner product with

        Examples
        ========

        >>> from sympy.physics.mechanics import ReferenceFrame, outer
        >>> N = ReferenceFrame('N')
        >>> D1 = outer(N.x, N.y)
        >>> D2 = outer(N.y, N.y)
        >>> D1.dot(D2)
        (N.x|N.y)
        >>> D1.dot(N.y)
        N.x

        """

        if isinstance(other, Dyadic):
            other = _check_dyadic(other)
            ol = Dyadic(0)
            for i, v in enumerate(self.args):
                for i2, v2 in enumerate(other.args):
                    ol += v[0] * v2[0] * (v[2] & v2[1]) * (v[1] | v2[2])
        else:
            other = _check_vector(other)
            ol = Vector(0)
            for i, v in enumerate(self.args):
                ol += v[0] * v[1] * (v[2] & other)
        return ol

    def __div__(self, other):
        """Divides the Dyadic by a sympifyable expression. """
        return self.__mul__(1 / other)

    __truediv__ = __div__

    def __eq__(self, other):
        """Tests for equality.

        Is currently weak; needs stronger comparison testing

        """

        if other == 0:
            other = Dyadic(0)
        other = _check_dyadic(other)
        if (self.args == []) and (other.args == []):
            return True
        elif (self.args == []) or (other.args == []):
            return False
        return set(self.args) == set(other.args)

    def __mul__(self, other):
        """Multiplies the Dyadic by a sympifyable expression.

        Parameters
        ==========

        other : Sympafiable
            The scalar to multiply this Dyadic with

        Examples
        ========

        >>> from sympy.physics.mechanics import ReferenceFrame, outer
        >>> N = ReferenceFrame('N')
        >>> d = outer(N.x, N.x)
        >>> 5 * d
        5*(N.x|N.x)

        """

        newlist = [v for v in self.args]
        for i, v in enumerate(newlist):
            newlist[i] = (sympify(other) * newlist[i][0], newlist[i][1],
                    newlist[i][2])
        return Dyadic(newlist)

    def __ne__(self, other):
        return not self.__eq__(other)

    def __neg__(self):
        return self * -1

    def _latex(self, printer=None):
        ar = self.args  # just to shorten things
        if len(ar) == 0:
            return str(0)
        ol = []  # output list, to be concatenated to a string
        mlp = MechanicsLatexPrinter()
        for i, v in enumerate(ar):
            # if the coef of the dyadic is 1, we skip the 1
            if ar[i][0] == 1:
                ol.append(' + ' + mlp.doprint(ar[i][1]) + r"\otimes " +
                        mlp.doprint(ar[i][2]))
            # if the coef of the dyadic is -1, we skip the 1
            elif ar[i][0] == -1:
                ol.append(' - ' +
                          mlp.doprint(ar[i][1]) +
                          r"\otimes " +
                          mlp.doprint(ar[i][2]))
            # If the coefficient of the dyadic is not 1 or -1,
            # we might wrap it in parentheses, for readability.
            elif ar[i][0] != 0:
                arg_str = mlp.doprint(ar[i][0])
                if isinstance(ar[i][0], Add):
                    arg_str = '(%s)' % arg_str
                if arg_str.startswith('-'):
                    arg_str = arg_str[1:]
                    str_start = ' - '
                else:
                    str_start = ' + '
                ol.append(str_start + arg_str + r" " +
                          mlp.doprint(ar[i][1]) +
                          r"\otimes " +
                          mlp.doprint(ar[i][2]))
        outstr = ''.join(ol)
        if outstr.startswith(' + '):
            outstr = outstr[3:]
        elif outstr.startswith(' '):
            outstr = outstr[1:]
        return outstr

    def _pretty(self, printer=None):
        e = self

        class Fake(object):
            baseline = 0

            def render(self, *args, **kwargs):
                self = e
                ar = self.args  # just to shorten things
                mpp = MechanicsPrettyPrinter()
                if len(ar) == 0:
                    return unicode(0)
                ol = []  # output list, to be concatenated to a string
                for i, v in enumerate(ar):
                    # if the coef of the dyadic is 1, we skip the 1
                    if ar[i][0] == 1:
                        ol.append(u(" + ") +
                                  mpp.doprint(ar[i][1]) +
                                  u("\u2a02 ") +
                                  mpp.doprint(ar[i][2]))
                    # if the coef of the dyadic is -1, we skip the 1
                    elif ar[i][0] == -1:
                        ol.append(u(" - ") +
                                  mpp.doprint(ar[i][1]) +
                                  u("\u2a02 ") +
                                  mpp.doprint(ar[i][2]))
                    # If the coefficient of the dyadic is not 1 or -1,
                    # we might wrap it in parentheses, for readability.
                    elif ar[i][0] != 0:
                        arg_str = mpp.doprint(ar[i][0])
                        if isinstance(ar[i][0], Add):
                            arg_str = u("(%s)") % arg_str
                        if arg_str.startswith(u("-")):
                            arg_str = arg_str[1:]
                            str_start = u(" - ")
                        else:
                            str_start = u(" + ")
                        ol.append(str_start + arg_str + u(" ") +
                                  mpp.doprint(ar[i][1]) +
                                  u("\u2a02 ") +
                                  mpp.doprint(ar[i][2]))
                outstr = u("").join(ol)
                if outstr.startswith(u(" + ")):
                    outstr = outstr[3:]
                elif outstr.startswith(" "):
                    outstr = outstr[1:]
                return outstr
        return Fake()

    def __rand__(self, other):
        """The inner product operator for a Vector or Dyadic, and a Dyadic

        This is for: Vector dot Dyadic

        Parameters
        ==========

        other : Vector
            The vector we are dotting with

        Examples
        ========

        >>> from sympy.physics.mechanics import ReferenceFrame, dot, outer
        >>> N = ReferenceFrame('N')
        >>> d = outer(N.x, N.x)
        >>> dot(N.x, d)
        N.x

        """

        other = _check_vector(other)
        ol = Vector(0)
        for i, v in enumerate(self.args):
            ol += v[0] * v[2] * (v[1] & other)
        return ol

    def __rsub__(self, other):
        return (-1 * self) + other

    def __rxor__(self, other):
        """For a cross product in the form: Vector x Dyadic

        Parameters
        ==========

        other : Vector
            The Vector that we are crossing this Dyadic with

        Examples
        ========

        >>> from sympy.physics.mechanics import ReferenceFrame, outer, cross
        >>> N = ReferenceFrame('N')
        >>> d = outer(N.x, N.x)
        >>> cross(N.y, d)
        - (N.z|N.x)

        """

        other = _check_vector(other)
        ol = Dyadic(0)
        for i, v in enumerate(self.args):
            ol += v[0] * ((other ^ v[1]) | v[2])
        return ol

    def __str__(self, printer=None):
        """Printing method. """
        ar = self.args  # just to shorten things
        if len(ar) == 0:
            return str(0)
        ol = []  # output list, to be concatenated to a string
        for i, v in enumerate(ar):
            # if the coef of the dyadic is 1, we skip the 1
            if ar[i][0] == 1:
                ol.append(' + (' + str(ar[i][1]) + '|' + str(ar[i][2]) + ')')
            # if the coef of the dyadic is -1, we skip the 1
            elif ar[i][0] == -1:
                ol.append(' - (' + str(ar[i][1]) + '|' + str(ar[i][2]) + ')')
            # If the coefficient of the dyadic is not 1 or -1,
            # we might wrap it in parentheses, for readability.
            elif ar[i][0] != 0:
                arg_str = MechanicsStrPrinter().doprint(ar[i][0])
                if isinstance(ar[i][0], Add):
                    arg_str = "(%s)" % arg_str
                if arg_str[0] == '-':
                    arg_str = arg_str[1:]
                    str_start = ' - '
                else:
                    str_start = ' + '
                ol.append(str_start + arg_str + '*(' + str(ar[i][1]) +
                          '|' + str(ar[i][2]) + ')')
        outstr = ''.join(ol)
        if outstr.startswith(' + '):
            outstr = outstr[3:]
        elif outstr.startswith(' '):
            outstr = outstr[1:]
        return outstr

    def __sub__(self, other):
        """The subtraction operator. """
        return self.__add__(other * -1)

    def __xor__(self, other):
        """For a cross product in the form: Dyadic x Vector.

        Parameters
        ==========

        other : Vector
            The Vector that we are crossing this Dyadic with

        Examples
        ========

        >>> from sympy.physics.mechanics import ReferenceFrame, outer, cross
        >>> N = ReferenceFrame('N')
        >>> d = outer(N.x, N.x)
        >>> cross(d, N.y)
        (N.x|N.z)

        """

        other = _check_vector(other)
        ol = Dyadic(0)
        for i, v in enumerate(self.args):
            ol += v[0] * (v[1] | (v[2] ^ other))
        return ol

    _sympystr = __str__
    _sympyrepr = _sympystr
    __repr__ = __str__
    __radd__ = __add__
    __rmul__ = __mul__

    def express(self, frame1, frame2=None):
        """Expresses this Dyadic in alternate frame(s)

        The first frame is the list side expression, the second frame is the
        right side; if Dyadic is in form A.x|B.y, you can express it in two
        different frames. If no second frame is given, the Dyadic is
        expressed in only one frame.

        Parameters
        ==========

        frame1 : ReferenceFrame
            The frame to express the left side of the Dyadic in
        frame2 : ReferenceFrame
            If provided, the frame to express the right side of the Dyadic in

        Examples
        ========

        >>> from sympy.physics.mechanics import ReferenceFrame, outer, dynamicsymbols
        >>> N = ReferenceFrame('N')
        >>> q = dynamicsymbols('q')
        >>> B = N.orientnew('B', 'Axis', [q, N.z])
        >>> d = outer(N.x, N.x)
        >>> d.express(B, N)
        cos(q)*(B.x|N.x) - sin(q)*(B.y|N.x)

        """

        if frame2 is None:
            frame2 = frame1
        _check_frame(frame1)
        _check_frame(frame2)
        ol = Dyadic(0)
        for i, v in enumerate(self.args):
            ol += v[0] * (v[1].express(frame1) | v[2].express(frame2))
        return ol

    def doit(self, **hints):
        """Calls .doit() on each term in the Dyadic"""
        return sum([Dyadic([(v[0].doit(**hints), v[1], v[2])])
                    for v in self.args], Dyadic(0))

    def dt(self, frame):
        """Take the time derivative of this Dyadic in a frame.

        Parameters
        ==========

        frame : ReferenceFrame
            The frame to take the time derivative in

        Examples
        ========

        >>> from sympy.physics.mechanics import ReferenceFrame, outer, dynamicsymbols
        >>> N = ReferenceFrame('N')
        >>> q = dynamicsymbols('q')
        >>> B = N.orientnew('B', 'Axis', [q, N.z])
        >>> d = outer(N.x, N.x)
        >>> d.dt(B)
        - q'*(N.y|N.x) - q'*(N.x|N.y)

        """

        _check_frame(frame)
        t = dynamicsymbols._t
        ol = Dyadic(0)
        for i, v in enumerate(self.args):
            ol += (v[0].diff(t) * (v[1] | v[2]))
            ol += (v[0] * (v[1].dt(frame) | v[2]))
            ol += (v[0] * (v[1] | v[2].dt(frame)))
        return ol

    def simplify(self):
        """Returns a simplified Dyadic."""
        out = Dyadic(0)
        for v in self.args:
            out += Dyadic([(v[0].simplify(), v[1], v[2])])
        return out

    def subs(self, *args, **kwargs):
        """Substituion on the Dyadic.

        Examples
        ========

        >>> from sympy.physics.mechanics import ReferenceFrame
        >>> from sympy import Symbol
        >>> N = ReferenceFrame('N')
        >>> s = Symbol('s')
        >>> a = s * (N.x|N.x)
        >>> a.subs({s: 2})
        2*(N.x|N.x)

        """

        return sum([Dyadic([(v[0].subs(*args, **kwargs), v[1], v[2])])
                    for v in self.args], Dyadic(0))

    dot = __and__
    cross = __xor__


class CoordinateSym(Symbol):
    """
    Class to represent the coordinate symbols associated wrt a Reference
    Frame

    Users should not instantiate this class. Instances of this class must
    only be accessed through the corresponding frame as 'frame[index]'

    Examples
    ========

    >>> from sympy.physics.mechanics import ReferenceFrame
    >>> A = ReferenceFrame('A')
    >>> A[1]
    A_y
    >>> type(A[0])
    <class 'sympy.physics.mechanics.essential.CoordinateSym'>

    Refer Symbol documentation for more information-
    """
    __doc__ += Symbol.__doc__

    def __new__(cls, name, frame, index):
        obj = super(CoordinateSym, cls).__new__(cls, name)
        _check_frame(frame)
        if index > 2:
            raise ValueError("Value of index cannot be greater than 2")
        obj._id = (frame, index)
        return obj

    @property
    def frame(self):
        return self._id[0]

    def __eq__(self, other):
        #Check if the other object is a CoordinateSym of the same frame
        #and same index
        if isinstance(other, CoordinateSym):
            if other._id == self._id:
                return True
        return False

    def __ne__(self, other):
        return not self.__eq__(other)

    def __hash__(self):
        return tuple((self._id[0].__hash__(), self._id[1])).__hash__()


class ReferenceFrame(object):
    """A reference frame in classical mechanics.

    ReferenceFrame is a class used to represent a reference frame in classical
    mechanics. It has a standard basis of three unit vectors in the frame's
    x, y, and z directions.

    It also can have a rotation relative to a parent frame; this rotation is
    defined by a direction cosine matrix relating this frame's basis vectors to
    the parent frame's basis vectors.  It can also have an angular velocity
    vector, defined in another frame.

    """

    def __init__(self, name, variables=None,  indices=None, latexs=None):
        """ReferenceFrame initialization method.

        A ReferenceFrame has a set of orthonormal basis vectors, along with
        orientations relative to other ReferenceFrames and angular velocities
        relative to other ReferenceFrames.

        Parameters
        ==========

        indices : list (of strings)
            If custom indices are desired for console, pretty, and LaTeX
            printing, supply three as a list. The basis vectors can then be
            accessed with the get_item method.
        latexs : list (of strings)
            If custom names are desired for LaTeX printing of each basis
            vector, supply the names here in a list.

        Examples
        ========

        >>> from sympy.physics.mechanics import ReferenceFrame, mlatex
        >>> N = ReferenceFrame('N')
        >>> N.x
        N.x
        >>> O = ReferenceFrame('O', indices=('1', '2', '3'))
        >>> O.x
        O['1']
        >>> O['1']
        O['1']
        >>> P = ReferenceFrame('P', latexs=('A1', 'A2', 'A3'))
        >>> mlatex(P.x)
        'A1'

        """

        if not isinstance(name, string_types):
            raise TypeError('Need to supply a valid name')
        # The if statements below are for custom printing of basis-vectors for
        # each frame.
        # First case, when custom indices are supplied
        if indices is not None:
            if not isinstance(indices, (tuple, list)):
                raise TypeError('Supply the indices as a list')
            if len(indices) != 3:
                raise ValueError('Supply 3 indices')
            for i in indices:
                if not isinstance(i, string_types):
                    raise TypeError('Indices must be strings')
            self.str_vecs = [(name + '[\'' + indices[0] + '\']'),
                             (name + '[\'' + indices[1] + '\']'),
                             (name + '[\'' + indices[2] + '\']')]
            self.pretty_vecs = [(u("\033[94m\033[1m") + name.lower() + u("_") +
                                indices[0] + u("\033[0;0m\x1b[0;0m")),
                                (u("\033[94m\033[1m") + name.lower() + u("_") +
                                indices[1] + u("\033[0;0m\x1b[0;0m")),
                                (u("\033[94m\033[1m") + name.lower() + u("_") +
                                indices[2] + u("\033[0;0m\x1b[0;0m"))]
            self.latex_vecs = [(r"\mathbf{\hat{%s}_{%s}}" % (name.lower(),
                               indices[0])), (r"\mathbf{\hat{%s}_{%s}}" %
                               (name.lower(), indices[1])),
                               (r"\mathbf{\hat{%s}_{%s}}" % (name.lower(),
                               indices[2]))]
            self.indices = indices
        # Second case, when no custom indices are supplied
        else:
            self.str_vecs = [(name + '.x'), (name + '.y'), (name + '.z')]
            self.pretty_vecs = [(u("\033[94m\033[1m") + name.lower() +
                                u("_x\033[0;0m\x1b[0;0m")),
                                (u("\033[94m\033[1m") + name.lower() +
                                u("_y\033[0;0m\x1b[0;0m")),
                                (u("\033[94m\033[1m") + name.lower() +
                                u("_z\033[0;0m\x1b[0;0m"))]
            self.latex_vecs = [(r"\mathbf{\hat{%s}_x}" % name.lower()),
                               (r"\mathbf{\hat{%s}_y}" % name.lower()),
                               (r"\mathbf{\hat{%s}_z}" % name.lower())]
            self.indices = ['x', 'y', 'z']
        # Different step, for custom latex basis vectors
        if latexs is not None:
            if not isinstance(latexs, (tuple, list)):
                raise TypeError('Supply the indices as a list')
            if len(latexs) != 3:
                raise ValueError('Supply 3 indices')
            for i in latexs:
                if not isinstance(i, string_types):
                    raise TypeError('Latex entries must be strings')
            self.latex_vecs = latexs
        self.name = name
        self._var_dict = {}
        #The _dcm_dict dictionary will only store the dcms of parent-child
        #relationships. The _dcm_cache dictionary will work as the dcm
        #cache.
        self._dcm_dict = {}
        self._dcm_cache = {}
        self._ang_vel_dict = {}
        self._ang_acc_dict = {}
        self._dlist = [self._dcm_dict, self._ang_vel_dict, self._ang_acc_dict]
        self._cur = 0
        self._x = Vector([(Matrix([1, 0, 0]), self)])
        self._y = Vector([(Matrix([0, 1, 0]), self)])
        self._z = Vector([(Matrix([0, 0, 1]), self)])
        #Associate coordinate symbols wrt this frame
        if variables is not None:
            if not isinstance(variables, (tuple, list)):
                raise TypeError('Supply the variable names as a list/tuple')
            if len(variables) != 3:
                raise ValueError('Supply 3 variable names')
            for i in variables:
                if not isinstance(i, string_types):
                    raise TypeError('Variable names must be strings')
        else:
            variables = [name + '_x', name + '_y', name + '_z']
        self.varlist = (CoordinateSym(variables[0], self, 0), \
                        CoordinateSym(variables[1], self, 1), \
                        CoordinateSym(variables[2], self, 2))

    def __getitem__(self, ind):
        """
        Returns basis vector for the provided index, if the index is a string.

        If the index is a number, returns the coordinate variable correspon-
        -ding to that index.
        """
        if not isinstance(ind, str):
            if ind < 3:
                return self.varlist[ind]
            else:
                raise ValueError("Invalid index provided")
        if self.indices[0] == ind:
            return self.x
        if self.indices[1] == ind:
            return self.y
        if self.indices[2] == ind:
            return self.z
        else:
            raise ValueError('Not a defined index')

    def __iter__(self):
        return iter([self.x, self.y, self.z])

    def __str__(self):
        """Returns the name of the frame. """
        return self.name

    __repr__ = __str__

    def _dict_list(self, other, num):
        """Creates a list from self to other using _dcm_dict. """
        outlist = [[self]]
        oldlist = [[]]
        while outlist != oldlist:
            oldlist = outlist[:]
            for i, v in enumerate(outlist):
                templist = v[-1]._dlist[num].keys()
                for i2, v2 in enumerate(templist):
                    if not v.__contains__(v2):
                        littletemplist = v + [v2]
                        if not outlist.__contains__(littletemplist):
                            outlist.append(littletemplist)
        for i, v in enumerate(oldlist):
            if v[-1] != other:
                outlist.remove(v)
        outlist.sort(key=len)
        if len(outlist) != 0:
            return outlist[0]
        raise ValueError('No Connecting Path found between ' + self.name +
                         ' and ' + other.name)

    def _w_diff_dcm(self, otherframe):
        """Angular velocity from time differentiating the DCM. """
        dcm2diff = self.dcm(otherframe)
        diffed = dcm2diff.diff(dynamicsymbols._t)
        angvelmat = diffed * dcm2diff.T
        w1 = trigsimp(expand(angvelmat[7]), recursive=True)
        w2 = trigsimp(expand(angvelmat[2]), recursive=True)
        w3 = trigsimp(expand(angvelmat[3]), recursive=True)
        return -Vector([(Matrix([w1, w2, w3]), self)])

    def variable_map(self, otherframe):
        """
        Returns a dictionary which expresses the variables of this frame
        in terms of the variables of otherframe.

        If Vector.simp is True, returns a simplified version of the mapped
        values. Else, returns them without simplification.

        Simplification may take time.

        Parameters
        ==========

        otherframe : ReferenceFrame
            The other frame to map this variables to

        Examples
        ========

        >>> from sympy.physics.mechanics import ReferenceFrame, dynamicsymbols
        >>> A = ReferenceFrame('A')
        >>> q = dynamicsymbols('q')
        >>> B = A.orientnew('B', 'Axis', [q, A.z])
        >>> A.variable_map(B)
        {A_x: B_x*cos(q(t)) - B_y*sin(q(t)), A_y: B_x*sin(q(t)) + B_y*cos(q(t)), A_z: B_z}

        """

        _check_frame(otherframe)
        if (otherframe, Vector.simp) in self._var_dict:
            return self._var_dict[(otherframe, Vector.simp)]
        else:
            vars_matrix = self.dcm(otherframe) * Matrix(otherframe.varlist)
            mapping = {}
            for i, x in enumerate(self):
                if Vector.simp:
                    mapping[self.varlist[i]] = trigsimp(vars_matrix[i], method='fu')
                else:
                    mapping[self.varlist[i]] = vars_matrix[i]
            self._var_dict[(otherframe, Vector.simp)] = mapping
            return mapping

    def ang_acc_in(self, otherframe):
        """Returns the angular acceleration Vector of the ReferenceFrame.

        Effectively returns the Vector:
        ^N alpha ^B
        which represent the angular acceleration of B in N, where B is self, and
        N is otherframe.

        Parameters
        ==========

        otherframe : ReferenceFrame
            The ReferenceFrame which the angular acceleration is returned in.

        Examples
        ========

        >>> from sympy.physics.mechanics import ReferenceFrame, Vector
        >>> N = ReferenceFrame('N')
        >>> A = ReferenceFrame('A')
        >>> V = 10 * N.x
        >>> A.set_ang_acc(N, V)
        >>> A.ang_acc_in(N)
        10*N.x

        """

        _check_frame(otherframe)
        if otherframe in self._ang_acc_dict:
            return self._ang_acc_dict[otherframe]
        else:
            return self.ang_vel_in(otherframe).dt(otherframe)

    def ang_vel_in(self, otherframe):
        """Returns the angular velocity Vector of the ReferenceFrame.

        Effectively returns the Vector:
        ^N omega ^B
        which represent the angular velocity of B in N, where B is self, and
        N is otherframe.

        Parameters
        ==========

        otherframe : ReferenceFrame
            The ReferenceFrame which the angular velocity is returned in.

        Examples
        ========

        >>> from sympy.physics.mechanics import ReferenceFrame, Vector
        >>> N = ReferenceFrame('N')
        >>> A = ReferenceFrame('A')
        >>> V = 10 * N.x
        >>> A.set_ang_vel(N, V)
        >>> A.ang_vel_in(N)
        10*N.x

        """

        _check_frame(otherframe)
        flist = self._dict_list(otherframe, 1)
        outvec = Vector(0)
        for i in range(len(flist) - 1):
            outvec += flist[i]._ang_vel_dict[flist[i + 1]]
        return outvec

    def dcm(self, otherframe):
        """The direction cosine matrix between frames.

        This gives the DCM between this frame and the otherframe.
        The format is N.xyz = N.dcm(B) * B.xyz
        A SymPy Matrix is returned.

        Parameters
        ==========

        otherframe : ReferenceFrame
            The otherframe which the DCM is generated to.

        Examples
        ========

        >>> from sympy.physics.mechanics import ReferenceFrame, Vector
        >>> from sympy import symbols
        >>> q1 = symbols('q1')
        >>> N = ReferenceFrame('N')
        >>> A = N.orientnew('A', 'Axis', [q1, N.x])
        >>> N.dcm(A)
        Matrix([
        [1,       0,        0],
        [0, cos(q1), -sin(q1)],
        [0, sin(q1),  cos(q1)]])

        """

        _check_frame(otherframe)
        #Check if the dcm wrt that frame has already been calculated
        if otherframe in self._dcm_cache:
            return self._dcm_cache[otherframe]
        flist = self._dict_list(otherframe, 0)
        outdcm = eye(3)
        for i in range(len(flist) - 1):
            outdcm = outdcm * flist[i]._dcm_dict[flist[i + 1]]
        #After calculation, store the dcm in dcm cache for faster
        #future retrieval
        self._dcm_cache[otherframe] = outdcm
        otherframe._dcm_cache[self] = outdcm.T
        return outdcm

    def orient(self, parent, rot_type, amounts, rot_order=''):
        """Defines the orientation of this frame relative to a parent frame.

        Parameters
        ==========

        parent : ReferenceFrame
            The frame that this ReferenceFrame will have its orientation matrix
            defined in relation to.
        rot_type : str
            The type of orientation matrix that is being created. Supported
            types are 'Body', 'Space', 'Quaternion', and 'Axis'. See examples
            for correct usage.
        amounts : list OR value
            The quantities that the orientation matrix will be defined by.
        rot_order : str
            If applicable, the order of a series of rotations.

        Examples
        ========

        >>> from sympy.physics.mechanics import ReferenceFrame, Vector
        >>> from sympy import symbols
        >>> q0, q1, q2, q3, q4 = symbols('q0 q1 q2 q3 q4')
        >>> N = ReferenceFrame('N')
        >>> B = ReferenceFrame('B')

        Now we have a choice of how to implement the orientation. First is
        Body. Body orientation takes this reference frame through three
        successive simple rotations. Acceptable rotation orders are of length
        3, expressed in XYZ or 123, and cannot have a rotation about about an
        axis twice in a row.

        >>> B.orient(N, 'Body', [q1, q2, q3], '123')
        >>> B.orient(N, 'Body', [q1, q2, 0], 'ZXZ')
        >>> B.orient(N, 'Body', [0, 0, 0], 'XYX')

        Next is Space. Space is like Body, but the rotations are applied in the
        opposite order.

        >>> B.orient(N, 'Space', [q1, q2, q3], '312')

        Next is Quaternion. This orients the new ReferenceFrame with
        Quaternions, defined as a finite rotation about lambda, a unit vector,
        by some amount theta.
        This orientation is described by four parameters:
        q0 = cos(theta/2)
        q1 = lambda_x sin(theta/2)
        q2 = lambda_y sin(theta/2)
        q3 = lambda_z sin(theta/2)
        Quaternion does not take in a rotation order.

        >>> B.orient(N, 'Quaternion', [q0, q1, q2, q3])

        Last is Axis. This is a rotation about an arbitrary, non-time-varying
        axis by some angle. The axis is supplied as a Vector. This is how
        simple rotations are defined.

        >>> B.orient(N, 'Axis', [q1, N.x + 2 * N.y])

        """

        _check_frame(parent)
        amounts = list(amounts)
        for i, v in enumerate(amounts):
            if not isinstance(v, Vector):
                amounts[i] = sympify(v)

        def _rot(axis, angle):
            """DCM for simple axis 1,2,or 3 rotations. """
            if axis == 1:
                return Matrix([[1, 0, 0],
                    [0, cos(angle), -sin(angle)],
                    [0, sin(angle), cos(angle)]])
            elif axis == 2:
                return Matrix([[cos(angle), 0, sin(angle)],
                    [0, 1, 0],
                    [-sin(angle), 0, cos(angle)]])
            elif axis == 3:
                return Matrix([[cos(angle), -sin(angle), 0],
                    [sin(angle), cos(angle), 0],
                    [0, 0, 1]])

        approved_orders = ('123', '231', '312', '132', '213', '321', '121',
                           '131', '212', '232', '313', '323', '')
        rot_order = str(
            rot_order).upper()  # Now we need to make sure XYZ = 123
        rot_type = rot_type.upper()
        rot_order = [i.replace('X', '1') for i in rot_order]
        rot_order = [i.replace('Y', '2') for i in rot_order]
        rot_order = [i.replace('Z', '3') for i in rot_order]
        rot_order = ''.join(rot_order)
        if not rot_order in approved_orders:
            raise TypeError('The supplied order is not an approved type')
        parent_orient = []
        if rot_type == 'AXIS':
            if not rot_order == '':
                raise TypeError('Axis orientation takes no rotation order')
            if not (isinstance(amounts, (list, tuple)) & (len(amounts) == 2)):
                raise TypeError('Amounts are a list or tuple of length 2')
            theta = amounts[0]
            axis = amounts[1]
            axis = _check_vector(axis)
            if not axis.dt(parent) == 0:
                raise ValueError('Axis cannot be time-varying')
            axis = axis.express(parent).normalize()
            axis = axis.args[0][0]
            parent_orient = ((eye(3) - axis * axis.T) * cos(theta) +
                    Matrix([[0, -axis[2], axis[1]], [axis[2], 0, -axis[0]],
                        [-axis[1], axis[0], 0]]) * sin(theta) + axis * axis.T)
        elif rot_type == 'QUATERNION':
            if not rot_order == '':
                raise TypeError(
                    'Quaternion orientation takes no rotation order')
            if not (isinstance(amounts, (list, tuple)) & (len(amounts) == 4)):
                raise TypeError('Amounts are a list or tuple of length 4')
            q0, q1, q2, q3 = amounts
            parent_orient = (Matrix([[q0 ** 2 + q1 ** 2 - q2 ** 2 - q3 **
                2, 2 * (q1 * q2 - q0 * q3), 2 * (q0 * q2 + q1 * q3)],
                [2 * (q1 * q2 + q0 * q3), q0 ** 2 - q1 ** 2 + q2 ** 2 - q3 ** 2,
                2 * (q2 * q3 - q0 * q1)], [2 * (q1 * q3 - q0 * q2), 2 * (q0 *
                q1 + q2 * q3), q0 ** 2 - q1 ** 2 - q2 ** 2 + q3 ** 2]]))
        elif rot_type == 'BODY':
            if not (len(amounts) == 3 & len(rot_order) == 3):
                raise TypeError('Body orientation takes 3 values & 3 orders')
            a1 = int(rot_order[0])
            a2 = int(rot_order[1])
            a3 = int(rot_order[2])
            parent_orient = (_rot(a1, amounts[0]) * _rot(a2, amounts[1])
                    * _rot(a3, amounts[2]))
        elif rot_type == 'SPACE':
            if not (len(amounts) == 3 & len(rot_order) == 3):
                raise TypeError('Space orientation takes 3 values & 3 orders')
            a1 = int(rot_order[0])
            a2 = int(rot_order[1])
            a3 = int(rot_order[2])
            parent_orient = (_rot(a3, amounts[2]) * _rot(a2, amounts[1])
                    * _rot(a1, amounts[0]))
        else:
            raise NotImplementedError('That is not an implemented rotation')
        #Reset the _dcm_cache of this frame, and remove it from the _dcm_caches
        #of the frames it is linked to. Also remove it from the _dcm_dict of
        #its parent
        frames = self._dcm_cache.keys()
        for frame in frames:
            if frame in self._dcm_dict:
                del frame._dcm_dict[self]
            del frame._dcm_cache[self]
        #Add the dcm relationship to _dcm_dict
        self._dcm_dict = self._dlist[0] = {}
        self._dcm_dict.update({parent: parent_orient.T})
        parent._dcm_dict.update({self: parent_orient})
        #Also update the dcm cache after resetting it
        self._dcm_cache = {}
        self._dcm_cache.update({parent: parent_orient.T})
        parent._dcm_cache.update({self: parent_orient})
        if rot_type == 'QUATERNION':
            t = dynamicsymbols._t
            q0, q1, q2, q3 = amounts
            q0d = diff(q0, t)
            q1d = diff(q1, t)
            q2d = diff(q2, t)
            q3d = diff(q3, t)
            w1 = 2 * (q1d * q0 + q2d * q3 - q3d * q2 - q0d * q1)
            w2 = 2 * (q2d * q0 + q3d * q1 - q1d * q3 - q0d * q2)
            w3 = 2 * (q3d * q0 + q1d * q2 - q2d * q1 - q0d * q3)
            wvec = Vector([(Matrix([w1, w2, w3]), self)])
        elif rot_type == 'AXIS':
            thetad = (amounts[0]).diff(dynamicsymbols._t)
            wvec = thetad * amounts[1].express(parent).normalize()
        else:
            try:
                from sympy.polys.polyerrors import CoercionFailed
                from sympy.physics.mechanics.functions import kinematic_equations
                q1, q2, q3 = amounts
                u1, u2, u3 = dynamicsymbols('u1, u2, u3')
                templist = kinematic_equations([u1, u2, u3], [q1, q2, q3],
                                               rot_type, rot_order)
                templist = [expand(i) for i in templist]
                td = solve(templist, [u1, u2, u3])
                u1 = expand(td[u1])
                u2 = expand(td[u2])
                u3 = expand(td[u3])
                wvec = u1 * self.x + u2 * self.y + u3 * self.z
            except (CoercionFailed, AssertionError):
                wvec = self._w_diff_dcm(parent)
        self._ang_vel_dict.update({parent: wvec})
        parent._ang_vel_dict.update({self: -wvec})
        self._var_dict = {}

    def orientnew(self, newname, rot_type, amounts, rot_order='', variables=None,
                  indices=None, latexs=None):
        """Creates a new ReferenceFrame oriented with respect to this Frame.

        See ReferenceFrame.orient() for acceptable rotation types, amounts,
        and orders. Parent is going to be self.

        Parameters
        ==========

        newname : str
            The name for the new ReferenceFrame
        rot_type : str
            The type of orientation matrix that is being created.
        amounts : list OR value
            The quantities that the orientation matrix will be defined by.
        rot_order : str
            If applicable, the order of a series of rotations.


        Examples
        ========

        >>> from sympy.physics.mechanics import ReferenceFrame, Vector
        >>> from sympy import symbols
        >>> q1 = symbols('q1')
        >>> N = ReferenceFrame('N')
        >>> A = N.orientnew('A', 'Axis', [q1, N.x])


        .orient() documentation:\n
        ========================

        """

        newframe = ReferenceFrame(newname, variables, indices, latexs)
        newframe.orient(self, rot_type, amounts, rot_order)
        return newframe

    orientnew.__doc__ += orient.__doc__

    def set_ang_acc(self, otherframe, value):
        """Define the angular acceleration Vector in a ReferenceFrame.

        Defines the angular acceleration of this ReferenceFrame, in another.
        Angular acceleration can be defined with respect to multiple different
        ReferenceFrames. Care must be taken to not create loops which are
        inconsistent.

        Parameters
        ==========

        otherframe : ReferenceFrame
            A ReferenceFrame to define the angular acceleration in
        value : Vector
            The Vector representing angular acceleration

        Examples
        ========

        >>> from sympy.physics.mechanics import ReferenceFrame, Vector
        >>> N = ReferenceFrame('N')
        >>> A = ReferenceFrame('A')
        >>> V = 10 * N.x
        >>> A.set_ang_acc(N, V)
        >>> A.ang_acc_in(N)
        10*N.x

        """

        if value == 0:
            value = Vector(0)
        value = _check_vector(value)
        _check_frame(otherframe)
        self._ang_acc_dict.update({otherframe: value})
        otherframe._ang_acc_dict.update({self: -value})

    def set_ang_vel(self, otherframe, value):
        """Define the angular velocity vector in a ReferenceFrame.

        Defines the angular velocity of this ReferenceFrame, in another.
        Angular velocity can be defined with respect to multiple different
        ReferenceFrames. Care must be taken to not create loops which are
        inconsistent.

        Parameters
        ==========

        otherframe : ReferenceFrame
            A ReferenceFrame to define the angular velocity in
        value : Vector
            The Vector representing angular velocity

        Examples
        ========

        >>> from sympy.physics.mechanics import ReferenceFrame, Vector
        >>> N = ReferenceFrame('N')
        >>> A = ReferenceFrame('A')
        >>> V = 10 * N.x
        >>> A.set_ang_vel(N, V)
        >>> A.ang_vel_in(N)
        10*N.x

        """

        if value == 0:
            value = Vector(0)
        value = _check_vector(value)
        _check_frame(otherframe)
        self._ang_vel_dict.update({otherframe: value})
        otherframe._ang_vel_dict.update({self: -value})

    def express(self, field, variables=False):
        """
        Re-express a vector/scalar function in this frame

        If variables is True, then the coordinate variables present
        in the vector field expression are also substituted in terms of
        the base scalars of this frame

        Parameters
        ==========

        field : Vector/sympifyable
            The vector/scalar field to express in this frame

        variables : boolean
            Boolean to specify whether to substitute base scalars
            in vector expression. If field is scalar, this parameter
            is not considered

        Examples
        ========

        >>> from sympy.physics.mechanics import ReferenceFrame
        >>> R0 = ReferenceFrame('R0')
        >>> R1 = ReferenceFrame('R1')
        >>> from sympy import Symbol
        >>> q = Symbol('q')
        >>> R1.orient(R0, 'Axis', [q, R0.z])
        >>> R0.express(4*R1.x + 5*R1.z)
        4*cos(q)*R0.x + 4*sin(q)*R0.y + 5*R0.z

        """

        if field == 0:
            return 0
        if isinstance(field, Vector):
            #Given field is a Vector
            if variables:
                #If variables attribute is True, substitute
                #the coordinate variables in the Vector
                frame_list = [x[-1] for x in field.args]
                subs_dict = {}
                for frame in frame_list:
                    subs_dict.update(frame.variable_map(self))
                field = field.subs(subs_dict)
            #Re-express to other frame
            outvec = Vector([])
            for i, v in enumerate(field.args):
                if v[1] != self:
                    temp = self.dcm(v[1]) * v[0]
                    if Vector.simp:
                        temp = temp.applyfunc(lambda x: \
                                              trigsimp(x, method='fu'))
                    outvec += Vector([(temp, self)])
                else:
                    outvec += Vector([v])
            return outvec

        else:
            #Given field is a scalar
            frame_set = set([])
            field = sympify(field)
            #Subsitute all the coordinate variables
            for x in field.atoms():
                if isinstance(x, CoordinateSym)and x.frame != self:
                    frame_set.add(x.frame)
            subs_dict = {}
            for frame in frame_set:
                subs_dict.update(frame.variable_map(self))
            return field.subs(subs_dict)

    def dt(self, expr, order=1):
        """
        Calculate the time derivative of a field function in this frame.

        References
        ==========

        http://en.wikipedia.org/wiki/
        Rotating_reference_frame#Time_derivatives_in_the_two_frames

        Parameters
        ==========

        expr : Vector/sympifyable
            The field whose time derivative is to be calculated

        order : integer
            The order of the derivative to be calculated

        Examples
        ========

        >>> from sympy.physics.mechanics import ReferenceFrame, Vector, dynamicsymbols
        >>> from sympy import Symbol
        >>> q1 = Symbol('q1')
        >>> u1 = dynamicsymbols('u1')
        >>> N = ReferenceFrame('N')
        >>> A = N.orientnew('A', 'Axis', [q1, N.x])
        >>> v = u1 * N.x
        >>> A.set_ang_vel(N, 10*A.x)
        >>> A.x.dt(N) == 0
        True
        >>> v.dt(N)
        u1'*N.x

        """

        t = dynamicsymbols._t
        if order == 0:
            return expr
        if order%1 != 0 or order < 0:
            raise ValueError("Unsupported value of order entered")
        if isinstance(expr, Vector):
            outvec = Vector(0)
            for i, v in enumerate(expr.args):
                if v[1] == self:
                    outvec += Vector([(self.express(v[0]).diff(t), self)])
                else:
                    outvec += v[1].dt(Vector([v])) + \
                              (v[1].ang_vel_in(self) ^ Vector([v]))
            return outvec
        else:
            return diff(self.express(expr), t, order)

    @property
    def x(self):
        """The basis Vector for the ReferenceFrame, in the x direction. """
        return self._x

    @property
    def y(self):
        """The basis Vector for the ReferenceFrame, in the y direction. """
        return self._y

    @property
    def z(self):
        """The basis Vector for the ReferenceFrame, in the z direction. """
        return self._z


class Vector(object):
    """The class used to define vectors.

    It along with ReferenceFrame are the building blocks of describing a
    classical mechanics system in PyDy.

    Attributes
    ==========

    simp : Boolean
        Let certain methods use trigsimp on their outputs

    """

    simp = False

    def __init__(self, inlist):
        """This is the constructor for the Vector class.  You shouldn't be
        calling this, it should only be used by other functions. You should be
        treating Vectors like you would with if you were doing the math by
        hand, and getting the first 3 from the standard basis vectors from a
        ReferenceFrame.

        The only exception is to create a zero vector:
        zv = Vector(0)

        """

        self.args = []
        if inlist == 0:
            inlist = []
        while len(inlist) != 0:
            added = 0
            for i, v in enumerate(self.args):
                if inlist[0][1] == self.args[i][1]:
                    self.args[i] = (self.args[i][0] +
                            inlist[0][0], inlist[0][1])
                    inlist.remove(inlist[0])
                    added = 1
                    break
            if added != 1:
                self.args.append(inlist[0])
                inlist.remove(inlist[0])
        i = 0
        # This code is to remove empty frames from the list
        while i < len(self.args):
            if self.args[i][0] == Matrix([0, 0, 0]):
                self.args.remove(self.args[i])
                i -= 1
            i += 1

    def __hash__(self):
        return hash(tuple(self.args))

    def __add__(self, other):
        """The add operator for Vector. """
        other = _check_vector(other)
        return Vector(self.args + other.args)

    def __and__(self, other):
        """Dot product of two vectors.

        Returns a scalar, the dot product of the two Vectors

        Parameters
        ==========

        other : Vector
            The Vector which we are dotting with

        Examples
        ========

        >>> from sympy.physics.mechanics import ReferenceFrame, Vector, dot
        >>> from sympy import symbols
        >>> q1 = symbols('q1')
        >>> N = ReferenceFrame('N')
        >>> dot(N.x, N.x)
        1
        >>> dot(N.x, N.y)
        0
        >>> A = N.orientnew('A', 'Axis', [q1, N.x])
        >>> dot(N.y, A.y)
        cos(q1)

        """

        if isinstance(other, Dyadic):
            return NotImplemented
        other = _check_vector(other)
        out = S(0)
        for i, v1 in enumerate(self.args):
            for j, v2 in enumerate(other.args):
                out += ((v2[0].T)
                        * (v2[1].dcm(v1[1]))
                        * (v1[0]))[0]
        if Vector.simp:
            return trigsimp(sympify(out), recursive=True)
        else:
            return sympify(out)

    def __div__(self, other):
        """This uses mul and inputs self and 1 divided by other. """
        return self.__mul__(1 / other)

    __truediv__ = __div__

    def __eq__(self, other):
        """Tests for equality.

        It is very import to note that this is only as good as the SymPy
        equality test; False does not always mean they are not equivalent
        Vectors.
        If other is 0, and self is empty, returns True.
        If other is 0 and self is not empty, returns False.
        If none of the above, only accepts other as a Vector.

        """

        if other == 0:
            other = Vector(0)
        other = _check_vector(other)
        if (self.args == []) and (other.args == []):
            return True
        elif (self.args == []) or (other.args == []):
            return False

        frame = self.args[0][1]
        for v in frame:
            if expand((self - other) & v) != 0:
                return False
        return True

    def __mul__(self, other):
        """Multiplies the Vector by a sympifyable expression.

        Parameters
        ==========

        other : Sympifyable
            The scalar to multiply this Vector with

        Examples
        ========

        >>> from sympy.physics.mechanics import ReferenceFrame, Vector
        >>> from sympy import Symbol
        >>> N = ReferenceFrame('N')
        >>> b = Symbol('b')
        >>> V = 10 * b * N.x
        >>> print(V)
        10*b*N.x

        """

        newlist = [v for v in self.args]
        for i, v in enumerate(newlist):
            newlist[i] = (sympify(other) * newlist[i][0], newlist[i][1])
        return Vector(newlist)

    def __ne__(self, other):
        return not self.__eq__(other)

    def __neg__(self):
        return self * -1

    def __or__(self, other):
        """Outer product between two Vectors.

        A rank increasing operation, which returns a Dyadic from two Vectors

        Parameters
        ==========

        other : Vector
            The Vector to take the outer product with

        Examples
        ========

        >>> from sympy.physics.mechanics import ReferenceFrame, outer
        >>> N = ReferenceFrame('N')
        >>> outer(N.x, N.x)
        (N.x|N.x)

        """

        other = _check_vector(other)
        ol = Dyadic(0)
        for i, v in enumerate(self.args):
            for i2, v2 in enumerate(other.args):
                # it looks this way because if we are in the same frame and
                # use the enumerate function on the same frame in a nested
                # fashion, then bad things happen
                ol += Dyadic([(v[0][0] * v2[0][0], v[1].x, v2[1].x)])
                ol += Dyadic([(v[0][0] * v2[0][1], v[1].x, v2[1].y)])
                ol += Dyadic([(v[0][0] * v2[0][2], v[1].x, v2[1].z)])
                ol += Dyadic([(v[0][1] * v2[0][0], v[1].y, v2[1].x)])
                ol += Dyadic([(v[0][1] * v2[0][1], v[1].y, v2[1].y)])
                ol += Dyadic([(v[0][1] * v2[0][2], v[1].y, v2[1].z)])
                ol += Dyadic([(v[0][2] * v2[0][0], v[1].z, v2[1].x)])
                ol += Dyadic([(v[0][2] * v2[0][1], v[1].z, v2[1].y)])
                ol += Dyadic([(v[0][2] * v2[0][2], v[1].z, v2[1].z)])
        return ol

    def _latex(self, printer=None):
        """Latex Printing method. """
        ar = self.args  # just to shorten things
        if len(ar) == 0:
            return str(0)
        ol = []  # output list, to be concatenated to a string
        for i, v in enumerate(ar):
            for j in 0, 1, 2:
                # if the coef of the basis vector is 1, we skip the 1
                if ar[i][0][j] == 1:
                    ol.append(' + ' + ar[i][1].latex_vecs[j])
                # if the coef of the basis vector is -1, we skip the 1
                elif ar[i][0][j] == -1:
                    ol.append(' - ' + ar[i][1].latex_vecs[j])
                elif ar[i][0][j] != 0:
                    # If the coefficient of the basis vector is not 1 or -1;
                    # also, we might wrap it in parentheses, for readability.
                    arg_str = MechanicsStrPrinter().doprint(ar[i][0][j])
                    if isinstance(ar[i][0][j], Add):
                        arg_str = "(%s)" % arg_str
                    if arg_str[0] == '-':
                        arg_str = arg_str[1:]
                        str_start = ' - '
                    else:
                        str_start = ' + '
                    ol.append(str_start + arg_str + '*' +
                              ar[i][1].latex_vecs[j])
        outstr = ''.join(ol)
        if outstr.startswith(' + '):
            outstr = outstr[3:]
        elif outstr.startswith(' '):
            outstr = outstr[1:]
        return outstr

    def _pretty(self, printer=None):
        """Pretty Printing method. """
        e = self

        class Fake(object):
            baseline = 0

            def render(self, *args, **kwargs):
                self = e
                ar = self.args  # just to shorten things
                if len(ar) == 0:
                    return unicode(0)
                ol = []  # output list, to be concatenated to a string
                for i, v in enumerate(ar):
                    for j in 0, 1, 2:
                        # if the coef of the basis vector is 1, we skip the 1
                        if ar[i][0][j] == 1:
                            ol.append(u(" + ") + ar[i][1].pretty_vecs[j])
                        # if the coef of the basis vector is -1, we skip the 1
                        elif ar[i][0][j] == -1:
                            ol.append(u(" - ") + ar[i][1].pretty_vecs[j])
                        elif ar[i][0][j] != 0:
                            # If the basis vector coeff is not 1 or -1,
                            # we might wrap it in parentheses, for readability.
                            arg_str = (MechanicsPrettyPrinter().doprint(
                                ar[i][0][j]))
                            if isinstance(ar[i][0][j], Add):
                                arg_str = u("(%s)") % arg_str
                            if arg_str[0] == u("-"):
                                arg_str = arg_str[1:]
                                str_start = u(" - ")
                            else:
                                str_start = u(" + ")
                            ol.append(str_start + arg_str + '*' +
                                      ar[i][1].pretty_vecs[j])
                outstr = u("").join(ol)
                if outstr.startswith(u(" + ")):
                    outstr = outstr[3:]
                elif outstr.startswith(" "):
                    outstr = outstr[1:]
                return outstr
        return Fake()

    def __ror__(self, other):
        """Outer product between two Vectors.

        A rank increasing operation, which returns a Dyadic from two Vectors

        Parameters
        ==========

        other : Vector
            The Vector to take the outer product with

        Examples
        ========

        >>> from sympy.physics.mechanics import ReferenceFrame, outer
        >>> N = ReferenceFrame('N')
        >>> outer(N.x, N.x)
        (N.x|N.x)

        """

        other = _check_vector(other)
        ol = Dyadic(0)
        for i, v in enumerate(other.args):
            for i2, v2 in enumerate(self.args):
                # it looks this way because if we are in the same frame and
                # use the enumerate function on the same frame in a nested
                # fashion, then bad things happen
                ol += Dyadic([(v[0][0] * v2[0][0], v[1].x, v2[1].x)])
                ol += Dyadic([(v[0][0] * v2[0][1], v[1].x, v2[1].y)])
                ol += Dyadic([(v[0][0] * v2[0][2], v[1].x, v2[1].z)])
                ol += Dyadic([(v[0][1] * v2[0][0], v[1].y, v2[1].x)])
                ol += Dyadic([(v[0][1] * v2[0][1], v[1].y, v2[1].y)])
                ol += Dyadic([(v[0][1] * v2[0][2], v[1].y, v2[1].z)])
                ol += Dyadic([(v[0][2] * v2[0][0], v[1].z, v2[1].x)])
                ol += Dyadic([(v[0][2] * v2[0][1], v[1].z, v2[1].y)])
                ol += Dyadic([(v[0][2] * v2[0][2], v[1].z, v2[1].z)])
        return ol

    def __rsub__(self, other):
        return (-1 * self) + other

    def __str__(self, printer=None):
        """Printing method. """
        ar = self.args  # just to shorten things
        if len(ar) == 0:
            return str(0)
        ol = []  # output list, to be concatenated to a string
        for i, v in enumerate(ar):
            for j in 0, 1, 2:
                # if the coef of the basis vector is 1, we skip the 1
                if ar[i][0][j] == 1:
                    ol.append(' + ' + ar[i][1].str_vecs[j])
                # if the coef of the basis vector is -1, we skip the 1
                elif ar[i][0][j] == -1:
                    ol.append(' - ' + ar[i][1].str_vecs[j])
                elif ar[i][0][j] != 0:
                    # If the coefficient of the basis vector is not 1 or -1;
                    # also, we might wrap it in parentheses, for readability.
                    arg_str = MechanicsStrPrinter().doprint(ar[i][0][j])
                    if isinstance(ar[i][0][j], Add):
                        arg_str = "(%s)" % arg_str
                    if arg_str[0] == '-':
                        arg_str = arg_str[1:]
                        str_start = ' - '
                    else:
                        str_start = ' + '
                    ol.append(str_start + arg_str + '*' + ar[i][1].str_vecs[j])
        outstr = ''.join(ol)
        if outstr.startswith(' + '):
            outstr = outstr[3:]
        elif outstr.startswith(' '):
            outstr = outstr[1:]
        return outstr

    def __sub__(self, other):
        """The subraction operator. """
        return self.__add__(other * -1)

    def __xor__(self, other):
        """The cross product operator for two Vectors.

        Returns a Vector, expressed in the same ReferenceFrames as self.

        Parameters
        ==========

        other : Vector
            The Vector which we are crossing with

        Examples
        ========

        >>> from sympy.physics.mechanics import ReferenceFrame, Vector
        >>> from sympy import symbols
        >>> q1 = symbols('q1')
        >>> N = ReferenceFrame('N')
        >>> N.x ^ N.y
        N.z
        >>> A = N.orientnew('A', 'Axis', [q1, N.x])
        >>> A.x ^ N.y
        N.z
        >>> N.y ^ A.x
        - sin(q1)*A.y - cos(q1)*A.z

        """

        if isinstance(other, Dyadic):
            return NotImplemented
        other = _check_vector(other)
        if other.args == []:
            return Vector(0)

        def _det(mat):
            """This is needed as a little method for to find the determinant
            of a list in python; needs to work for a 3x3 list.
            SymPy's Matrix won't take in Vector, so need a custom function.
            You shouldn't be calling this.

            """

            return (mat[0][0] * (mat[1][1] * mat[2][2] - mat[1][2] * mat[2][1])
                    + mat[0][1] * (mat[1][2] * mat[2][0] - mat[1][0] *
                    mat[2][2]) + mat[0][2] * (mat[1][0] * mat[2][1] -
                    mat[1][1] * mat[2][0]))

        outvec = Vector(0)
        ar = other.args  # For brevity
        for i, v in enumerate(ar):
            tempx = v[1].x
            tempy = v[1].y
            tempz = v[1].z
            tempm = ([[tempx, tempy, tempz], [self & tempx, self & tempy,
                self & tempz], [Vector([ar[i]]) & tempx,
                Vector([ar[i]]) & tempy, Vector([ar[i]]) & tempz]])
            outvec += _det(tempm)
        return outvec

    _sympystr = __str__
    _sympyrepr = _sympystr
    __repr__ = __str__
    __radd__ = __add__
    __rand__ = __and__
    __rmul__ = __mul__

    def dot(self, other):
        return self & other
    dot.__doc__ = __and__.__doc__

    def cross(self, other):
        return self ^ other
    cross.__doc__ = __xor__.__doc__

    def outer(self, other):
        return self | other
    outer.__doc__ = __or__.__doc__

    def diff(self, wrt, otherframe):
        """Takes the partial derivative, with respect to a value, in a frame.

        Returns a Vector.

        Parameters
        ==========

        wrt : Symbol
            What the partial derivative is taken with respect to.
        otherframe : ReferenceFrame
            The ReferenceFrame that the partial derivative is taken in.

        Examples
        ========

        >>> from sympy.physics.mechanics import ReferenceFrame, Vector, dynamicsymbols
        >>> from sympy import Symbol
        >>> Vector.simp = True
        >>> t = Symbol('t')
        >>> q1 = dynamicsymbols('q1')
        >>> N = ReferenceFrame('N')
        >>> A = N.orientnew('A', 'Axis', [q1, N.y])
        >>> A.x.diff(t, N)
        - q1'*A.z

        """

        wrt = sympify(wrt)
        _check_frame(otherframe)
        outvec = Vector(0)
        for i, v in enumerate(self.args):
            if v[1] == otherframe:
                outvec += Vector([(v[0].diff(wrt), otherframe)])
            else:
                if otherframe.dcm(v[1]).diff(wrt) == zeros(3, 3):
                    d = v[0].diff(wrt)
                    outvec += Vector([(d, v[1])])
                else:
                    d = (Vector([v]).express(otherframe)).args[0][0].diff(wrt)
                    outvec += Vector([(d, otherframe)]).express(v[1])
        return outvec

    def express(self, otherframe, variables=False):
        """
        Returns a Vector equivalent to this one, expressed in otherframe.
        Uses ReferenceFrame's .express method.
        Refer the docstring for ReferenceFrame.express
        """
        return otherframe.express(self, variables)

    def doit(self, **hints):
        """Calls .doit() on each term in the Vector"""
        ov = Vector(0)
        for i, v in enumerate(self.args):
            ov += Vector([(v[0].applyfunc(lambda x: x.doit(**hints)), v[1])])
        return ov

    def dt(self, otherframe):
        """Returns a Vector which is the time derivative of the self Vector, taken
        in frame otherframe.

        Calls ReferenceFrame' express method
        Refer the docstring for ReferenceFrame.express
        """

<<<<<<< HEAD
        outvec = S(0)
=======
        outvec = Vector(0)
>>>>>>> 882ab810
        _check_frame(otherframe)
        for i, v in enumerate(self.args):
            if v[1] == otherframe:
                outvec += Vector([(v[0].diff(dynamicsymbols._t), otherframe)])
            else:
                outvec += (Vector([v]).dt(v[1]) +
                    (v[1].ang_vel_in(otherframe) ^ Vector([v])))
        return outvec

    def express(self, otherframe):
        """Returns a vector, expressed in the other frame.

        A new Vector is returned, equalivalent to this Vector, but its
        components are all defined in only the otherframe.

        Parameters
        ==========

        otherframe : ReferenceFrame
            The frame for this Vector to be described in

        Examples
        ========

        >>> from sympy.physics.mechanics import ReferenceFrame, Vector, dynamicsymbols
        >>> q1 = dynamicsymbols('q1')
        >>> N = ReferenceFrame('N')
        >>> A = N.orientnew('A', 'Axis', [q1, N.y])
        >>> A.x.express(N)
        cos(q1)*N.x - sin(q1)*N.z

        """

        _check_frame(otherframe)
<<<<<<< HEAD
        outvec = Vector([])
=======
        outvec = Vector(0)
>>>>>>> 882ab810
        for i, v in enumerate(self.args):
            if v[1] != otherframe:
                temp = otherframe.dcm(v[1]) * v[0]
                if Vector.simp is True:
                    temp = temp.applyfunc(lambda x: trigsimp(x, method='fu'))
                outvec += Vector([(temp, otherframe)])
            else:
                outvec += Vector([v])
        return outvec

    def simplify(self):
        """Returns a simplified Vector."""
        outvec = Vector(0)
        for i in self.args:
            outvec += Vector([(i[0].simplify(), i[1])])
        return outvec

    def subs(self, *args, **kwargs):
        """Substituion on the Vector.

        Examples
        ========

        >>> from sympy.physics.mechanics import ReferenceFrame
        >>> from sympy import Symbol
        >>> N = ReferenceFrame('N')
        >>> s = Symbol('s')
        >>> a = N.x * s
        >>> a.subs({s: 2})
        2*N.x

        """

        ov = Vector(0)
        for i, v in enumerate(self.args):
            ov += Vector([(v[0].subs(*args, **kwargs), v[1])])
        return ov

    def magnitude(self):
        """Returns the magnitude (Euclidean norm) of self."""
        return sqrt(self & self)

    def normalize(self):
        """Returns a Vector of magnitude 1, codirectional with self."""
        return Vector(self.args + []) / self.magnitude()


class MechanicsStrPrinter(StrPrinter):
    """String Printer for mechanics. """

    def _print_Derivative(self, e):
        t = dynamicsymbols._t
        if (bool(sum([i == t for i in e.variables])) &
                isinstance(type(e.args[0]), UndefinedFunction)):
            ol = str(e.args[0].func)
            for i, v in enumerate(e.variables):
                ol += dynamicsymbols._str
            return ol
        else:
            return StrPrinter().doprint(e)

    def _print_Function(self, e):
        t = dynamicsymbols._t
        if isinstance(type(e), UndefinedFunction):
            return StrPrinter().doprint(e).replace("(%s)" % t, '')
        return e.func.__name__ + "(%s)" % self.stringify(e.args, ", ")


class MechanicsLatexPrinter(LatexPrinter):
    """Latex Printer for mechanics. """

    def _print_Function(self, expr, exp=None):
        func = expr.func.__name__
        t = dynamicsymbols._t

        if hasattr(self, '_print_' + func):
            return getattr(self, '_print_' + func)(expr, exp)
        elif isinstance(type(expr), UndefinedFunction) and (expr.args == (t,)):
            name, sup, sub = split_super_sub(func)
            if len(sup) != 0:
                sup = r"^{%s}" % "".join(sup)
            else:
                sup = r""
            if len(sub) != 0:
                sub = r"_{%s}" % "".join(sub)
            else:
                sub = r""
            if exp:
                sup += r"^{%s}" % self._print(exp)
            return r"%s" % (name + sup + sub)
        else:
            args = [str(self._print(arg)) for arg in expr.args]
            # How inverse trig functions should be displayed, formats are:
            # abbreviated: asin, full: arcsin, power: sin^-1
            inv_trig_style = self._settings['inv_trig_style']
            # If we are dealing with a power-style inverse trig function
            inv_trig_power_case = False
            # If it is applicable to fold the argument brackets
            can_fold_brackets = self._settings['fold_func_brackets'] and \
                len(args) == 1 and \
                not self._needs_function_brackets(expr.args[0])

            inv_trig_table = ["asin", "acos", "atan", "acot"]

            # If the function is an inverse trig function, handle the style
            if func in inv_trig_table:
                if inv_trig_style == "abbreviated":
                    func = func
                elif inv_trig_style == "full":
                    func = "arc" + func[1:]
                elif inv_trig_style == "power":
                    func = func[1:]
                    inv_trig_power_case = True

                    # Can never fold brackets if we're raised to a power
                    if exp is not None:
                        can_fold_brackets = False

            if inv_trig_power_case:
                name = r"\operatorname{%s}^{-1}" % func
            elif exp is not None:
                name = r"\operatorname{%s}^{%s}" % (func, exp)
            else:
                name = r"\operatorname{%s}" % func

            if can_fold_brackets:
                name += r"%s"
            else:
                name += r"\left(%s\right)"

            if inv_trig_power_case and exp is not None:
                name += r"^{%s}" % exp

            return name % ",".join(args)

    def _print_Derivative(self, der_expr):
        # make sure it is an the right form
        der_expr = der_expr.doit()
        if not isinstance(der_expr, Derivative):
            return self.doprint(der_expr)

        # check if expr is a dynamicsymbol
        from sympy.core.function import AppliedUndef
        t = dynamicsymbols._t
        expr = der_expr.expr
        red = expr.atoms(AppliedUndef)
        syms = der_expr.variables
        test1 = not all([True for i in red if i.atoms() == set([t])])
        test2 = not all([(t == i) for i in syms])
        if test1 or test2:
            return LatexPrinter().doprint(der_expr)

        # done checking
        dots = len(syms)
        base = self._print_Function(expr)
        base_split = base.split('_', 1)
        base = base_split[0]
        if dots == 1:
            base = r"\dot{%s}" % base
        elif dots == 2:
            base = r"\ddot{%s}" % base
        elif dots == 3:
            base = r"\dddot{%s}" % base
        if len(base_split) is not 1:
            base += '_' + base_split[1]
        return base


class MechanicsPrettyPrinter(PrettyPrinter):
    """Pretty Printer for mechanics. """

    def _print_Derivative(self, deriv):
        # XXX use U('PARTIAL DIFFERENTIAL') here ?
        t = dynamicsymbols._t
        dots = 0
        can_break = True
        syms = list(reversed(deriv.variables))
        x = None

        while len(syms) > 0:
            if syms[-1] == t:
                syms.pop()
                dots += 1
            else:
                break

        f = prettyForm(binding=prettyForm.FUNC, *self._print(deriv.expr))
        if not (isinstance(type(deriv.expr), UndefinedFunction)
                and (deriv.expr.args == (t,))):
            dots = 0
            can_break = False
            f = prettyForm(binding=prettyForm.FUNC,
                    *self._print(deriv.expr).parens())

        if dots == 0:
            dots = u("")
        elif dots == 1:
            dots = u("\u0307")
        elif dots == 2:
            dots = u("\u0308")
        elif dots == 3:
            dots = u("\u20db")
        elif dots == 4:
            dots = u("\u20dc")

        uni_subs = [u("\u2080"), u("\u2081"), u("\u2082"), u("\u2083"), u("\u2084"),
                    u("\u2085"), u("\u2086"), u("\u2087"), u("\u2088"), u("\u2089"),
                    u("\u208a"), u("\u208b"), u("\u208c"), u("\u208d"), u("\u208e"),
                    u("\u208f"), u("\u2090"), u("\u2091"), u("\u2092"), u("\u2093"),
                    u("\u2094"), u("\u2095"), u("\u2096"), u("\u2097"), u("\u2098"),
                    u("\u2099"), u("\u209a"), u("\u209b"), u("\u209c"), u("\u209d"),
                    u("\u209e"), u("\u209f")]

        fpic = f.__dict__['picture']
        funi = f.__dict__['unicode']
        ind = len(funi)
        val = ""

        for i in uni_subs:
            cur_ind = funi.find(i)
            if (cur_ind != -1) and (cur_ind < ind):
                ind = cur_ind
                val = i
        if ind == len(funi):
            funi += dots
        else:
            funi = funi.replace(val, dots + val)

        if f.__dict__['picture'] == [f.__dict__['unicode']]:
            fpic = [funi]
        f.__dict__['picture'] = fpic
        f.__dict__['unicode'] = funi

        if (len(syms)) == 0 and can_break:
            return f

        for sym, num in group(syms, multiple=False):
            s = self._print(sym)
            ds = prettyForm(*s.left('d'))

            if num > 1:
                ds = ds**prettyForm(str(num))

            if x is None:
                x = ds
            else:
                x = prettyForm(*x.right(' '))
                x = prettyForm(*x.right(ds))
        pform = prettyForm('d')
        if len(syms) > 1:
            pform = pform**prettyForm(str(len(syms)))
        pform = prettyForm(*pform.below(stringPict.LINE, x))
        pform.baseline = pform.baseline + 1
        pform = prettyForm(*stringPict.next(pform, f))
        return pform

    def _print_Function(self, e):
        t = dynamicsymbols._t
        # XXX works only for applied functions
        func = e.func
        args = e.args
        func_name = func.__name__
        prettyFunc = self._print(C.Symbol(func_name))
        prettyArgs = prettyForm(*self._print_seq(args).parens())
        # If this function is an Undefined function of t, it is probably a
        # dynamic symbol, so we'll skip the (t). The rest of the code is
        # identical to the normal PrettyPrinter code
        if isinstance(func, UndefinedFunction) and (args == (t,)):
            pform = prettyForm(binding=prettyForm.FUNC,
                       *stringPict.next(prettyFunc))
        else:
            pform = prettyForm(binding=prettyForm.FUNC,
                       *stringPict.next(prettyFunc, prettyArgs))
        # store pform parts so it can be reassembled e.g. when powered
        pform.prettyFunc = prettyFunc
        pform.prettyArgs = prettyArgs
        return pform


class MechanicsTypeError(TypeError):

    def __init__(self, other, type_str):
        super(MechanicsTypeError, self).__init__("Expected an instance of %s, "
                "instead received an object '%s' of type %s." % (
                    type_str, other, type(other)))

def _check_dyadic(other):
    if not isinstance(other, Dyadic):
        raise TypeError('A Dyadic must be supplied')
    return other


def _check_frame(other):
    if not isinstance(other, ReferenceFrame):
        raise MechanicsTypeError(other, "ReferenceFrame")


def _check_vector(other):
    if not isinstance(other, Vector):
        raise TypeError('A Vector must be supplied')
    return other


def dynamicsymbols(names, level=0):
    """Uses symbols and Function for functions of time.

    Creates a SymPy UndefinedFunction, which is then initialized as a function
    of a variable, the default being Symbol('t').

    Parameters
    ==========

    names : str
        Names of the dynamic symbols you want to create; works the same way as
        inputs to symbols
    level : int
        Level of differentiation of the returned function; d/dt once of t,
        twice of t, etc.

    Examples
    =======

    >>> from sympy.physics.mechanics import dynamicsymbols
    >>> from sympy import diff, Symbol
    >>> q1 = dynamicsymbols('q1')
    >>> q1
    q1(t)
    >>> diff(q1, Symbol('t'))
    Derivative(q1(t), t)

    """

    esses = symbols(names, cls=Function)
    t = dynamicsymbols._t
    if hasattr(esses, '__iter__'):
        esses = [reduce(diff, [t]*level, e(t)) for e in esses]
        return esses
    else:
        return reduce(diff, [t]*level, esses(t))


dynamicsymbols._t = Symbol('t')
dynamicsymbols._str = '\''<|MERGE_RESOLUTION|>--- conflicted
+++ resolved
@@ -1825,11 +1825,8 @@
         Refer the docstring for ReferenceFrame.express
         """
 
-<<<<<<< HEAD
         outvec = S(0)
-=======
         outvec = Vector(0)
->>>>>>> 882ab810
         _check_frame(otherframe)
         for i, v in enumerate(self.args):
             if v[1] == otherframe:
@@ -1864,11 +1861,7 @@
         """
 
         _check_frame(otherframe)
-<<<<<<< HEAD
-        outvec = Vector([])
-=======
         outvec = Vector(0)
->>>>>>> 882ab810
         for i, v in enumerate(self.args):
             if v[1] != otherframe:
                 temp = otherframe.dcm(v[1]) * v[0]
