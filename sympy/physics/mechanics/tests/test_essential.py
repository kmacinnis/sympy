<<<<<<< HEAD
from sympy import cos, Matrix, sin, symbols, pi, Function
from sympy.abc import x, y, z
from sympy.physics.mechanics import Vector, ReferenceFrame, dot, dynamicsymbols
=======
from sympy import cos, Matrix, sin, symbols, simplify, pi, Function, \
     zeros
from sympy.abc import x, y, z
from sympy.physics.mechanics import Vector, ReferenceFrame, dot, \
     dynamicsymbols, CoordinateSym, express
>>>>>>> 93dec0dd
from sympy.physics.mechanics.essential import MechanicsLatexPrinter

Vector.simp = True
A = ReferenceFrame('A')


def test_dyadic():
    d1 = A.x | A.x
    d2 = A.y | A.y
    d3 = A.x | A.y
    assert d1 * 0 == 0
    assert d1 != 0
    assert d1 * 2 == 2 * A.x | A.x
    assert d1 / 2. == 0.5 * d1
    assert d1 & (0 * d1) == 0
    assert d1 & d2 == 0
    assert d1 & A.x == A.x
    assert d1 ^ A.x == 0
    assert d1 ^ A.y == A.x | A.z
    assert d1 ^ A.z == - A.x | A.y
    assert d2 ^ A.x == - A.y | A.z
    assert A.x ^ d1 == 0
    assert A.y ^ d1 == - A.z | A.x
    assert A.z ^ d1 == A.y | A.x
    assert A.x & d1 == A.x
    assert A.y & d1 == 0
    assert A.y & d2 == A.y
    assert d1 & d3 == A.x | A.y
    assert d3 & d1 == 0
    assert d1.dt(A) == 0
    q = dynamicsymbols('q')
    qd = dynamicsymbols('q', 1)
    B = A.orientnew('B', 'Axis', [q, A.z])
    assert d1.express(B) == d1.express(B, B)
    assert d1.express(B) == ((cos(q)**2) * (B.x | B.x) + (-sin(q) * cos(q)) *
            (B.x | B.y) + (-sin(q) * cos(q)) * (B.y | B.x) + (sin(q)**2) *
            (B.y | B.y))
    assert d1.express(B, A) == (cos(q)) * (B.x | A.x) + (-sin(q)) * (B.y | A.x)
    assert d1.express(A, B) == (cos(q)) * (A.x | B.x) + (-sin(q)) * (A.x | B.y)
    assert d1.dt(B) == (-qd) * (A.y | A.x) + (-qd) * (A.x | A.y)


def test_coordinate_vars():
    """Tests the coordinate variables functionality"""
    assert CoordinateSym('Ax', A, 0) == A[0]
    assert CoordinateSym('Ax', A, 1) == A[1]
    assert CoordinateSym('Ax', A, 2) == A[2]
    q = dynamicsymbols('q')
    qd = dynamicsymbols('q', 1)
    assert isinstance(A[0], CoordinateSym) and \
           isinstance(A[0], CoordinateSym) and \
           isinstance(A[0], CoordinateSym)
    assert A.variable_map(A) == {A[0]:A[0], A[1]:A[1], A[2]:A[2]}
    assert A[0].frame == A
    B = A.orientnew('B', 'Axis', [q, A.z])
    assert B.variable_map(A) == {B[2]: A[2], B[1]: -A[0]*sin(q) + A[1]*cos(q),
                                 B[0]: A[0]*cos(q) + A[1]*sin(q)}
    assert A.variable_map(B) == {A[0]: B[0]*cos(q) - B[1]*sin(q),
                                 A[1]: B[0]*sin(q) + B[1]*cos(q), A[2]: B[2]}
    assert A.dt(B[0]) == -A[0]*sin(q)*qd + A[1]*cos(q)*qd
    assert A.dt(B[1]) == -A[0]*cos(q)*qd - A[1]*sin(q)*qd
    assert A.dt(B[2]) == 0
    assert express(B[0], A) == A[0]*cos(q) + A[1]*sin(q)
    assert express(B[1], A) == -A[0]*sin(q) + A[1]*cos(q)
    assert express(B[2], A) == A[2]
    assert B.dt(A[0]*A.x + A[1]*A.y + A[2]*A.z) == A[1]*qd*A.x - A[0]*qd*A.y
    assert A.dt(B[0]*B.x + B[1]*B.y + B[2]*B.z) == - B[1]*qd*B.x + B[0]*qd*B.y
    assert A.express(B[0]*B[1]*B[2]) == \
           A[2]*(-A[0]*sin(q) + A[1]*cos(q))*(A[0]*cos(q) + A[1]*sin(q))
    assert simplify(A.dt(B[0]*B[1]*B[2])) == \
           A[2]*(-A[0]**2*cos(2*q) - 2*A[0]*A[1]*sin(2*q) + \
                 A[1]**2*cos(2*q))*qd
    assert A.express(B[0]*B.x + B[1]*B.y + B[2]*B.z) == \
           (B[0]*cos(q) - B[1]*sin(q))*A.x + (B[0]*sin(q) + \
           B[1]*cos(q))*A.y + B[2]*A.z
    assert A.express(B[0]*B.x + B[1]*B.y + B[2]*B.z, variables=True) == \
           A[0]*A.x + A[1]*A.y + A[2]*A.z
    assert B.express(A[0]*A.x + A[1]*A.y + A[2]*A.z) == \
           (A[0]*cos(q) + A[1]*sin(q))*B.x + \
           (-A[0]*sin(q) + A[1]*cos(q))*B.y + A[2]*B.z
    assert B.express(A[0]*A.x + A[1]*A.y + A[2]*A.z, variables=True) == \
           B[0]*B.x + B[1]*B.y + B[2]*B.z
    N = B.orientnew('N', 'Axis', [-q, B.z])
    assert N.variable_map(A) == {N[0]: A[0], N[2]: A[2], N[1]: A[1]}
    C = A.orientnew('C', 'Axis', [q, A.x + A.y + A.z])
    mapping = A.variable_map(C)
    assert mapping[A[0]] == 2*C[0]*cos(q)/3 + C[0]/3 - 2*C[1]*sin(q + pi/6)/3 +\
           C[1]/3 - 2*C[2]*cos(q + pi/3)/3 + C[2]/3
    assert mapping[A[1]] == -2*C[0]*cos(q + pi/3)/3 + \
           C[0]/3 + 2*C[1]*cos(q)/3 + C[1]/3 - 2*C[2]*sin(q + pi/6)/3 + C[2]/3
    assert mapping[A[2]] == -2*C[0]*sin(q + pi/6)/3 + C[0]/3 - \
           2*C[1]*cos(q + pi/3)/3 + C[1]/3 + 2*C[2]*cos(q)/3 + C[2]/3


def test_ang_vel():
    q1, q2, q3, q4 = dynamicsymbols('q1 q2 q3 q4')
    q1d, q2d, q3d, q4d = dynamicsymbols('q1 q2 q3 q4', 1)
    N = ReferenceFrame('N')
    A = N.orientnew('A', 'Axis', [q1, N.z])
    B = A.orientnew('B', 'Axis', [q2, A.x])
    C = B.orientnew('C', 'Axis', [q3, B.y])
    D = N.orientnew('D', 'Axis', [q4, N.y])
    u1, u2, u3 = dynamicsymbols('u1 u2 u3')
    assert A.ang_vel_in(N) == (q1d)*A.z
    assert B.ang_vel_in(N) == (q2d)*B.x + (q1d)*A.z
    assert C.ang_vel_in(N) == (q3d)*C.y + (q2d)*B.x + (q1d)*A.z

    A2 = N.orientnew('A2', 'Axis', [q4, N.y])
    assert N.ang_vel_in(N) == 0
    assert N.ang_vel_in(A) == -q1d*N.z
    assert N.ang_vel_in(B) == -q1d*A.z - q2d*B.x
    assert N.ang_vel_in(C) == -q1d*A.z - q2d*B.x - q3d*B.y
    assert N.ang_vel_in(A2) == -q4d*N.y

    assert A.ang_vel_in(N) == q1d*N.z
    assert A.ang_vel_in(A) == 0
    assert A.ang_vel_in(B) == - q2d*B.x
    assert A.ang_vel_in(C) == - q2d*B.x - q3d*B.y
    assert A.ang_vel_in(A2) == q1d*N.z - q4d*N.y

    assert B.ang_vel_in(N) == q1d*A.z + q2d*A.x
    assert B.ang_vel_in(A) == q2d*A.x
    assert B.ang_vel_in(B) == 0
    assert B.ang_vel_in(C) == -q3d*B.y
    assert B.ang_vel_in(A2) == q1d*A.z + q2d*A.x - q4d*N.y

    assert C.ang_vel_in(N) == q1d*A.z + q2d*A.x + q3d*B.y
    assert C.ang_vel_in(A) == q2d*A.x + q3d*C.y
    assert C.ang_vel_in(B) == q3d*B.y
    assert C.ang_vel_in(C) == 0
    assert C.ang_vel_in(A2) == q1d*A.z + q2d*A.x + q3d*B.y - q4d*N.y

    assert A2.ang_vel_in(N) == q4d*A2.y
    assert A2.ang_vel_in(A) == q4d*A2.y - q1d*N.z
    assert A2.ang_vel_in(B) == q4d*N.y - q1d*A.z - q2d*A.x
    assert A2.ang_vel_in(C) == q4d*N.y - q1d*A.z - q2d*A.x - q3d*B.y
    assert A2.ang_vel_in(A2) == 0

    C.set_ang_vel(N, u1*C.x + u2*C.y + u3*C.z)
    assert C.ang_vel_in(N) == (u1)*C.x + (u2)*C.y + (u3)*C.z
    assert N.ang_vel_in(C) == (-u1)*C.x + (-u2)*C.y + (-u3)*C.z
    assert C.ang_vel_in(D) == (u1)*C.x + (u2)*C.y + (u3)*C.z + (-q4d)*D.y
    assert D.ang_vel_in(C) == (-u1)*C.x + (-u2)*C.y + (-u3)*C.z + (q4d)*D.y

    q0 = dynamicsymbols('q0')
    q0d = dynamicsymbols('q0', 1)
    E = N.orientnew('E', 'Quaternion', (q0, q1, q2, q3))
    assert E.ang_vel_in(N) == (
        2 * (q1d * q0 + q2d * q3 - q3d * q2 - q0d * q1) * E.x +
        2 * (q2d * q0 + q3d * q1 - q1d * q3 - q0d * q2) * E.y +
        2 * (q3d * q0 + q1d * q2 - q2d * q1 - q0d * q3) * E.z)

    F = N.orientnew('F', 'Body', (q1, q2, q3), '313')
    assert F.ang_vel_in(N) == ((sin(q2)*sin(q3)*q1d + cos(q3)*q2d)*F.x +
        (sin(q2)*cos(q3)*q1d - sin(q3)*q2d)*F.y + (cos(q2)*q1d + q3d)*F.z)
    G = N.orientnew('G', 'Axis', (q1, N.x + N.y))
    assert G.ang_vel_in(N) == q1d * (N.x + N.y).normalize()
    assert N.ang_vel_in(G) == -q1d * (N.x + N.y).normalize()


def test_dcm():
    q1, q2, q3, q4 = dynamicsymbols('q1 q2 q3 q4')
    N = ReferenceFrame('N')
    A = N.orientnew('A', 'Axis', [q1, N.z])
    B = A.orientnew('B', 'Axis', [q2, A.x])
    C = B.orientnew('C', 'Axis', [q3, B.y])
    D = N.orientnew('D', 'Axis', [q4, N.y])
    E = N.orientnew('E', 'Space', [q1, q2, q3], '123')
    assert N.dcm(C) == Matrix([
        [- sin(q1) * sin(q2) * sin(q3) + cos(q1) * cos(q3), - sin(q1) *
        cos(q2), sin(q1) * sin(q2) * cos(q3) + sin(q3) * cos(q1)], [sin(q1) *
        cos(q3) + sin(q2) * sin(q3) * cos(q1), cos(q1) * cos(q2), sin(q1) *
            sin(q3) - sin(q2) * cos(q1) * cos(q3)], [- sin(q3) * cos(q2), sin(q2),
        cos(q2) * cos(q3)]])
    # This is a little touchy.  Is it ok to use simplify in assert?
    test_mat = D.dcm(C) - Matrix(
        [[cos(q1) * cos(q3) * cos(q4) - sin(q3) * (- sin(q4) * cos(q2) +
        sin(q1) * sin(q2) * cos(q4)), - sin(q2) * sin(q4) - sin(q1) *
            cos(q2) * cos(q4), sin(q3) * cos(q1) * cos(q4) + cos(q3) * (- sin(q4) *
        cos(q2) + sin(q1) * sin(q2) * cos(q4))], [sin(q1) * cos(q3) +
        sin(q2) * sin(q3) * cos(q1), cos(q1) * cos(q2), sin(q1) * sin(q3) -
            sin(q2) * cos(q1) * cos(q3)], [sin(q4) * cos(q1) * cos(q3) -
        sin(q3) * (cos(q2) * cos(q4) + sin(q1) * sin(q2) * sin(q4)), sin(q2) *
                cos(q4) - sin(q1) * sin(q4) * cos(q2), sin(q3) * sin(q4) * cos(q1) +
                cos(q3) * (cos(q2) * cos(q4) + sin(q1) * sin(q2) * sin(q4))]])
    assert test_mat.expand() == zeros(3, 3)
    assert E.dcm(N) == Matrix(
        [[cos(q2)*cos(q3), sin(q3)*cos(q2), -sin(q2)],
        [sin(q1)*sin(q2)*cos(q3) - sin(q3)*cos(q1), sin(q1)*sin(q2)*sin(q3) +
        cos(q1)*cos(q3), sin(q1)*cos(q2)], [sin(q1)*sin(q3) +
        sin(q2)*cos(q1)*cos(q3), - sin(q1)*cos(q3) + sin(q2)*sin(q3)*cos(q1),
         cos(q1)*cos(q2)]])


def test_Vector():
    assert A.x != A.y
    assert A.y != A.z
    assert A.z != A.x

    v1 = x*A.x + y*A.y + z*A.z
    v2 = x**2*A.x + y**2*A.y + z**2*A.z
    v3 = v1 + v2
    v4 = v1 - v2

    assert isinstance(v1, Vector)
    assert dot(v1, A.x) == x
    assert dot(v1, A.y) == y
    assert dot(v1, A.z) == z

    assert isinstance(v2, Vector)
    assert dot(v2, A.x) == x**2
    assert dot(v2, A.y) == y**2
    assert dot(v2, A.z) == z**2

    assert isinstance(v3, Vector)
    # We probably shouldn't be using simplify in dot...
    assert dot(v3, A.x) == x**2 + x
    assert dot(v3, A.y) == y**2 + y
    assert dot(v3, A.z) == z**2 + z

    assert isinstance(v4, Vector)
    # We probably shouldn't be using simplify in dot...
    assert dot(v4, A.x) == x - x**2
    assert dot(v4, A.y) == y - y**2
    assert dot(v4, A.z) == z - z**2


def test_Vector_diffs():
    q1, q2, q3, q4 = dynamicsymbols('q1 q2 q3 q4')
    q1d, q2d, q3d, q4d = dynamicsymbols('q1 q2 q3 q4', 1)
    q1dd, q2dd, q3dd, q4dd = dynamicsymbols('q1 q2 q3 q4', 2)
    N = ReferenceFrame('N')
    A = N.orientnew('A', 'Axis', [q3, N.z])
    B = A.orientnew('B', 'Axis', [q2, A.x])
    v1 = q2 * A.x + q3 * N.y
    v2 = q3 * B.x + v1
    v3 = v1.dt(B)
    v4 = v2.dt(B)
    v5 = q1*A.x + q2*A.y + q3*A.z

    assert v1.dt(N) == N.dt(v1) == q2d * A.x + q2 * q3d * A.y + q3d * N.y
    assert v1.dt(A) == A.dt(v1) == q2d * A.x + q3 * q3d * N.x + q3d * N.y
    assert v1.dt(B) == B.dt(v1) == (q2d * A.x + q3 * q3d * N.x + q3d *
                                    N.y - q3 * cos(q3) * q2d * N.z)
    assert v2.dt(N) == (q2d * A.x + (q2 + q3) * q3d * A.y + q3d * B.x + q3d *
                        N.y)
    assert v2.dt(A) == q2d * A.x + q3d * B.x + q3 * q3d * N.x + q3d * N.y
    assert v2.dt(B) == (q2d * A.x + q3d * B.x + q3 * q3d * N.x + q3d * N.y -
                        q3 * cos(q3) * q2d * N.z)
    assert v3.dt(N) == (q2dd * A.x + q2d * q3d * A.y + (q3d**2 + q3 * q3dd) *
                        N.x + q3dd * N.y + (q3 * sin(q3) * q2d * q3d -
                        cos(q3) * q2d * q3d - q3 * cos(q3) * q2dd) * N.z)
    assert v3.dt(A) == (q2dd * A.x + (2 * q3d**2 + q3 * q3dd) * N.x + (q3dd -
                        q3 * q3d**2) * N.y + (q3 * sin(q3) * q2d * q3d -
                        cos(q3) * q2d * q3d - q3 * cos(q3) * q2dd) * N.z)
    assert v3.dt(B) == (q2dd * A.x - q3 * cos(q3) * q2d**2 * A.y + (2 *
                        q3d**2 + q3 * q3dd) * N.x + (q3dd - q3 * q3d**2) *
                        N.y + (2 * q3 * sin(q3) * q2d * q3d - 2 * cos(q3) *
                        q2d * q3d - q3 * cos(q3) * q2dd) * N.z)
    assert v4.dt(N) == (q2dd * A.x + q3d * (q2d + q3d) * A.y + q3dd * B.x +
                        (q3d**2 + q3 * q3dd) * N.x + q3dd * N.y + (q3 *
                        sin(q3) * q2d * q3d - cos(q3) * q2d * q3d - q3 *
                        cos(q3) * q2dd) * N.z)
    assert v4.dt(A) == (q2dd * A.x + q3dd * B.x + (2 * q3d**2 + q3 * q3dd) *
                        N.x + (q3dd - q3 * q3d**2) * N.y + (q3 * sin(q3) *
                        q2d * q3d - cos(q3) * q2d * q3d - q3 * cos(q3) *
                        q2dd) * N.z)
    assert v4.dt(B) == (q2dd * A.x - q3 * cos(q3) * q2d**2 * A.y + q3dd * B.x +
                        (2 * q3d**2 + q3 * q3dd) * N.x + (q3dd - q3 * q3d**2) *
                        N.y + (2 * q3 * sin(q3) * q2d * q3d - 2 * cos(q3) *
                        q2d * q3d - q3 * cos(q3) * q2dd) * N.z)
    assert B.dt(v5) == v5.dt(B) == q1d*A.x + (q3*q2d + q2d)*A.y + (-q2*q2d + q3d)*A.z
    assert A.dt(v5) == v5.dt(A) == q1d*A.x + q2d*A.y + q3d*A.z
    assert N.dt(v5) == v5.dt(N) == (-q2*q3d + q1d)*A.x + (q1*q3d + q2d)*A.y + q3d*A.z
    assert v3.diff(q1d, N) == 0
    assert v3.diff(q2d, N) == A.x - q3 * cos(q3) * N.z
    assert v3.diff(q3d, N) == q3 * N.x + N.y
    assert v3.diff(q1d, A) == 0
    assert v3.diff(q2d, A) == A.x - q3 * cos(q3) * N.z
    assert v3.diff(q3d, A) == q3 * N.x + N.y
    assert v3.diff(q1d, B) == 0
    assert v3.diff(q2d, B) == A.x - q3 * cos(q3) * N.z
    assert v3.diff(q3d, B) == q3 * N.x + N.y
    assert v4.diff(q1d, N) == 0
    assert v4.diff(q2d, N) == A.x - q3 * cos(q3) * N.z
    assert v4.diff(q3d, N) == B.x + q3 * N.x + N.y
    assert v4.diff(q1d, A) == 0
    assert v4.diff(q2d, A) == A.x - q3 * cos(q3) * N.z
    assert v4.diff(q3d, A) == B.x + q3 * N.x + N.y
    assert v4.diff(q1d, B) == 0
    assert v4.diff(q2d, B) == A.x - q3 * cos(q3) * N.z
    assert v4.diff(q3d, B) == B.x + q3 * N.x + N.y


def test_vector_simplify():
    x, y, z, k, n, m, w, f, s, A = symbols('x, y, z, k, n, m, w, f, s, A')
    N = ReferenceFrame('N')

    test1 = (1 / x + 1 / y) * N.x
    assert (test1 & N.x) != (x + y) / (x * y)
    test1 = test1.simplify()
    assert (test1 & N.x) == (x + y) / (x * y)

    test2 = (A**2 * s**4 / (4 * pi * k * m**3)) * N.x
    test2 = test2.simplify()
    assert (test2 & N.x) == (A**2 * s**4 / (4 * pi * k * m**3))

    test3 = ((4 + 4 * x - 2 * (2 + 2 * x)) / (2 + 2 * x)) * N.x
    test3 = test3.simplify()
    assert (test3 & N.x) == 0

    test4 = ((-4 * x * y**2 - 2 * y**3 - 2 * x**2 * y) / (x + y)**2) * N.x
    test4 = test4.simplify()
    assert (test4 & N.x) == -2 * y


def test_dyadic_simplify():
    x, y, z, k, n, m, w, f, s, A = symbols('x, y, z, k, n, m, w, f, s, A')
    N = ReferenceFrame('N')

    dy = N.x | N.x
    test1 = (1 / x + 1 / y) * dy
    assert (N.x & test1 & N.x) != (x + y) / (x * y)
    test1 = test1.simplify()
    assert (N.x & test1 & N.x) == (x + y) / (x * y)

    test2 = (A**2 * s**4 / (4 * pi * k * m**3)) * dy
    test2 = test2.simplify()
    assert (N.x & test2 & N.x) == (A**2 * s**4 / (4 * pi * k * m**3))

    test3 = ((4 + 4 * x - 2 * (2 + 2 * x)) / (2 + 2 * x)) * dy
    test3 = test3.simplify()
    assert (N.x & test3 & N.x) == 0

    test4 = ((-4 * x * y**2 - 2 * y**3 - 2 * x**2 * y) / (x + y)**2) * dy
    test4 = test4.simplify()
    assert (N.x & test4 & N.x) == -2 * y


def test_latex_printer():
    r = Function('r')('t')
    assert MechanicsLatexPrinter().doprint(r**2) == "r^{2}"<|MERGE_RESOLUTION|>--- conflicted
+++ resolved
@@ -1,14 +1,8 @@
-<<<<<<< HEAD
-from sympy import cos, Matrix, sin, symbols, pi, Function
-from sympy.abc import x, y, z
-from sympy.physics.mechanics import Vector, ReferenceFrame, dot, dynamicsymbols
-=======
 from sympy import cos, Matrix, sin, symbols, simplify, pi, Function, \
      zeros
 from sympy.abc import x, y, z
 from sympy.physics.mechanics import Vector, ReferenceFrame, dot, \
      dynamicsymbols, CoordinateSym, express
->>>>>>> 93dec0dd
 from sympy.physics.mechanics.essential import MechanicsLatexPrinter
 
 Vector.simp = True
