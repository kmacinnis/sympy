--- conflicted
+++ resolved
@@ -400,11 +400,7 @@
     if not r:
         return q
     else:
-<<<<<<< HEAD
-        raise ExactQuotientFailed('%s does not divide %s in %s' % (g, f, K))
-=======
         raise ExactQuotientFailed(f, g)
->>>>>>> 1b5cd192
 
 def sdp_exquo(f, g, u, O, K):
     """Returns exact polynomial quotient in `K[x]`. """
