"""Computational algebraic field theory. """

from __future__ import print_function, division

from sympy import (
    S, C, Expr, Rational,
    Symbol, Add, Mul, sympify, Q, ask, Dummy, Tuple, expand_mul, I, pi
)

from sympy.polys.polytools import (
    Poly, PurePoly, sqf_norm, invert, factor_list, groebner, resultant,
    degree, poly_from_expr, parallel_poly_from_expr
)

from sympy.polys.polyclasses import (
    ANP, DMP,
)

from sympy.polys.polyerrors import (
    IsomorphismFailed,
    CoercionFailed,
    NotAlgebraic,
    GeneratorsError,
)

from sympy.polys.rootoftools import RootOf

from sympy.polys.specialpolys import cyclotomic_poly

from sympy.polys.polyutils import dict_from_expr, expr_from_dict

from sympy.polys.domains import ZZ, QQ

from sympy.polys.orthopolys import dup_chebyshevt

from sympy.printing.lambdarepr import LambdaPrinter

from sympy.utilities import (
    numbered_symbols, variations, lambdify, public,
)

from sympy.simplify.simplify import _mexpand, _is_sum_surds
from sympy.ntheory import sieve
from sympy.ntheory.factor_ import divisors
from sympy.mpmath import pslq, mp

from sympy.core.compatibility import xrange


def _choose_factor(factors, x, v, dom=QQ, prec=200, bound=5):
    """
    Return a factor having root ``v``
    It is assumed that one of the factors has root ``v``.
    """
    if isinstance(factors[0], tuple):
        factors = [f[0] for f in factors]
    if len(factors) == 1:
        return factors[0]

    points = {}
    symbols = dom.symbols if hasattr(dom, 'symbols') else []
    t = QQ(1, 10)

    for n in range(bound**len(symbols)):
        prec1 = 10
        n_temp = n
        for s in symbols:
            points[s] = n_temp % bound
            n_temp = n_temp // bound

        while True:
            candidates = []
            eps = t**(prec1 // 2)
            for f in factors:
                if abs(f.as_expr().subs(x, v).subs(points).evalf(prec1)) < eps:
                    candidates.append(f)
            if candidates:
                factors = candidates
            if len(factors) == 1:
                return factors[0]
            if prec1 > prec:
                break
            prec1 *= 2

    raise NotImplementedError("multiple candidates for the minimal polynomial of %s" % v)


def _separate_sq(p):
    """
    helper function for ``_minimal_polynomial_sq``

    It selects a rational ``g`` such that the polynomial ``p``
    consists of a sum of terms whose surds squared have gcd equal to ``g``
    and a sum of terms with surds squared prime with ``g``;
    then it takes the field norm to eliminate ``sqrt(g)``

    See simplify.simplify.split_surds and polytools.sqf_norm.

    Examples
    ========

    >>> from sympy import sqrt
    >>> from sympy.abc import x
    >>> from sympy.polys.numberfields import _separate_sq
    >>> p= -x + sqrt(2) + sqrt(3) + sqrt(7)
    >>> p = _separate_sq(p); p
    -x**2 + 2*sqrt(3)*x + 2*sqrt(7)*x - 2*sqrt(21) - 8
    >>> p = _separate_sq(p); p
    -x**4 + 4*sqrt(7)*x**3 - 32*x**2 + 8*sqrt(7)*x + 20
    >>> p = _separate_sq(p); p
    -x**8 + 48*x**6 - 536*x**4 + 1728*x**2 - 400

    """
    from sympy.simplify.simplify import _split_gcd, _mexpand
    from sympy.utilities.iterables import sift
    def is_sqrt(expr):
        return expr.is_Pow and expr.exp is S.Half
    # p = c1*sqrt(q1) + ... + cn*sqrt(qn) -> a = [(c1, q1), .., (cn, qn)]
    a = []
    for y in p.args:
        if not y.is_Mul:
            if is_sqrt(y):
                a.append((S.One, y**2))
            elif y.is_Atom:
                a.append((y, S.One))
            elif y.is_Pow and y.exp.is_integer:
                a.append((y, S.One))
            else:
                raise NotImplementedError
            continue
        sifted = sift(y.args, is_sqrt)
        a.append((Mul(*sifted[False]), Mul(*sifted[True])**2))
    a.sort(key=lambda z: z[1])
    if a[-1][1] is S.One:
        # there are no surds
        return p
    surds = [z for y, z in a]
    for i in range(len(surds)):
        if surds[i] != 1:
            break
    g, b1, b2 = _split_gcd(*surds[i:])
    a1 = []
    a2 = []
    for y, z in a:
        if z in b1:
            a1.append(y*z**S.Half)
        else:
            a2.append(y*z**S.Half)
    p1 = Add(*a1)
    p2 = Add(*a2)
    p = _mexpand(p1**2) - _mexpand(p2**2)
    return p._dist_const()

def _minimal_polynomial_sq(p, n, x):
    """
    Returns the minimal polynomial for the ``nth-root`` of a sum of surds
    or ``None`` if it fails.

    Parameters
    ==========

    p : sum of surds
    n : positive integer
    x : variable of the returned polynomial

    Examples
    ========

    >>> from sympy.polys.numberfields import _minimal_polynomial_sq
    >>> from sympy import sqrt
    >>> from sympy.abc import x
    >>> q = 1 + sqrt(2) + sqrt(3)
    >>> _minimal_polynomial_sq(q, 3, x)
    x**12 - 4*x**9 - 4*x**6 + 16*x**3 - 8

    """
    from sympy.simplify.simplify import _is_sum_surds

    p = sympify(p)
    n = sympify(n)
    r = _is_sum_surds(p)
    if not n.is_Integer or not n > 0 or not _is_sum_surds(p):
        return None
    pn = p**Rational(1, n)
    # eliminate the square roots
    p -= x
    while 1:
        p1 = _separate_sq(p)
        if p1 is p:
            p = p1.subs({x:x**n})
            break
        else:
            p = p1

    # _separate_sq eliminates field extensions in a minimal way, so that
    # if n = 1 then `p = constant*(minimal_polynomial(p))`
    # if n > 1 it contains the minimal polynomial as a factor.
    if n == 1:
        p1 = Poly(p)
        if p.coeff(x**p1.degree(x)) < 0:
            p = -p
        p = p.primitive()[1]
        return p
    # by construction `p` has root `pn`
    # the minimal polynomial is the factor vanishing in x = pn
    factors = factor_list(p)[1]

    result = _choose_factor(factors, x, pn)
    return result

def _minpoly_op_algebraic_element(op, ex1, ex2, x, dom, mp1=None, mp2=None):
    """
    return the minimal polinomial for ``op(ex1, ex2)``

    Parameters
    ==========

    op : operation ``Add`` or ``Mul``
    ex1, ex2 : expressions for the algebraic elements
    x : indeterminate of the polynomials
    dom: ground domain
    mp1, mp2 : minimal polynomials for ``ex1`` and ``ex2`` or None

    Examples
    ========

    >>> from sympy import sqrt, Add, Mul, QQ
    >>> from sympy.polys.numberfields import _minpoly_op_algebraic_element
    >>> from sympy.abc import x, y
    >>> p1 = sqrt(sqrt(2) + 1)
    >>> p2 = sqrt(sqrt(2) - 1)
    >>> _minpoly_op_algebraic_element(Mul, p1, p2, x, QQ)
    x - 1
    >>> q1 = sqrt(y)
    >>> q2 = 1 / y
    >>> _minpoly_op_algebraic_element(Add, q1, q2, x, QQ.frac_field(y))
    x**2*y**2 - 2*x*y - y**3 + 1

    References
    ==========

    [1] http://en.wikipedia.org/wiki/Resultant
    [2] I.M. Isaacs, Proc. Amer. Math. Soc. 25 (1970), 638
    "Degrees of sums in a separable field extension".
    """
    from sympy import gcd
    y = Dummy(str(x))
    if mp1 is None:
        mp1 = _minpoly_compose(ex1, x, dom)
    if mp2 is None:
        mp2 = _minpoly_compose(ex2, y, dom)
    else:
        mp2 = mp2.subs({x: y})

    if op is Add:
        # mp1a = mp1.subs({x: x - y})
        (p1, p2), _ = parallel_poly_from_expr((mp1, x - y), x, y)
        r = p1.compose(p2)
        mp1a = r.as_expr()
    elif op is Mul:
        mp1a = _muly(mp1, x, y)
    else:
        raise NotImplementedError('option not available')

    r = resultant(mp1a, mp2, gens=[y, x])

    deg1 = degree(mp1, x)
    deg2 = degree(mp2, y)
    if op is Add and gcd(deg1, deg2) == 1:
        # `r` is irreducible, see [2]
        return r
    if op is Mul and deg1 == 1 or deg2 == 1:
        # if deg1 = 1, then mp1 = x - a; mp1a = x - y - a;
        # r = mp2(x - a), so that `r` is irreducible
        return r

    r = Poly(r, x, domain=dom)
    _, factors = r.factor_list()
    res = _choose_factor(factors, x, op(ex1, ex2), dom)
    return res.as_expr()


def _invertx(p, x):
    """
    Returns ``expand_mul(x**degree(p, x)*p.subs(x, 1/x))``
    """
    p1 = poly_from_expr(p, x)[0]

    n = degree(p1)
    a = [c * x**(n - i) for (i,), c in p1.terms()]
    return Add(*a)


def _muly(p, x, y):
    """
    Returns ``_mexpand(y**deg*p.subs({x:x / y}))``
    """
    p1 = poly_from_expr(p, x)[0]

    n = degree(p1)
    a = [c * x**i * y**(n - i) for (i,), c in p1.terms()]
    return Add(*a)


def _minpoly_pow(ex, pw, x, dom, mp=None):
    """
    Returns ``minpoly(ex**pw, x)``

    Parameters
    ==========

    ex : algebraic element
    pw : rational number
    x : indeterminate of the polynomial
    dom: ground domain
    mp : minimal polynomial of ``p``

    Examples
    ========

    >>> from sympy import sqrt, QQ, Rational
    >>> from sympy.polys.numberfields import _minpoly_pow, minpoly
    >>> from sympy.abc import x, y
    >>> p = sqrt(1 + sqrt(2))
    >>> _minpoly_pow(p, 2, x, QQ)
    x**2 - 2*x - 1
    >>> minpoly(p**2, x)
    x**2 - 2*x - 1
    >>> _minpoly_pow(y, Rational(1, 3), x, QQ.frac_field(y))
    x**3 - y
    >>> minpoly(y**Rational(1, 3), x)
    x**3 - y

    """
    pw = sympify(pw)
    if not mp:
        mp = _minpoly_compose(ex, x, dom)
    if not pw.is_rational:
        raise NotAlgebraic("%s doesn't seem to be an algebraic element" % ex)
    if pw < 0:
        if mp == x:
            raise ZeroDivisionError('%s is zero' % ex)
        mp = _invertx(mp, x)
        if pw == -1:
            return mp
        pw = -pw
        ex = 1/ex

    y = Dummy(str(x))
    mp = mp.subs({x: y})
    n, d = pw.as_numer_denom()
    res = Poly(resultant(mp, x**d - y**n, gens=[y]), x, domain=dom)
    _, factors = res.factor_list()
    res = _choose_factor(factors, x, ex**pw, dom)
    return res.as_expr()


def _minpoly_add(x, dom, *a):
    """
    returns ``minpoly(Add(*a), dom, x)``
    """
    mp = _minpoly_op_algebraic_element(Add, a[0], a[1], x, dom)
    p = a[0] + a[1]
    for px in a[2:]:
        mp = _minpoly_op_algebraic_element(Add, p, px, x, dom, mp1=mp)
        p = p + px
    return mp


def _minpoly_mul(x, dom, *a):
    """
    returns ``minpoly(Mul(*a), dom, x)``
    """
    mp = _minpoly_op_algebraic_element(Mul, a[0], a[1], x, dom)
    p = a[0] * a[1]
    for px in a[2:]:
        mp = _minpoly_op_algebraic_element(Mul, p, px, x, dom, mp1=mp)
        p = p * px
    return mp


def _minpoly_sin(ex, x):
    """
    Returns the minimal polynomial of ``sin(ex)``
    see http://mathworld.wolfram.com/TrigonometryAngles.html
    """
    from sympy.functions.combinatorial.factorials import binomial
    c, a = ex.args[0].as_coeff_Mul()
    if a is pi:
        if c.is_rational:
            n = c.q
            q = sympify(n)
            if q.is_prime:
                # for a = pi*p/q with q odd prime, using chebyshevt
                # write sin(q*a) = mp(sin(a))*sin(a);
                # the roots of mp(x) are sin(pi*p/q) for p = 1,..., q - 1
                a = dup_chebyshevt(n, ZZ)
                return Add(*[x**(n - i - 1)*a[i] for i in range(n)])
            if c.p == 1:
                if q == 9:
                    return 64*x**6 - 96*x**4 + 36*x**2 - 3

            if n % 2 == 1:
                # for a = pi*p/q with q odd, use
                # sin(q*a) = 0 to see that the minimal polynomial must be
                # a factor of dup_chebyshevt(n, ZZ)
                a = dup_chebyshevt(n, ZZ)
                a = [x**(n - i)*a[i] for i in range(n + 1)]
                r = Add(*a)
                _, factors = factor_list(r)
                res = _choose_factor(factors, x, ex)
                return res

            expr = ((1 - C.cos(2*c*pi))/2)**S.Half
            res = _minpoly_compose(expr, x, QQ)
            return res

    raise NotAlgebraic("%s doesn't seem to be an algebraic element" % ex)


def _minpoly_cos(ex, x):
    """
    Returns the minimal polynomial of ``cos(ex)``
    see http://mathworld.wolfram.com/TrigonometryAngles.html
    """
    from sympy import sqrt
    c, a = ex.args[0].as_coeff_Mul()
    if a is pi:
        if c.is_rational:
            if c.p == 1:
                if c.q == 7:
                    return 8*x**3 - 4*x**2 - 4*x + 1
                if c.q == 9:
                    return 8*x**3 - 6*x + 1
            elif c.p == 2:
                q = sympify(c.q)
                if q.is_prime:
                    s = _minpoly_sin(ex, x)
                    return _mexpand(s.subs({x:sqrt((1 - x)/2)}))

            # for a = pi*p/q, cos(q*a) =T_q(cos(a)) = (-1)**p
            n = int(c.q)
            a = dup_chebyshevt(n, ZZ)
            a = [x**(n - i)*a[i] for i in range(n + 1)]
            r = Add(*a) - (-1)**c.p
            _, factors = factor_list(r)
            res = _choose_factor(factors, x, ex)
            return res

    raise NotAlgebraic("%s doesn't seem to be an algebraic element" % ex)


def _minpoly_exp(ex, x):
    """
    Returns the minimal polynomial of ``exp(ex)``
    """
    c, a = ex.args[0].as_coeff_Mul()
    p = sympify(c.p)
    q = sympify(c.q)
    if a == I*pi:
        if c.is_rational:
            if c.p == 1 or c.p == -1:
                if q == 3:
                    return x**2 - x + 1
                if q == 4:
                    return x**4 + 1
                if q == 6:
                    return x**4 - x**2 + 1
                if q == 8:
                    return x**8 + 1
                if q == 9:
                    return x**6 - x**3 + 1
                if q == 10:
                    return x**8 - x**6 + x**4 - x**2 + 1
                if q.is_prime:
                    s = 0
                    for i in range(q):
                        s += (-x)**i
                    return s

            # x**(2*q) = product(factors)
            factors = [cyclotomic_poly(i, x) for i in divisors(2*q)]
            mp = _choose_factor(factors, x, ex)
            return mp
        else:
            raise NotAlgebraic("%s doesn't seem to be an algebraic element" % ex)
    raise NotAlgebraic("%s doesn't seem to be an algebraic element" % ex)


def _minpoly_rootof(ex, x):
    """
    Returns the minimal polynomial of a ``RootOf`` object.
    """
    p = ex.expr
    p = p.subs({ex.poly.gens[0]:x})
    _, factors = factor_list(p, x)
    result = _choose_factor(factors, x, ex)
    return result


def _minpoly_compose(ex, x, dom):
    """
    Computes the minimal polynomial of an algebraic element
    using operations on minimal polynomials

    Examples
    ========

    >>> from sympy import minimal_polynomial, sqrt, Rational
    >>> from sympy.abc import x, y
    >>> minimal_polynomial(sqrt(2) + 3*Rational(1, 3), x, compose=True)
    x**2 - 2*x - 1
    >>> minimal_polynomial(sqrt(y) + 1/y, x, compose=True)
    x**2*y**2 - 2*x*y - y**3 + 1

    """
    if ex.is_Rational:
        return ex.q*x - ex.p
    if ex is I:
        return x**2 + 1
    if hasattr(dom, 'symbols') and ex in dom.symbols:
        return x - ex

    if dom.is_QQ and _is_sum_surds(ex):
        # eliminate the square roots
        ex -= x
        while 1:
            ex1 = _separate_sq(ex)
            if ex1 is ex:
                return ex
            else:
                ex = ex1

    if ex.is_Add:
        res = _minpoly_add(x, dom, *ex.args)
    elif ex.is_Mul:
        res = _minpoly_mul(x, dom, *ex.args)
    elif ex.is_Pow:
        res = _minpoly_pow(ex.base, ex.exp, x, dom)
    elif ex.__class__ is C.sin:
        res = _minpoly_sin(ex, x)
    elif ex.__class__ is C.cos:
        res = _minpoly_cos(ex, x)
    elif ex.__class__ is C.exp:
        res = _minpoly_exp(ex, x)
    elif ex.__class__ is RootOf:
        res = _minpoly_rootof(ex, x)
    else:
        raise NotAlgebraic("%s doesn't seem to be an algebraic element" % ex)
    return res


@public
def minimal_polynomial(ex, x=None, **args):
    """
    Computes the minimal polynomial of an algebraic element.

    Parameters
    ==========

    ex : algebraic element expression
    x : independent variable of the minimal polynomial

    Options
    =======

    compose : if ``True`` ``_minpoly_compose`` is used, if ``False`` the ``groebner`` algorithm
    polys : if ``True`` returns a ``Poly`` object
    domain : ground domain

    Notes
    =====

    By default ``compose=True``, the minimal polynomial of the subexpressions of ``ex``
    are computed, then the arithmetic operations on them are performed using the resultant
    and factorization.
    If ``compose=False``, a bottom-up algorithm is used with ``groebner``.
    The default algorithm stalls less frequently.

    If no ground domain is given, it will be generated automatically from the expression.

    Examples
    ========

    >>> from sympy import minimal_polynomial, sqrt, solve, QQ
    >>> from sympy.abc import x, y

    >>> minimal_polynomial(sqrt(2), x)
    x**2 - 2
    >>> minimal_polynomial(sqrt(2), x, domain=QQ.algebraic_field(sqrt(2)))
    x - sqrt(2)
    >>> minimal_polynomial(sqrt(2) + sqrt(3), x)
    x**4 - 10*x**2 + 1
    >>> minimal_polynomial(solve(x**3 + x + 3)[0], x)
    x**3 + x + 3
    >>> minimal_polynomial(sqrt(y), x)
    x**2 - y

    """
    from sympy.polys.polytools import degree
    from sympy.polys.domains import FractionField
    from sympy.core.basic import preorder_traversal

    compose = args.get('compose', True)
    polys = args.get('polys', False)
    dom = args.get('domain', None)

    ex = sympify(ex)
    for expr in preorder_traversal(ex):
        if expr.is_AlgebraicNumber:
            compose = False
            break

    if x is not None:
        x, cls = sympify(x), Poly
    else:
        x, cls = Dummy('x'), PurePoly

    if not dom:
        dom = FractionField(QQ, list(ex.free_symbols)) if ex.free_symbols else QQ
    if hasattr(dom, 'symbols') and x in dom.symbols:
        raise GeneratorsError("the variable %s is an element of the ground domain %s" % (x, dom))

    if compose:
<<<<<<< HEAD
        result = _minpoly1(ex, x)._dist_const()
=======
        result = _minpoly_compose(ex, x, dom)
>>>>>>> ed141804
        result = result.primitive()[1]
        c = result.coeff(x**degree(result, x))
        if c.is_negative:
            result = expand_mul(-result)
        return cls(result, x, field=True) if polys else result.collect(x)

    if not dom.is_QQ:
        raise NotImplementedError("groebner method only works for QQ")

    result = _minpoly_groebner(ex, x, cls)
    return cls(result, x, field=True) if polys else result.collect(x)


def _minpoly_groebner(ex, x, cls):
    """
    Computes the minimal polynomial of an algebraic number
    using Groebner bases

    Examples
    ========

    >>> from sympy import minimal_polynomial, sqrt, Rational
    >>> from sympy.abc import x
    >>> minimal_polynomial(sqrt(2) + 3*Rational(1, 3), x, compose=False)
    x**2 - 2*x - 1

    """
    from sympy.polys.polytools import degree
    from sympy.core.function import expand_multinomial

    generator = numbered_symbols('a', cls=Dummy)
    mapping, symbols, replace = {}, {}, []

    def update_mapping(ex, exp, base=None):
        a = next(generator)
        symbols[ex] = a

        if base is not None:
            mapping[ex] = a**exp + base
        else:
            mapping[ex] = exp.as_expr(a)

        return a

    def bottom_up_scan(ex):
        if ex.is_Atom:
            if ex is S.ImaginaryUnit:
                if ex not in mapping:
                    return update_mapping(ex, 2, 1)
                else:
                    return symbols[ex]
            elif ex.is_Rational:
                return ex
        elif ex.is_Add:
            return Add(*[ bottom_up_scan(g) for g in ex.args ])
        elif ex.is_Mul:
            return Mul(*[ bottom_up_scan(g) for g in ex.args ])
        elif ex.is_Pow:
            if ex.exp.is_Rational:
                if ex.exp < 0 and ex.base.is_Add:
                    coeff, terms = ex.base.as_coeff_add()
                    elt, _ = primitive_element(terms, polys=True)

                    alg = ex.base - coeff

                    # XXX: turn this into eval()
                    inverse = invert(elt.gen + coeff, elt).as_expr()
                    base = inverse.subs(elt.gen, alg).expand()

                    if ex.exp == -1:
                        return bottom_up_scan(base)
                    else:
                        ex = base**(-ex.exp)
                if not ex.exp.is_Integer:
                    base, exp = (
                        ex.base**ex.exp.p).expand(), Rational(1, ex.exp.q)
                else:
                    base, exp = ex.base, ex.exp
                base = bottom_up_scan(base)
                expr = base**exp

                if expr not in mapping:
                    return update_mapping(expr, 1/exp, -base)
                else:
                    return symbols[expr]
        elif ex.is_AlgebraicNumber:
            if ex.root not in mapping:
                return update_mapping(ex.root, ex.minpoly)
            else:
                return symbols[ex.root]

        raise NotAlgebraic("%s doesn't seem to be an algebraic number" % ex)

    def simpler_inverse(ex):
        """
        Returns True if it is more likely that the minimal polynomial
        algorithm works better with the inverse
        """
        if ex.is_Pow:
            if (1/ex.exp).is_integer and ex.exp < 0:
                if ex.base.is_Add:
                    return True
        if ex.is_Mul:
            hit = True
            a = []
            for p in ex.args:
                if p.is_Add:
                    return False
                if p.is_Pow:
                    if p.base.is_Add and p.exp > 0:
                        return False

            if hit:
                return True
        return False

    inverted = False
    ex = expand_multinomial(ex)
    if ex.is_AlgebraicNumber:
        return ex.minpoly.as_expr(x)
    elif ex.is_Rational:
        result = ex.q*x - ex.p
    else:
        inverted = simpler_inverse(ex)
        if inverted:
            ex = ex**-1
        res = None
        if ex.is_Pow and (1/ex.exp).is_Integer:
            n = 1/ex.exp
            res = _minimal_polynomial_sq(ex.base, n, x)

        elif _is_sum_surds(ex):
            res = _minimal_polynomial_sq(ex, S.One, x)

        if res is not None:
            result = res

        if res is None:
            bus = bottom_up_scan(ex)
            F = [x - bus] + list(mapping.values())
            G = groebner(F, list(symbols.values()) + [x], order='lex')

            _, factors = factor_list(G[-1])
            # by construction G[-1] has root `ex`
            result = _choose_factor(factors, x, ex)
    if inverted:
        result = _invertx(result, x)
        if result.coeff(x**degree(result, x)) < 0:
            result = expand_mul(-result)

    return result


minpoly = minimal_polynomial
__all__.append('minpoly')

def _coeffs_generator(n):
    """Generate coefficients for `primitive_element()`. """
    for coeffs in variations([1, -1], n, repetition=True):
        yield list(coeffs)


@public
def primitive_element(extension, x=None, **args):
    """Construct a common number field for all extensions. """
    if not extension:
        raise ValueError("can't compute primitive element for empty extension")

    if x is not None:
        x, cls = sympify(x), Poly
    else:
        x, cls = Dummy('x'), PurePoly
    if not args.get('ex', False):
        extension = [ AlgebraicNumber(ext, gen=x) for ext in extension ]

        g, coeffs = extension[0].minpoly.replace(x), [1]

        for ext in extension[1:]:
            s, _, g = sqf_norm(g, x, extension=ext)
            coeffs = [ s*c for c in coeffs ] + [1]

        if not args.get('polys', False):
            return g.as_expr(), coeffs
        else:
            return cls(g), coeffs

    generator = numbered_symbols('y', cls=Dummy)

    F, Y = [], []

    for ext in extension:
        y = next(generator)

        if ext.is_Poly:
            if ext.is_univariate:
                f = ext.as_expr(y)
            else:
                raise ValueError("expected minimal polynomial, got %s" % ext)
        else:
            f = minpoly(ext, y)

        F.append(f)
        Y.append(y)

    coeffs_generator = args.get('coeffs', _coeffs_generator)

    for coeffs in coeffs_generator(len(Y)):
        f = x - sum([ c*y for c, y in zip(coeffs, Y)])
        G = groebner(F + [f], Y + [x], order='lex', field=True)

        H, g = G[:-1], cls(G[-1], x, domain='QQ')

        for i, (h, y) in enumerate(zip(H, Y)):
            try:
                H[i] = Poly(y - h, x,
                            domain='QQ').all_coeffs()  # XXX: composite=False
            except CoercionFailed:  # pragma: no cover
                break  # G is not a triangular set
        else:
            break
    else:  # pragma: no cover
        raise RuntimeError("run out of coefficient configurations")

    _, g = g.clear_denoms()

    if not args.get('polys', False):
        return g.as_expr(), coeffs, H
    else:
        return g, coeffs, H


def is_isomorphism_possible(a, b):
    """Returns `True` if there is a chance for isomorphism. """
    n = a.minpoly.degree()
    m = b.minpoly.degree()

    if m % n != 0:
        return False

    if n == m:
        return True

    da = a.minpoly.discriminant()
    db = b.minpoly.discriminant()

    i, k, half = 1, m//n, db//2

    while True:
        p = sieve[i]
        P = p**k

        if P > half:
            break

        if ((da % p) % 2) and not (db % P):
            return False

        i += 1

    return True


def field_isomorphism_pslq(a, b):
    """Construct field isomorphism using PSLQ algorithm. """
    if not a.root.is_real or not b.root.is_real:
        raise NotImplementedError("PSLQ doesn't support complex coefficients")

    f = a.minpoly
    g = b.minpoly.replace(f.gen)

    n, m, prev = 100, b.minpoly.degree(), None

    for i in range(1, 5):
        A = a.root.evalf(n)
        B = b.root.evalf(n)

        basis = [1, B] + [ B**i for i in xrange(2, m) ] + [A]

        dps, mp.dps = mp.dps, n
        coeffs = pslq(basis, maxcoeff=int(1e10), maxsteps=1000)
        mp.dps = dps

        if coeffs is None:
            break

        if coeffs != prev:
            prev = coeffs
        else:
            break

        coeffs = [S(c)/coeffs[-1] for c in coeffs[:-1]]

        while not coeffs[-1]:
            coeffs.pop()

        coeffs = list(reversed(coeffs))
        h = Poly(coeffs, f.gen, domain='QQ')

        if f.compose(h).rem(g).is_zero:
            d, approx = len(coeffs) - 1, 0

            for i, coeff in enumerate(coeffs):
                approx += coeff*B**(d - i)

            if A*approx < 0:
                return [ -c for c in coeffs ]
            else:
                return coeffs
        elif f.compose(-h).rem(g).is_zero:
            return [ -c for c in coeffs ]
        else:
            n *= 2

    return None


def field_isomorphism_factor(a, b):
    """Construct field isomorphism via factorization. """
    _, factors = factor_list(a.minpoly, extension=b)

    for f, _ in factors:
        if f.degree() == 1:
            coeffs = f.rep.TC().to_sympy_list()
            d, terms = len(coeffs) - 1, []

            for i, coeff in enumerate(coeffs):
                terms.append(coeff*b.root**(d - i))

            root = Add(*terms)

            if (a.root - root).evalf(chop=True) == 0:
                return coeffs

            if (a.root + root).evalf(chop=True) == 0:
                return [ -c for c in coeffs ]
    else:
        return None


@public
def field_isomorphism(a, b, **args):
    """Construct an isomorphism between two number fields. """
    a, b = sympify(a), sympify(b)

    if not a.is_AlgebraicNumber:
        a = AlgebraicNumber(a)

    if not b.is_AlgebraicNumber:
        b = AlgebraicNumber(b)

    if a == b:
        return a.coeffs()

    n = a.minpoly.degree()
    m = b.minpoly.degree()

    if n == 1:
        return [a.root]

    if m % n != 0:
        return None

    if args.get('fast', True):
        try:
            result = field_isomorphism_pslq(a, b)

            if result is not None:
                return result
        except NotImplementedError:
            pass

    return field_isomorphism_factor(a, b)


@public
def to_number_field(extension, theta=None, **args):
    """Express `extension` in the field generated by `theta`. """
    gen = args.get('gen')

    if hasattr(extension, '__iter__'):
        extension = list(extension)
    else:
        extension = [extension]

    if len(extension) == 1 and type(extension[0]) is tuple:
        return AlgebraicNumber(extension[0])

    minpoly, coeffs = primitive_element(extension, gen, polys=True)
    root = sum([ coeff*ext for coeff, ext in zip(coeffs, extension) ])

    if theta is None:
        return AlgebraicNumber((minpoly, root))
    else:
        theta = sympify(theta)

        if not theta.is_AlgebraicNumber:
            theta = AlgebraicNumber(theta, gen=gen)

        coeffs = field_isomorphism(root, theta)

        if coeffs is not None:
            return AlgebraicNumber(theta, coeffs)
        else:
            raise IsomorphismFailed(
                "%s is not in a subfield of %s" % (root, theta.root))

@public
class AlgebraicNumber(Expr):
    """Class for representing algebraic numbers in SymPy. """

    __slots__ = ['rep', 'root', 'alias', 'minpoly']

    is_AlgebraicNumber = True

    def __new__(cls, expr, coeffs=Tuple(), alias=None, **args):
        """Construct a new algebraic number. """
        expr = sympify(expr)

        if isinstance(expr, (tuple, Tuple)):
            minpoly, root = expr

            if not minpoly.is_Poly:
                minpoly = Poly(minpoly)
        elif expr.is_AlgebraicNumber:
            minpoly, root = expr.minpoly, expr.root
        else:
            minpoly, root = minimal_polynomial(
                expr, args.get('gen'), polys=True), expr

        dom = minpoly.get_domain()

        if coeffs != Tuple():
            if not isinstance(coeffs, ANP):
                rep = DMP.from_sympy_list(sympify(coeffs), 0, dom)
                scoeffs = Tuple(*coeffs)
            else:
                rep = DMP.from_list(coeffs.to_list(), 0, dom)
                scoeffs = Tuple(*coeffs.to_list())

            if rep.degree() >= minpoly.degree():
                rep = rep.rem(minpoly.rep)

            sargs = (root, scoeffs)

        else:
            rep = DMP.from_list([1, 0], 0, dom)

            if ask(Q.negative(root)):
                rep = -rep

            sargs = (root, coeffs)

        if alias is not None:
            if not isinstance(alias, Symbol):
                alias = Symbol(alias)
            sargs = sargs + (alias,)

        obj = Expr.__new__(cls, *sargs)

        obj.rep = rep
        obj.root = root
        obj.alias = alias
        obj.minpoly = minpoly

        return obj

    def __hash__(self):
        return super(AlgebraicNumber, self).__hash__()

    def _eval_evalf(self, prec):
        return self.as_expr()._evalf(prec)

    @property
    def is_aliased(self):
        """Returns ``True`` if ``alias`` was set. """
        return self.alias is not None

    def as_poly(self, x=None):
        """Create a Poly instance from ``self``. """
        if x is not None:
            return Poly.new(self.rep, x)
        else:
            if self.alias is not None:
                return Poly.new(self.rep, self.alias)
            else:
                return PurePoly.new(self.rep, Dummy('x'))

    def as_expr(self, x=None):
        """Create a Basic expression from ``self``. """
        return self.as_poly(x or self.root).as_expr().expand()

    def coeffs(self):
        """Returns all SymPy coefficients of an algebraic number. """
        return [ self.rep.dom.to_sympy(c) for c in self.rep.all_coeffs() ]

    def native_coeffs(self):
        """Returns all native coefficients of an algebraic number. """
        return self.rep.all_coeffs()

    def to_algebraic_integer(self):
        """Convert ``self`` to an algebraic integer. """
        f = self.minpoly

        if f.LC() == 1:
            return self

        coeff = f.LC()**(f.degree() - 1)
        poly = f.compose(Poly(f.gen/f.LC()))

        minpoly = poly*coeff
        root = f.LC()*self.root

        return AlgebraicNumber((minpoly, root), self.coeffs())


class IntervalPrinter(LambdaPrinter):
    """Use ``lambda`` printer but print numbers as ``mpi`` intervals. """

    def _print_Integer(self, expr):
        return "mpi('%s')" % super(IntervalPrinter, self)._print_Integer(expr)

    def _print_Rational(self, expr):
        return "mpi('%s')" % super(IntervalPrinter, self)._print_Rational(expr)

    def _print_Pow(self, expr):
        return super(IntervalPrinter, self)._print_Pow(expr, rational=True)


@public
def isolate(alg, eps=None, fast=False):
    """Give a rational isolating interval for an algebraic number. """
    alg = sympify(alg)

    if alg.is_Rational:
        return (alg, alg)
    elif not ask(Q.real(alg)):
        raise NotImplementedError(
            "complex algebraic numbers are not supported")

    func = lambdify((), alg, modules="mpmath", printer=IntervalPrinter())

    poly = minpoly(alg, polys=True)
    intervals = poly.intervals(sqf=True)

    dps, done = mp.dps, False

    try:
        while not done:
            alg = func()

            for a, b in intervals:
                if a <= alg.a and alg.b <= b:
                    done = True
                    break
            else:
                mp.dps *= 2
    finally:
        mp.dps = dps

    if eps is not None:
        a, b = poly.refine_root(a, b, eps=eps, fast=fast)

    return (a, b)<|MERGE_RESOLUTION|>--- conflicted
+++ resolved
@@ -622,11 +622,7 @@
         raise GeneratorsError("the variable %s is an element of the ground domain %s" % (x, dom))
 
     if compose:
-<<<<<<< HEAD
-        result = _minpoly1(ex, x)._dist_const()
-=======
-        result = _minpoly_compose(ex, x, dom)
->>>>>>> ed141804
+        result = _minpoly_compose(ex, x, dom)._dist_const()
         result = result.primitive()[1]
         c = result.coeff(x**degree(result, x))
         if c.is_negative:
