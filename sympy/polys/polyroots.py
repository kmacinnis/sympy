"""Algorithms for computing symbolic roots of polynomials. """

from sympy.core.symbol import Dummy
from sympy.core.add import Add
from sympy.core.mul import Mul
<<<<<<< HEAD
from sympy.core import S
=======
from sympy.core import S, I, Basic
>>>>>>> c9470ac4
from sympy.core.sympify import sympify
from sympy.core.numbers import Rational, igcd

from sympy.ntheory import divisors, isprime, nextprime
from sympy.functions import exp, sqrt, re, im

from sympy.polys.polytools import Poly, cancel, factor, gcd_list
from sympy.polys.specialpolys import cyclotomic_poly
from sympy.polys.polyerrors import PolynomialError, GeneratorsNeeded, DomainError

<<<<<<< HEAD
from sympy.ntheory import divisors
from sympy.functions import exp, sqrt, re, im
=======
from sympy.simplify import simplify
from sympy.utilities import all, default_sort_key
>>>>>>> c9470ac4

import math

from sympy.utilities import all

def roots_linear(f):
    """Returns a list of roots of a linear polynomial."""
    r = -f.nth(0)/f.nth(1)
    dom = f.get_domain()

    if not dom.is_Numerical:
        if dom.is_Composite:
            r = factor(r)
        else:
            r = simplify(r)

    return [r]

def roots_quadratic(f):
    """Returns a list of roots of a quadratic polynomial."""
    a, b, c = f.all_coeffs()
    dom = f.get_domain()

    def _simplify(expr):
        if dom.is_Composite:
            return factor(expr)
        else:
            return simplify(expr)

    if c is S.Zero:
<<<<<<< HEAD
        r0, r1, d = c, -b/a, 0
    else:
        d = (b**2).expand() - 4*a*c
        D = d**S.Half

        r0 = (-b + D) / (2*a)
        r1 = (-b - D) / (2*a)

    if r0.is_number and r1.is_number:
        if d >= 0:
            if r0 > r1:
                r0, r1 = r1, r0
        else:
            if im(r0) < im(r1):
                r0, r1 = r1, r0

    return [r0, r1]
=======
        r0, r1 = S.Zero, -b/a

        if not dom.is_Numerical:
            r1 = _simplify(r1)
    elif b is S.Zero:
        r = -c/a

        if not dom.is_Numerical:
            R = sqrt(_simplify(r))
        else:
            R = sqrt(r)

        r0 =  R
        r1 = -R
    else:
        d = b**2 - 4*a*c

        if dom.is_Numerical:
            D = sqrt(d)

            r0 = (-b + D) / (2*a)
            r1 = (-b - D) / (2*a)
        else:
            D = sqrt(_simplify(d))
            A = 2*a

            E = _simplify(-b/A)
            F = D/A

            r0 = E + F
            r1 = E - F

    return sorted([r0, r1], key=default_sort_key)
>>>>>>> c9470ac4

def roots_cubic(f):
    """Returns a list of roots of a cubic polynomial."""
    _, a, b, c = f.monic().all_coeffs()

    if c is S.Zero:
        x1, x2 = roots([1,a,b], multiple = True)
        return [x1, S.Zero, x2]

    p = b - a**2/3
    q = c - a*b/3 + 2*a**3/27

    pon3 = p/3
    aon3 = a/3

    if p is S.Zero:
        if q is S.Zero:
            return [-aon3]*3
        else:
            u1 = q**Rational(1, 3)
    elif q is S.Zero:
        y1, y2 = roots([1, 0, p], multiple=True)
        return [tmp - aon3 for tmp in [y1, S.Zero, y2]]
    else:
        u1 = (q/2 + sqrt(q**2/4 + pon3**3))**Rational(1, 3)

    coeff = S.ImaginaryUnit*sqrt(3)/2

    u2 = u1*(-S.Half + coeff)
    u3 = u1*(-S.Half - coeff)

    soln = [
        -u1 + pon3/u1 - aon3,
        -u2 + pon3/u2 - aon3,
        -u3 + pon3/u3 - aon3
    ]

    return soln

def roots_quartic(f):
    r"""
    Returns a list of roots of a quartic polynomial.

    There are many references for solving quartic expressions available [1-5].
    This reviewer has found that many of them require one to select from among
    2 or more possible sets of solutions and that some solutions work when one
    is searching for real roots but don't work when searching for complex roots
    (though this is not always stated clearly). The following routine has been
    tested and found to be correct for 0, 2 or 4 complex roots.

    The quasisymmetric case solution [6] looks for quartics that have the form
    `x**4 + A*x**3 + B*x**2 + C*x + D = 0` where `(C/A)**2 = D`.

    Although there is a general solution, simpler results can be obtained for
    certain values of the coefficients. In all cases, 4 roots are returned:

      1) `f = c + a*(a**2/8 - b/2) == 0`
      2) `g = d - a*(a*(3*a**2/256 - b/16) + c/4) = 0`
      3) if `f != 0` and `g != 0` and `p = -d + a*c/4 - b**2/12` then
        a) `p == 0`
        b) `p != 0`

    **Examples**

        >>> from sympy import Poly, symbols, I
        >>> from sympy.polys.polyroots import roots_quartic

        >>> r = roots_quartic(Poly('x**4-6*x**3+17*x**2-26*x+20'))

        >>> # 4 complex roots: 1+-I*sqrt(3), 2+-I
        >>> sorted(str(tmp.evalf(n=2)) for tmp in r)
        ['1.0 + 1.7*I', '1.0 - 1.7*I', '2.0 + 1.0*I', '2.0 - 1.0*I']

    **References**

    1. http://mathforum.org/dr.math/faq/faq.cubic.equations.html
    2. http://en.wikipedia.org/wiki/Quartic_function#Summary_of_Ferrari.27s_method
    3. http://planetmath.org/encyclopedia/GaloisTheoreticDerivationOfTheQuarticFormula.html
    4. http://staff.bath.ac.uk/masjhd/JHD-CA.pdf
    5. http://www.albmath.org/files/Math_5713.pdf
    6. http://www.statemaster.com/encyclopedia/Quartic-equation

    """
    _, a, b, c, d = f.monic().all_coeffs()

    if not d:
        return [S.Zero] + roots([1, a, b, c], multiple=True)
    elif (c/a)**2 == d:
        x, m = f.gen, c/a

        g = Poly(x**2 + a*x + b - 2*m, x)

        z1, z2 = roots_quadratic(g)

        h1 = Poly(x**2 - z1*x + m, x)
        h2 = Poly(x**2 - z2*x + m, x)

        r1 = roots_quadratic(h1)
        r2 = roots_quadratic(h2)

        return r1 + r2
    else:
        a2 = a**2
        e = b - 3*a2/8
        f = c + a*(a2/8 - b/2)
        g = d - a*(a*(3*a2/256 - b/16) + c/4)
        aon4 = a/4
        ans = []

        if f is S.Zero:
            y1, y2 = [tmp**S.Half for tmp in
                      roots([1, e, g], multiple = True)]
            return [tmp - aon4 for tmp in [-y1, -y2, y1, y2]]
        if g is S.Zero:
            y = [S.Zero] + roots([1, 0, e, f], multiple = True)
            return [tmp - aon4 for tmp in y]
        else:
            p = -e**2/12 - g
            q = -e**3/108 + e*g/3 - f**2/8
            TH = Rational(1, 3)
            if p is S.Zero:
                y = -5*e/6 - q**TH
            else:
                # with p !=0 then u below is not 0
                root = sqrt(q**2/4 + p**3/27)
                r = -q/2 + root # or -q/2 - root
                u = r**TH # primary root of solve(x**3-r, x)
                y = -5*e/6 + u - p/u/3
            w = sqrt(e + 2*y)
            arg1 = 3*e + 2*y
            arg2 = 2*f/w
            for s in [-1, 1]:
                root = sqrt(-(arg1 + s*arg2))
                for t in [-1, 1]:
                    ans.append((s*w - t*root)/2 - aon4)

    return ans

def roots_binomial(f):
    """Returns a list of roots of a binomial polynomial."""
    n = f.degree()

    a, b = f.nth(n), f.nth(0)
    alpha = (-cancel(b/a))**Rational(1, n)

    if alpha.is_number:
        alpha = alpha.expand(complex=True)

    roots, I = [], S.ImaginaryUnit

    for k in xrange(n):
        zeta = exp(2*k*S.Pi*I/n).expand(complex=True)
        roots.append((alpha*zeta).expand(power_base=False))

<<<<<<< HEAD
    if all([ r.is_number for r in roots ]):
        reals, complexes = [], []

        for root in roots:
            if root.is_real:
                reals.append(root)
            else:
                complexes.append(root)

        roots = sorted(reals) + sorted(complexes, key=lambda r: (re(r), -im(r)))

    return roots
=======
    return sorted(roots, key=default_sort_key)

def _inv_totient_estimate(m):
    """
    Find ``(L, U)`` such that ``L <= phi^-1(m) <= U``.

    **Examples**

    >>> from sympy.polys.polyroots import _inv_totient_estimate

    >>> _inv_totient_estimate(192)
    (192, 840)
    >>> _inv_totient_estimate(400)
    (400, 1750)

    """
    primes = [ d + 1 for d in divisors(m) if isprime(d + 1) ]

    a, b = 1, 1

    for p in primes:
        a *= p
        b *= p - 1

    L = m
    U = int(math.ceil(m*(float(a)/b)))

    P = p = 2
    primes = []

    while P <= U:
        p = nextprime(p)
        primes.append(p)
        P *= p

    P //= p
    b = 1

    for p in primes[:-1]:
        b *= p - 1

    U = int(math.ceil(m*(float(P)/b)))

    return L, U

def roots_cyclotomic(f, factor=False):
    """Compute roots of cyclotomic polynomials. """
    L, U = _inv_totient_estimate(f.degree())

    for n in xrange(L, U+1):
        g = cyclotomic_poly(n, f.gen, polys=True)

        if f == g:
            break
    else: # pragma: no cover
        raise RuntimeError("failed to find index of a cyclotomic polynomial")

    roots = []

    if not factor:
        for k in xrange(1, n+1):
            if igcd(k, n) == 1:
                roots.append(exp(2*k*S.Pi*I/n).expand(complex=True))
    else:
        g = Poly(f, extension=(-1)**Rational(1, n))

        for h, _ in g.factor_list()[1]:
            roots.append(-h.TC())

    return sorted(roots, key=default_sort_key)
>>>>>>> c9470ac4

def roots_rational(f):
    """Returns a list of rational roots of a polynomial."""
    domain = f.get_domain()

    if domain.is_QQ:
        _, f = f.clear_denoms()
    elif domain.is_ZZ:
        f = f.set_domain('QQ')
    else:
        return []

    LC_divs = divisors(int(f.LC()))
    EC_divs = divisors(int(f.EC()))

    if not f.eval(S.Zero):
        zeros = [S.Zero]
    else:
        zeros = []

    for p in LC_divs:
        for q in EC_divs:
            zero = Rational(p, q)

            if not f.eval(zero):
                zeros.append(zero)

            if not f.eval(-zero):
                zeros.append(-zero)

    return sorted(zeros, key=default_sort_key)

def _integer_basis(poly):
    """Compute coefficient basis for a polynomial over integers. """
    monoms, coeffs = zip(*poly.terms())

    monoms, = zip(*monoms)
    coeffs = map(abs, coeffs)

    if coeffs[0] < coeffs[-1]:
        coeffs = list(reversed(coeffs))
    else:
        return None

    monoms = monoms[:-1]
    coeffs = coeffs[:-1]

    divs = reversed(divisors(gcd_list(coeffs))[1:])

    try:
        div = divs.next()
    except StopIteration:
        return None

    while True:
        for monom, coeff in zip(monoms, coeffs):
            if coeff % div**monom != 0:
                try:
                    div = divs.next()
                except StopIteration:
                    return None
                else:
                    break
        else:
            return div

def preprocess_roots(poly):
    """Try to get rid of symbolic coefficients from ``poly``. """
    coeff = S.One

    try:
        _, poly = poly.clear_denoms(convert=True)
    except DomainError:
        return coeff, poly

    poly = poly.primitive()[1]
    poly = poly.retract()

    if poly.get_domain().is_Poly and all(c.is_monomial for c in poly.rep.coeffs()):
        poly = poly.inject()

        strips = zip(*poly.monoms())
        gens = list(poly.gens[1:])

        base, strips = strips[0], strips[1:]

        for gen, strip in zip(gens, strips):
            reverse = False

            if strip[0] < strip[-1]:
                strip = reversed(strip)
                reverse = True

            ratio = None

            for a, b in zip(base, strip):
                if not a and not b:
                    continue
                elif not a or not b:
                    break
                elif b % a != 0:
                    break
                else:
                    _ratio = b // a

                    if ratio is None:
                        ratio = _ratio
                    elif ratio != _ratio:
                        break
            else:
                if reverse:
                    ratio = -ratio

                poly = poly.eval(gen, 1)
                coeff *= gen**(-ratio)
                gens.remove(gen)

        if gens:
            poly = poly.eject(*gens)

    if poly.is_univariate and poly.get_domain().is_ZZ:
        basis = _integer_basis(poly)

        if basis is not None:
            n = poly.degree()

            def func((k,), coeff):
                return coeff//basis**(n-k)

            poly = poly.termwise(func)
            coeff *= basis

    return coeff, poly

def roots(f, *gens, **flags):
    """
    Computes symbolic roots of a univariate polynomial.

    Given a univariate polynomial f with symbolic coefficients (or
    a list of the polynomial's coefficients), returns a dictionary
    with its roots and their multiplicities.

    Only roots expressible via radicals will be returned.  To get
    a complete set of roots use RootOf class or numerical methods
    instead. By default cubic and quartic formulas are used in
    the algorithm. To disable them because of unreadable output
    set `cubics=False` or `quartics=False` respectively.

    To get roots from a specific domain set the `filter` flag with
    one of the following specifiers: Z, Q, R, I, C. By default all
    roots are returned (this is equivalent to setting `filter='C'`).

    By default a dictionary is returned giving a compact result in
    case of multiple roots.  However to get a tuple containing all
    those roots set the `multiple` flag to True.

    **Examples**

    >>> from sympy import Poly, roots
    >>> from sympy.abc import x, y

    >>> roots(x**2 - 1, x)
    {-1: 1, 1: 1}

    >>> p = Poly(x**2-1, x)
    >>> roots(p)
    {-1: 1, 1: 1}

    >>> p = Poly(x**2-y, x, y)

    >>> roots(Poly(p, x))
    {-y**(1/2): 1, y**(1/2): 1}

    >>> roots(x**2 - y, x)
    {-y**(1/2): 1, y**(1/2): 1}

    >>> roots([1, 0, -1])
    {-1: 1, 1: 1}

    """
    flags = dict(flags)

    auto = flags.pop('auto', True)
    cubics = flags.pop('cubics', True)
    quartics = flags.pop('quartics', True)
    multiple = flags.pop('multiple', False)
    filter = flags.pop('filter', None)
    predicate = flags.pop('predicate', None)

    if isinstance(f, list):
        if gens:
            raise ValueError('redundant generators given')

        x = Dummy('x')

        poly, i = {}, len(f)-1

        for coeff in f:
            poly[i], i = sympify(coeff), i-1

        f = Poly(poly, x, field=True)
    else:
        try:
            f = Poly(f, *gens, **flags)
        except GeneratorsNeeded:
            if multiple:
                return []
            else:
                return {}

        if f.is_multivariate:
            raise PolynomialError('multivariate polynomials are not supported')

<<<<<<< HEAD
        if auto and f.get_domain().has_Ring:
            f = f.to_field()

    x = f.gen

=======
>>>>>>> c9470ac4
    def _update_dict(result, root, k):
        if root in result:
            result[root] += k
        else:
            result[root] = k

    def _try_decompose(f):
        """Find roots using functional decomposition. """
        factors, roots = f.decompose(), []

        for root in _try_heuristics(factors[0]):
            roots.append(root)

        for factor in factors[1:]:
            previous, roots = list(roots), []

            for root in previous:
<<<<<<< HEAD
                g = factor - Poly(root, x)
=======
                g = factor - Poly(root, f.gen)
>>>>>>> c9470ac4

                for root in _try_heuristics(g):
                    roots.append(root)

        return roots

    def _try_heuristics(f):
        """Find roots using formulas and some tricks. """
        if f.is_ground:
            return []
        if f.is_monomial:
            return [S(0)]*f.degree()

        if f.length() == 2:
            if f.degree() == 1:
                return map(cancel, roots_linear(f))
            else:
                return roots_binomial(f)

        result = []

        for i in [-1, 1]:
            if not f.eval(i):
<<<<<<< HEAD
                f = f.exquo(Poly(x - i, x))
=======
                f = f.quo(Poly(f.gen - i, f.gen))
>>>>>>> c9470ac4
                result.append(i)
                break

        n = f.degree()

        if n == 1:
            result += map(cancel, roots_linear(f))
        elif n == 2:
            result += map(cancel, roots_quadratic(f))
<<<<<<< HEAD
=======
        elif f.is_cyclotomic:
            result += roots_cyclotomic(f)
>>>>>>> c9470ac4
        elif n == 3 and cubics:
            result += roots_cubic(f)
        elif n == 4 and quartics:
            result += roots_quartic(f)

        return result

    (k,), f = f.terms_gcd()

    if not k:
        zeros = {}
    else:
        zeros = {S(0) : k}

    coeff, f = preprocess_roots(f)

    if auto and f.get_domain().has_Ring:
        f = f.to_field()

    result = {}

    if not f.is_ground:
        if not f.get_domain().is_Exact:
            for r in f.nroots():
                _update_dict(result, r, 1)
        elif f.degree() == 1:
            result[roots_linear(f)[0]] = 1
        elif f.degree() == 2:
            for r in roots_quadratic(f):
                _update_dict(result, r, 1)
        elif f.length() == 2:
            for r in roots_binomial(f):
                _update_dict(result, r, 1)
        else:
            _, factors = Poly(f.as_expr()).factor_list()

            if len(factors) == 1 and factors[0][1] == 1:
                for root in _try_decompose(f):
                    _update_dict(result, root, 1)
            else:
                for factor, k in factors:
                    for r in _try_heuristics(Poly(factor, f.gen, field=True)):
                        _update_dict(result, r, k)

    if coeff is not S.One:
        _result, result, = result, {}

<<<<<<< HEAD
=======
        for root, k in _result.iteritems():
            result[coeff*root] = k

    result.update(zeros)

>>>>>>> c9470ac4
    if filter not in [None, 'C']:
        handlers = {
            'Z' : lambda r: r.is_Integer,
            'Q' : lambda r: r.is_Rational,
            'R' : lambda r: r.is_real,
            'I' : lambda r: r.is_imaginary,
        }

        try:
            query = handlers[filter]
        except KeyError:
            raise ValueError("Invalid filter: %s" % filter)

        for zero in dict(result).iterkeys():
            if not query(zero):
                del result[zero]

    if predicate is not None:
        for zero in dict(result).iterkeys():
            if not predicate(zero):
                del result[zero]

    if not multiple:
        return result
    else:
        zeros = []

        for zero, k in result.iteritems():
            zeros.extend([zero]*k)

        return sorted(zeros, key=default_sort_key)

def root_factors(f, *gens, **args):
    """
    Returns all factors of a univariate polynomial.

    **Examples**

    >>> from sympy.abc import x, y
    >>> from sympy.polys.polyroots import root_factors

    >>> root_factors(x**2-y, x)
    [x - y**(1/2), x + y**(1/2)]

    """
    args = dict(args)
    filter = args.pop('filter', None)

    F = Poly(f, *gens, **args)

    if not F.is_Poly:
        return [f]

    if F.is_multivariate:
        raise ValueError('multivariate polynomials not supported')

    x = F.gens[0]

    zeros = roots(F, filter=filter)

    if not zeros:
        factors = [F]
    else:
        factors, N = [], 0

        for r, n in zeros.iteritems():
            factors, N = factors + [Poly(x-r, x)]*n, N + n

        if N < F.degree():
            G = reduce(lambda p,q: p*q, factors)
<<<<<<< HEAD
            factors.append(F.exquo(G))
=======
            factors.append(F.quo(G))
>>>>>>> c9470ac4

    if not isinstance(f, Poly):
        return [ f.as_expr() for f in factors ]
    else:
        return factors
<|MERGE_RESOLUTION|>--- conflicted
+++ resolved
@@ -3,11 +3,7 @@
 from sympy.core.symbol import Dummy
 from sympy.core.add import Add
 from sympy.core.mul import Mul
-<<<<<<< HEAD
-from sympy.core import S
-=======
 from sympy.core import S, I, Basic
->>>>>>> c9470ac4
 from sympy.core.sympify import sympify
 from sympy.core.numbers import Rational, igcd
 
@@ -18,17 +14,10 @@
 from sympy.polys.specialpolys import cyclotomic_poly
 from sympy.polys.polyerrors import PolynomialError, GeneratorsNeeded, DomainError
 
-<<<<<<< HEAD
-from sympy.ntheory import divisors
-from sympy.functions import exp, sqrt, re, im
-=======
 from sympy.simplify import simplify
 from sympy.utilities import all, default_sort_key
->>>>>>> c9470ac4
 
 import math
-
-from sympy.utilities import all
 
 def roots_linear(f):
     """Returns a list of roots of a linear polynomial."""
@@ -55,25 +44,6 @@
             return simplify(expr)
 
     if c is S.Zero:
-<<<<<<< HEAD
-        r0, r1, d = c, -b/a, 0
-    else:
-        d = (b**2).expand() - 4*a*c
-        D = d**S.Half
-
-        r0 = (-b + D) / (2*a)
-        r1 = (-b - D) / (2*a)
-
-    if r0.is_number and r1.is_number:
-        if d >= 0:
-            if r0 > r1:
-                r0, r1 = r1, r0
-        else:
-            if im(r0) < im(r1):
-                r0, r1 = r1, r0
-
-    return [r0, r1]
-=======
         r0, r1 = S.Zero, -b/a
 
         if not dom.is_Numerical:
@@ -107,7 +77,6 @@
             r1 = E - F
 
     return sorted([r0, r1], key=default_sort_key)
->>>>>>> c9470ac4
 
 def roots_cubic(f):
     """Returns a list of roots of a cubic polynomial."""
@@ -262,20 +231,6 @@
         zeta = exp(2*k*S.Pi*I/n).expand(complex=True)
         roots.append((alpha*zeta).expand(power_base=False))
 
-<<<<<<< HEAD
-    if all([ r.is_number for r in roots ]):
-        reals, complexes = [], []
-
-        for root in roots:
-            if root.is_real:
-                reals.append(root)
-            else:
-                complexes.append(root)
-
-        roots = sorted(reals) + sorted(complexes, key=lambda r: (re(r), -im(r)))
-
-    return roots
-=======
     return sorted(roots, key=default_sort_key)
 
 def _inv_totient_estimate(m):
@@ -346,7 +301,6 @@
             roots.append(-h.TC())
 
     return sorted(roots, key=default_sort_key)
->>>>>>> c9470ac4
 
 def roots_rational(f):
     """Returns a list of rational roots of a polynomial."""
@@ -560,14 +514,6 @@
         if f.is_multivariate:
             raise PolynomialError('multivariate polynomials are not supported')
 
-<<<<<<< HEAD
-        if auto and f.get_domain().has_Ring:
-            f = f.to_field()
-
-    x = f.gen
-
-=======
->>>>>>> c9470ac4
     def _update_dict(result, root, k):
         if root in result:
             result[root] += k
@@ -585,11 +531,7 @@
             previous, roots = list(roots), []
 
             for root in previous:
-<<<<<<< HEAD
-                g = factor - Poly(root, x)
-=======
                 g = factor - Poly(root, f.gen)
->>>>>>> c9470ac4
 
                 for root in _try_heuristics(g):
                     roots.append(root)
@@ -613,11 +555,7 @@
 
         for i in [-1, 1]:
             if not f.eval(i):
-<<<<<<< HEAD
-                f = f.exquo(Poly(x - i, x))
-=======
                 f = f.quo(Poly(f.gen - i, f.gen))
->>>>>>> c9470ac4
                 result.append(i)
                 break
 
@@ -627,11 +565,8 @@
             result += map(cancel, roots_linear(f))
         elif n == 2:
             result += map(cancel, roots_quadratic(f))
-<<<<<<< HEAD
-=======
         elif f.is_cyclotomic:
             result += roots_cyclotomic(f)
->>>>>>> c9470ac4
         elif n == 3 and cubics:
             result += roots_cubic(f)
         elif n == 4 and quartics:
@@ -679,14 +614,11 @@
     if coeff is not S.One:
         _result, result, = result, {}
 
-<<<<<<< HEAD
-=======
         for root, k in _result.iteritems():
             result[coeff*root] = k
 
     result.update(zeros)
 
->>>>>>> c9470ac4
     if filter not in [None, 'C']:
         handlers = {
             'Z' : lambda r: r.is_Integer,
@@ -757,11 +689,7 @@
 
         if N < F.degree():
             G = reduce(lambda p,q: p*q, factors)
-<<<<<<< HEAD
-            factors.append(F.exquo(G))
-=======
             factors.append(F.quo(G))
->>>>>>> c9470ac4
 
     if not isinstance(f, Poly):
         return [ f.as_expr() for f in factors ]
