"""Algorithms for computing symbolic roots of polynomials. """

from __future__ import print_function, division

import math

from sympy.core.symbol import Dummy, Symbol, symbols
from sympy.core import S, I, pi
from sympy.core.mul import expand_2arg
from sympy.core.sympify import sympify
from sympy.core.numbers import Rational, igcd

from sympy.ntheory import divisors, isprime, nextprime
from sympy.functions import exp, sqrt, re, im, Abs, cos, sin

from sympy.polys.polytools import Poly, cancel, factor, gcd_list, discriminant
from sympy.polys.specialpolys import cyclotomic_poly
from sympy.polys.polyerrors import PolynomialError, GeneratorsNeeded, DomainError
from sympy.polys.polyquinticconst import PolyQuintic
from sympy.polys.rationaltools import together

from sympy.simplify import simplify, powsimp, dc
from sympy.utilities import default_sort_key, public

from sympy.core.compatibility import reduce, xrange



def roots_linear(f):
    """Returns a list of roots of a linear polynomial."""
    r = -f.nth(0)/f.nth(1)
    dom = f.get_domain()

    if not dom.is_Numerical:
        if dom.is_Composite:
            r = factor(r)
        else:
            r = simplify(r)

    return [r]


def roots_quadratic(f):
    """Returns a list of roots of a quadratic polynomial."""
    a, b, c = f.all_coeffs()
    dom = f.get_domain()

    def _simplify(expr):
        if dom.is_Composite:
            return factor(expr)
        else:
            return simplify(expr)

    if c is S.Zero:
        r0, r1 = S.Zero, -b/a

        if not dom.is_Numerical:
            r1 = _simplify(r1)
    elif b is S.Zero:
        r = -c/a

        if not dom.is_Numerical:
            R = sqrt(_simplify(r))
        else:
            R = sqrt(r)

        r0 = R
        r1 = -R
    else:
        d = b**2 - 4*a*c

        if dom.is_Numerical:
            D = sqrt(d)

            r0 = (-b + D) / (2*a)
            r1 = (-b - D) / (2*a)
        else:
            D = sqrt(_simplify(d))
            A = 2*a

            E = _simplify(-b/A)
            F = D/A

            r0 = E + F
            r1 = E - F

    return sorted([expand_2arg(i) for i in (r0, r1)], key=default_sort_key)


def roots_cubic(f):
    """Returns a list of roots of a cubic polynomial."""

    _, a, b, c = f.monic().all_coeffs()

    if c is S.Zero:
        x1, x2 = roots([1, a, b], multiple=True)
        return dc([x1, S.Zero, x2])

    p = b - a**2/3
    q = c - a*b/3 + 2*a**3/27

    pon3 = p/3
    aon3 = a/3

    if p is S.Zero:
        if q is S.Zero:
            return dc([-aon3]*3)
        else:
            if q.is_real:
                if (q > 0) is True:
                    u1 = -q**Rational(1, 3)
                else:
                    u1 = (-q)**Rational(1, 3)
            else:
                u1 = (-q)**Rational(1, 3)
    elif q is S.Zero:
        y1, y2 = roots([1, 0, p], multiple=True)
<<<<<<< HEAD
        return dc([tmp - aon3 for tmp in [y1, S.Zero, y2]])
=======
        return [tmp - aon3 for tmp in [y1, S.Zero, y2]]
    elif q.is_real and q < 0:
        u1 = -(-q/2 + sqrt(q**2/4 + pon3**3))**Rational(1, 3)
>>>>>>> 7505ccce
    else:
        u1 = (q/2 + sqrt(q**2/4 + pon3**3))**Rational(1, 3)

    coeff = S.ImaginaryUnit*sqrt(3)/2

    u2 = u1*(-S.Half + coeff)
    u3 = u1*(-S.Half - coeff)

    if p is S.Zero:
        return dc([u1 - aon3, u2 - aon3, u3 - aon3])

    soln = [
        -u1 + pon3/u1 - aon3,
        -u2 + pon3/u2 - aon3,
        -u3 + pon3/u3 - aon3
    ]

    return dc(soln)

def _roots_quartic_euler(p, q, r, a):
    """
    Descartes-Euler solution of the quartic equation

    Parameters
    ==========

    p, q, r: coefficients of ``x**4 + p*x**2 + q*x + r``
    a: shift of the roots

    Notes
    =====

    This is a helper function for ``roots_quartic``.

    Look for solutions of the form ::

      ``x1 = sqrt(R) - sqrt(A + B*sqrt(R))``
      ``x2 = -sqrt(R) - sqrt(A - B*sqrt(R))``
      ``x3 = -sqrt(R) + sqrt(A - B*sqrt(R))``
      ``x4 = sqrt(R) + sqrt(A + B*sqrt(R))``

    To satisfy the quartic equation one must have
    ``p = -2*(R + A); q = -4*B*R; r = (R - A)**2 - B**2*R``
    so that ``R`` must satisfy the Descartes-Euler resolvent equation
    ``64*R**3 + 32*p*R**2 + (4*p**2 - 16*r)*R - q**2 = 0``

    If the resolvent does not have a rational solution, return None;
    in that case it is likely that the Ferrari method gives a simpler
    solution.

    Examples
    ========

    >>> from sympy import S
    >>> from sympy.polys.polyroots import _roots_quartic_euler
    >>> p, q, r = -S(64)/5, -S(512)/125, -S(1024)/3125
    >>> _roots_quartic_euler(p, q, r, S(0))[0]
    -sqrt(32*sqrt(5)/125 + 16/5) + 4*sqrt(5)/5
    """
    from sympy.solvers import solve
    # solve the resolvent equation
    x = Symbol('x')
    eq = 64*x**3 + 32*p*x**2 + (4*p**2 - 16*r)*x - q**2
    xsols = list(roots(Poly(eq, x), cubics=False).keys())
    xsols = [sol for sol in xsols if sol.is_rational]
    if not xsols:
        return None
    R = max(xsols)
    c1 = sqrt(R)
    B = -q*c1/(4*R)
    A = -R - p/2
    c2 = sqrt(A + B)
    c3 = sqrt(A - B)
    return dc([c1 - c2 - a, -c1 - c3 - a, -c1 + c3 - a, c1 + c2 - a])


def roots_quartic(f):
    r"""
    Returns a list of roots of a quartic polynomial.

    There are many references for solving quartic expressions available [1-5].
    This reviewer has found that many of them require one to select from among
    2 or more possible sets of solutions and that some solutions work when one
    is searching for real roots but don't work when searching for complex roots
    (though this is not always stated clearly). The following routine has been
    tested and found to be correct for 0, 2 or 4 complex roots.

    The quasisymmetric case solution [6] looks for quartics that have the form
    `x**4 + A*x**3 + B*x**2 + C*x + D = 0` where `(C/A)**2 = D`.

    Although there is a general solution, simpler results can be obtained for
    certain values of the coefficients. In all cases, 4 roots are returned:

      1) `f = c + a*(a**2/8 - b/2) == 0`
      2) `g = d - a*(a*(3*a**2/256 - b/16) + c/4) = 0`
      3) if `f != 0` and `g != 0` and `p = -d + a*c/4 - b**2/12` then
        a) `p == 0`
        b) `p != 0`

    Examples
    ========

        >>> from sympy import Poly, symbols, I
        >>> from sympy.polys.polyroots import roots_quartic

        >>> r = roots_quartic(Poly('x**4-6*x**3+17*x**2-26*x+20'))

        >>> # 4 complex roots: 1+-I*sqrt(3), 2+-I
        >>> sorted(str(tmp.evalf(n=2)) for tmp in r)
        ['1.0 + 1.7*I', '1.0 - 1.7*I', '2.0 + 1.0*I', '2.0 - 1.0*I']

    References
    ==========

    1. http://mathforum.org/dr.math/faq/faq.cubic.equations.html
    2. http://en.wikipedia.org/wiki/Quartic_function#Summary_of_Ferrari.27s_method
    3. http://planetmath.org/encyclopedia/GaloisTheoreticDerivationOfTheQuarticFormula.html
    4. http://staff.bath.ac.uk/masjhd/JHD-CA.pdf
    5. http://www.albmath.org/files/Math_5713.pdf
    6. http://www.statemaster.com/encyclopedia/Quartic-equation
    7. eqworld.ipmnet.ru/en/solutions/ae/ae0108.pdf
    """
    _, a, b, c, d = f.monic().all_coeffs()

    if not d:
        return [S.Zero] + roots([1, a, b, c], multiple=True)
    elif (c/a)**2 == d:
        x, m = f.gen, c/a

        g = Poly(x**2 + a*x + b - 2*m, x)

        z1, z2 = roots_quadratic(g)

        h1 = Poly(x**2 - z1*x + m, x)
        h2 = Poly(x**2 - z2*x + m, x)

        r1 = roots_quadratic(h1)
        r2 = roots_quadratic(h2)

        return r1 + r2
    else:
        a2 = a**2
        e = (b - 3*a2/8)._dist_const()
        f = (c + a*(a2/8 - b/2))._dist_const()
        g = (d - a*(a*(3*a2/256 - b/16) + c/4))._dist_const()
        aon4 = (a/4)._dist_const()

        if f is S.Zero:
            y1, y2 = [sqrt(tmp) for tmp in
                      roots([1, e, g], multiple=True)]
            return [tmp - aon4 for tmp in [-y1, -y2, y1, y2]]
        if g is S.Zero:
            y = [S.Zero] + roots([1, 0, e, f], multiple=True)
            return [tmp - aon4 for tmp in y]
        else:
            # Descartes-Euler method, see [7]
            sols = _roots_quartic_euler(e, f, g, aon4)
            if sols:
                return sols
            # Ferrari method, see [1, 2]
            a2 = a**2
            e = (b - 3*a2/8)._dist_const()
            f = (c + a*(a2/8 - b/2))._dist_const()
            g = (d - a*(a*(3*a2/256 - b/16) + c/4))._dist_const()
            p = (-e**2/12 - g)._dist_const()
            q = (-e**3/108 + e*g/3 - f**2/8)._dist_const()
            TH = Rational(1, 3)
            if p.is_zero:
                y = -5*e/6 - q**TH
            elif p.is_number and p.is_comparable:
                # with p != 0 then u below is not 0
                root = sqrt(q**2/4 + p**3/27)
                r = -q/2 + root  # or -q/2 - root
                u = r**TH  # primary root of solve(x**3-r, x)
                y = -5*e/6 + u - p/u/3
            else:
                raise PolynomialError('cannot return general quartic solution')
            w = sqrt(e + 2*y)
            arg1 = 3*e + 2*y
            arg2 = 2*f/w
            ans = []
            for s in [-1, 1]:
                root = sqrt(-(arg1 + s*arg2))
                for t in [-1, 1]:
                    ans.append((s*w - t*root)/2 - aon4)

            return ans

def roots_binomial(f):
    """Returns a list of roots of a binomial polynomial."""
    n = f.degree()

    a, b = f.nth(n), f.nth(0)
    alpha = (-cancel(b/a))**Rational(1, n)

    if alpha.is_number:
        alpha = alpha.expand(complex=True)

    roots, I = [], S.ImaginaryUnit

    for k in xrange(n):
        zeta = exp(2*k*S.Pi*I/n).expand(complex=True)
        roots.append((alpha*zeta).expand(power_base=False))

    return sorted(roots, key=default_sort_key)


def _inv_totient_estimate(m):
    """
    Find ``(L, U)`` such that ``L <= phi^-1(m) <= U``.

    Examples
    ========

    >>> from sympy.polys.polyroots import _inv_totient_estimate

    >>> _inv_totient_estimate(192)
    (192, 840)
    >>> _inv_totient_estimate(400)
    (400, 1750)

    """
    primes = [ d + 1 for d in divisors(m) if isprime(d + 1) ]

    a, b = 1, 1

    for p in primes:
        a *= p
        b *= p - 1

    L = m
    U = int(math.ceil(m*(float(a)/b)))

    P = p = 2
    primes = []

    while P <= U:
        p = nextprime(p)
        primes.append(p)
        P *= p

    P //= p
    b = 1

    for p in primes[:-1]:
        b *= p - 1

    U = int(math.ceil(m*(float(P)/b)))

    return L, U


def roots_cyclotomic(f, factor=False):
    """Compute roots of cyclotomic polynomials. """
    L, U = _inv_totient_estimate(f.degree())

    for n in xrange(L, U + 1):
        g = cyclotomic_poly(n, f.gen, polys=True)

        if f == g:
            break
    else:  # pragma: no cover
        raise RuntimeError("failed to find index of a cyclotomic polynomial")

    roots = []

    if not factor:
        for k in xrange(1, n + 1):
            if igcd(k, n) == 1:
                roots.append(exp(2*k*S.Pi*I/n).expand(complex=True))
    else:
        g = Poly(f, extension=(-1)**Rational(1, n))

        for h, _ in g.factor_list()[1]:
            roots.append((-h.TC())._dist_const())

    return sorted(roots, key=default_sort_key)


def roots_quintic(f):
    """
    Calulate exact roots of a solvable quintic
    """
    result = []
    coeff_5, coeff_4, p, q, r, s = f.all_coeffs()

    # Eqn must be of the form x^5 + px^3 + qx^2 + rx + s
    if coeff_4:
        return result

    if coeff_5 != 1:
        l = [p/coeff_5, q/coeff_5, r/coeff_5, s/coeff_5]
        if not all(coeff.is_Rational for coeff in l):
            return result
        f = Poly(f/coeff_5)
    quintic = PolyQuintic(f)

    # Eqn standardised. Algo for solving starts here
    if not f.is_irreducible:
        return result

    f20 = quintic.f20
    # Check if f20 has linear factors over domain Z
    if f20.is_irreducible:
        return result

    # Now, we know that f is solvable
    for _factor in f20.factor_list()[1]:
        if _factor[0].is_linear:
            theta = _factor[0].root(0)
            break
    d = discriminant(f)
    delta = sqrt(d)
    # zeta = a fifth root of unity
    zeta1, zeta2, zeta3, zeta4 = quintic.zeta
    T = quintic.T(theta, d)
    tol = S(1e-10)
    alpha = T[1] + T[2]*delta
    alpha_bar = T[1] - T[2]*delta
    beta = T[3] + T[4]*delta
    beta_bar = T[3] - T[4]*delta

    disc = alpha**2 - 4*beta
    disc_bar = alpha_bar**2 - 4*beta_bar

    l0 = quintic.l0(theta)

    l1 = _quintic_simplify((-alpha + sqrt(disc)) / S(2))
    l4 = _quintic_simplify((-alpha - sqrt(disc)) / S(2))

    l2 = _quintic_simplify((-alpha_bar + sqrt(disc_bar)) / S(2))
    l3 = _quintic_simplify((-alpha_bar - sqrt(disc_bar)) / S(2))

    order = quintic.order(theta, d)
    test = (order*delta.n()) - ( (l1.n() - l4.n())*(l2.n() - l3.n()) )
    # Comparing floats
    # Problems importing on top
    from sympy.utilities.randtest import comp
    if not comp(test, 0, tol):
        l2, l3 = l3, l2

    # Now we have correct order of l's
    R1 = l0 + l1*zeta1 + l2*zeta2 + l3*zeta3 + l4*zeta4
    R2 = l0 + l3*zeta1 + l1*zeta2 + l4*zeta3 + l2*zeta4
    R3 = l0 + l2*zeta1 + l4*zeta2 + l1*zeta3 + l3*zeta4
    R4 = l0 + l4*zeta1 + l3*zeta2 + l2*zeta3 + l1*zeta4

    Res = [None, [None]*5, [None]*5, [None]*5, [None]*5]
    Res_n = [None, [None]*5, [None]*5, [None]*5, [None]*5]
    sol = Symbol('sol')

    # Simplifying improves performace a lot for exact expressions
    R1 = _quintic_simplify(R1)
    R2 = _quintic_simplify(R2)
    R3 = _quintic_simplify(R3)
    R4 = _quintic_simplify(R4)

    # Solve imported here. Causing problems if imported as 'solve'
    # and hence the changed name
    from sympy.solvers.solvers import solve as _solve
    a, b = symbols('a b', cls=Dummy)
    _sol = _solve( sol**5 - a - I*b, sol)
    for i in range(5):
        _sol[i] = factor(_sol[i])
    R1 = R1.as_real_imag()
    R2 = R2.as_real_imag()
    R3 = R3.as_real_imag()
    R4 = R4.as_real_imag()

    for i, root in enumerate(_sol):
        Res[1][i] = _quintic_simplify(root.subs({ a: R1[0], b: R1[1] }))
        Res[2][i] = _quintic_simplify(root.subs({ a: R2[0], b: R2[1] }))
        Res[3][i] = _quintic_simplify(root.subs({ a: R3[0], b: R3[1] }))
        Res[4][i] = _quintic_simplify(root.subs({ a: R4[0], b: R4[1] }))

    for i in range(1, 5):
        for j in range(5):
            Res_n[i][j] = Res[i][j].n()
            Res[i][j] = _quintic_simplify(Res[i][j])
    r1 = Res[1][0]
    r1_n = Res_n[1][0]

    for i in range(5):
        if comp(im(r1_n*Res_n[4][i]), 0, tol):
            r4 = Res[4][i]
            break

    u, v = quintic.uv(theta, d)
    sqrt5 = math.sqrt(5)

    # Now we have various Res values. Each will be a list of five
    # values. We have to pick one r value from those five for each Res
    u, v = quintic.uv(theta, d)
    testplus = (u + v*delta*sqrt(5)).n()
    testminus = (u - v*delta*sqrt(5)).n()

    # Evaluated numbers suffixed with _n
    # We will use evaluated numbers for calculation. Much faster.
    r4_n = r4.n()
    r2 = r3 = None

    for i in range(5):
        r2temp_n = Res_n[2][i]
        for j in range(5):
            # Again storing away the exact number and using
            # evaluated numbers in computations
            r3temp_n = Res_n[3][j]

            if( comp( r1_n*r2temp_n**2 + r4_n*r3temp_n**2 - testplus, 0, tol) and
                comp( r3temp_n*r1_n**2 + r2temp_n*r4_n**2 - testminus, 0, tol ) ):
                r2 = Res[2][i]
                r3 = Res[3][j]
                break
        if r2:
            break

    # Now, we have r's so we can get roots
    x1 = (r1 + r2 + r3 + r4)/5
    x2 = (r1*zeta4 + r2*zeta3 + r3*zeta2 + r4*zeta1)/5
    x3 = (r1*zeta3 + r2*zeta1 + r3*zeta4 + r4*zeta2)/5
    x4 = (r1*zeta2 + r2*zeta4 + r3*zeta1 + r4*zeta3)/5
    x5 = (r1*zeta1 + r2*zeta2 + r3*zeta3 + r4*zeta4)/5
    result = [x1, x2, x3, x4, x5]

    # Now check if solutions are distinct

    result_n = []
    for root in result:
        result_n.append(root.n(5))
    result_n = sorted(result_n, key=default_sort_key)

    prev_entry = None
    for r in result_n:
        if r == prev_entry:
            # Roots are identical. Abort. Return []
            # and fall back to usual solve
            return []
        prev_entry = r

    return result


def _quintic_simplify(expr):
    expr = powsimp(expr)
    expr = cancel(expr)
    return together(expr)


def _integer_basis(poly):
    """Compute coefficient basis for a polynomial over integers.

    Returns the integer ``div`` such that substituting ``x = div*y``
    ``p(x) = m*q(y)`` where the coefficients of ``q`` are smaller
    than those of ``p``.

    For example ``x**5 + 512*x + 1024 = 0``
    with ``div = 4`` becomes ``y**5 + 2*y + 1 = 0``

    Returns the integer ``div`` or ``None`` if there is no possible scaling.

    Examples
    ========

    >>> from sympy.polys import Poly
    >>> from sympy.abc import x
    >>> from sympy.polys.polyroots import _integer_basis
    >>> p = Poly(x**5 + 512*x + 1024, x, domain='ZZ')
    >>> _integer_basis(p)
    4
    """
    monoms, coeffs = list(zip(*poly.terms()))

    monoms, = list(zip(*monoms))
    coeffs = list(map(abs, coeffs))

    if coeffs[0] < coeffs[-1]:
        coeffs = list(reversed(coeffs))
        n = monoms[0]
        monoms = [n - i for i in reversed(monoms)]
    else:
        return None

    monoms = monoms[:-1]
    coeffs = coeffs[:-1]

    divs = reversed(divisors(gcd_list(coeffs))[1:])

    try:
        div = next(divs)
    except StopIteration:
        return None

    while True:
        for monom, coeff in zip(monoms, coeffs):
            if coeff % div**monom != 0:
                try:
                    div = next(divs)
                except StopIteration:
                    return None
                else:
                    break
        else:
            return div


def preprocess_roots(poly):
    """Try to get rid of symbolic coefficients from ``poly``. """
    coeff = S.One

    try:
        _, poly = poly.clear_denoms(convert=True)
    except DomainError:
        return coeff, poly

    poly = poly.primitive()[1]
    poly = poly.retract()

    # TODO: This is fragile. Figure out how to make this independent of construct_domain().
    if poly.get_domain().is_Poly and all(c.is_term for c in poly.rep.coeffs()):
        poly = poly.inject()

        strips = list(zip(*poly.monoms()))
        gens = list(poly.gens[1:])

        base, strips = strips[0], strips[1:]

        for gen, strip in zip(list(gens), strips):
            reverse = False

            if strip[0] < strip[-1]:
                strip = reversed(strip)
                reverse = True

            ratio = None

            for a, b in zip(base, strip):
                if not a and not b:
                    continue
                elif not a or not b:
                    break
                elif b % a != 0:
                    break
                else:
                    _ratio = b // a

                    if ratio is None:
                        ratio = _ratio
                    elif ratio != _ratio:
                        break
            else:
                if reverse:
                    ratio = -ratio

                poly = poly.eval(gen, 1)
                coeff *= gen**(-ratio)
                gens.remove(gen)

        if gens:
            poly = poly.eject(*gens)

    if poly.is_univariate and poly.get_domain().is_ZZ:
        basis = _integer_basis(poly)

        if basis is not None:
            n = poly.degree()

            def func(k, coeff):
                return coeff//basis**(n - k[0])

            poly = poly.termwise(func)
            coeff *= basis

    return coeff, poly


@public
def roots(f, *gens, **flags):
    """
    Computes symbolic roots of a univariate polynomial.

    Given a univariate polynomial f with symbolic coefficients (or
    a list of the polynomial's coefficients), returns a dictionary
    with its roots and their multiplicities.

    Only roots expressible via radicals will be returned.  To get
    a complete set of roots use RootOf class or numerical methods
    instead. By default cubic and quartic formulas are used in
    the algorithm. To disable them because of unreadable output
    set ``cubics=False`` or ``quartics=False`` respectively.

    To get roots from a specific domain set the ``filter`` flag with
    one of the following specifiers: Z, Q, R, I, C. By default all
    roots are returned (this is equivalent to setting ``filter='C'``).

    By default a dictionary is returned giving a compact result in
    case of multiple roots.  However to get a tuple containing all
    those roots set the ``multiple`` flag to True.

    Examples
    ========

    >>> from sympy import Poly, roots
    >>> from sympy.abc import x, y

    >>> roots(x**2 - 1, x)
    {-1: 1, 1: 1}

    >>> p = Poly(x**2-1, x)
    >>> roots(p)
    {-1: 1, 1: 1}

    >>> p = Poly(x**2-y, x, y)

    >>> roots(Poly(p, x))
    {-sqrt(y): 1, sqrt(y): 1}

    >>> roots(x**2 - y, x)
    {-sqrt(y): 1, sqrt(y): 1}

    >>> roots([1, 0, -1])
    {-1: 1, 1: 1}

    """
    from sympy.polys.polytools import to_rational_coeffs
    flags = dict(flags)

    auto = flags.pop('auto', True)
    cubics = flags.pop('cubics', True)
    quartics = flags.pop('quartics', True)
    quintics = flags.pop('quintics', False)
    multiple = flags.pop('multiple', False)
    filter = flags.pop('filter', None)
    predicate = flags.pop('predicate', None)

    if isinstance(f, list):
        if gens:
            raise ValueError('redundant generators given')

        x = Dummy('x')

        poly, i = {}, len(f) - 1

        for coeff in f:
            poly[i], i = sympify(coeff), i - 1

        f = Poly(poly, x, field=True)
    else:
        try:
            f = Poly(f, *gens, **flags)
        except GeneratorsNeeded:
            if multiple:
                return []
            else:
                return {}

        if f.is_multivariate:
            raise PolynomialError('multivariate polynomials are not supported')

    def _update_dict(result, root, k):
        root = root._dist_const()
        if root in result:
            result[root] += k
        else:
            result[root] = k

    def _try_decompose(f):
        """Find roots using functional decomposition. """
        factors, roots = f.decompose(), []

        for root in _try_heuristics(factors[0]):
            roots.append(root)

        for factor in factors[1:]:
            previous, roots = list(roots), []

            for root in previous:
                g = factor - Poly(root, f.gen)

                for root in _try_heuristics(g):
                    roots.append(root)

        return roots

    def _try_heuristics(f):
        """Find roots using formulas and some tricks. """
        if f.is_ground:
            return []
        if f.is_monomial:
            return [S(0)]*f.degree()

        if f.length() == 2:
            if f.degree() == 1:
                return list(map(cancel, roots_linear(f)))
            else:
                return roots_binomial(f)

        result = []

        for i in [-1, 1]:
            if not f.eval(i):
                f = f.quo(Poly(f.gen - i, f.gen))
                result.append(i)
                break

        n = f.degree()

        if n == 1:
            result += list(map(cancel, roots_linear(f)))
        elif n == 2:
            result += list(map(cancel, roots_quadratic(f)))
        elif f.is_cyclotomic:
            result += roots_cyclotomic(f)
        elif n == 3 and cubics:
            result += roots_cubic(f)
        elif n == 4 and quartics:
            result += roots_quartic(f)
        elif n == 5 and quintics:
            result += roots_quintic(f)

        return result

    (k,), f = f.terms_gcd()

    if not k:
        zeros = {}
    else:
        zeros = {S(0): k}

    coeff, f = preprocess_roots(f)

    if auto and f.get_domain().has_Ring:
        f = f.to_field()

    rescale_x = None
    translate_x = None

    result = {}

    if not f.is_ground:
        if not f.get_domain().is_Exact:
            for r in f.nroots():
                _update_dict(result, r, 1)
        elif f.degree() == 1:
            result[roots_linear(f)[0]] = 1
        elif f.degree() == 2:
            for r in roots_quadratic(f):
                _update_dict(result, r, 1)
        elif f.length() == 2:
            for r in roots_binomial(f):
                _update_dict(result, r, 1)
        else:
            _, factors = Poly(f.as_expr()).factor_list()

            if len(factors) == 1 and factors[0][1] == 1:
                if f.get_domain().is_EX:
                    res = to_rational_coeffs(f)
                    if res:
                        if res[0] is None:
                            translate_x, f = res[2:]
                        else:
                            rescale_x, f = res[1], res[-1]
                        result = roots(f)
                        if not result:
                            for root in _try_decompose(f):
                                _update_dict(result, root, 1)
                else:
                    for root in _try_decompose(f):
                        _update_dict(result, root, 1)
            else:
                for factor, k in factors:
                    for r in _try_heuristics(Poly(factor, f.gen, field=True)):
                        _update_dict(result, r, k)

    if coeff is not S.One:
        _result, result, = result, {}

        for root, k in _result.items():
            result[coeff*root] = k

    result.update(zeros)

    if filter not in [None, 'C']:
        handlers = {
            'Z': lambda r: r.is_Integer,
            'Q': lambda r: r.is_Rational,
            'R': lambda r: r.is_real,
            'I': lambda r: r.is_imaginary,
        }

        try:
            query = handlers[filter]
        except KeyError:
            raise ValueError("Invalid filter: %s" % filter)

        for zero in dict(result).keys():
            if not query(zero):
                del result[zero]

    if predicate is not None:
        for zero in dict(result).keys():
            if not predicate(zero):
                del result[zero]
    if rescale_x:
        result1 = {}
        for k, v in result.items():
            result1[(k*rescale_x)._dist_const()] = v
        result = result1
    if translate_x:
        result1 = {}
        for k, v in result.items():
            result1[(k + translate_x)._dist_const()] = v
        result = result1

    if not multiple:
        return result
    else:
        zeros = []

        for zero, k in result.items():
            zeros.extend([zero]*k)

        return sorted(zeros, key=default_sort_key)


def root_factors(f, *gens, **args):
    """
    Returns all factors of a univariate polynomial.

    Examples
    ========

    >>> from sympy.abc import x, y
    >>> from sympy.polys.polyroots import root_factors

    >>> root_factors(x**2 - y, x)
    [x - sqrt(y), x + sqrt(y)]

    """
    args = dict(args)
    filter = args.pop('filter', None)

    F = Poly(f, *gens, **args)

    if not F.is_Poly:
        return [f]

    if F.is_multivariate:
        raise ValueError('multivariate polynomials not supported')

    x = F.gens[0]

    zeros = roots(F, filter=filter)

    if not zeros:
        factors = [F]
    else:
        factors, N = [], 0

        for r, n in zeros.items():
            factors, N = factors + [Poly(x - r, x)]*n, N + n

        if N < F.degree():
            G = reduce(lambda p, q: p*q, factors)
            factors.append(F.quo(G))

    if not isinstance(f, Poly):
        factors = [ f.as_expr() for f in factors ]

    return sorted(factors, key=default_sort_key)<|MERGE_RESOLUTION|>--- conflicted
+++ resolved
@@ -115,13 +115,9 @@
                 u1 = (-q)**Rational(1, 3)
     elif q is S.Zero:
         y1, y2 = roots([1, 0, p], multiple=True)
-<<<<<<< HEAD
         return dc([tmp - aon3 for tmp in [y1, S.Zero, y2]])
-=======
-        return [tmp - aon3 for tmp in [y1, S.Zero, y2]]
     elif q.is_real and q < 0:
         u1 = -(-q/2 + sqrt(q**2/4 + pon3**3))**Rational(1, 3)
->>>>>>> 7505ccce
     else:
         u1 = (q/2 + sqrt(q**2/4 + pon3**3))**Rational(1, 3)
 
