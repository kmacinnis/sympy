--- conflicted
+++ resolved
@@ -5643,11 +5643,7 @@
         r1 = simplify(1/r)
         a = []
         for z in factors[1:][0]:
-<<<<<<< HEAD
             a.append((simplify(z[0].subs({x: x*r1})._dist_const()), z[1]))
-=======
-            a.append((simplify(z[0].subs({x: x*r1})), z[1]))
->>>>>>> 93dec0dd
     else:
         c = factors[0]
         a = []
