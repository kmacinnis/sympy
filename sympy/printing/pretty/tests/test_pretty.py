# -*- coding: utf-8 -*-

from sympy import (
    Add, And, Basic, Derivative, Dict, Eq, Equivalent, FF,
    FiniteSet, Function, Ge, Gt, I, Implies, Integral,
    Lambda, Le, Limit, Lt, Matrix, Mul, Nand, Ne, Nor, Not, O, Or,
    Pow, Product, QQ, RR, Rational, Ray, RootOf, RootSum, S,
    Segment, Subs, Sum, Symbol, Tuple, Xor, ZZ, conjugate,
    groebner, oo, pi, symbols, ilex, grlex, Range, Contains)
from sympy.functions import (Abs, Chi, Ci, Ei, KroneckerDelta,
    Piecewise, Shi, Si, atan2, binomial, catalan, ceiling, cos,
    euler, exp, expint, factorial, factorial2, floor, gamma, hyper, log,
    lowergamma, meijerg, sin, sqrt, subfactorial, tan, uppergamma,
    elliptic_k, elliptic_f, elliptic_e, elliptic_pi)

from sympy.printing.pretty import pretty as xpretty
from sympy.printing.pretty import pprint

from sympy.physics.units import joule

from sympy.utilities.pytest import raises
from sympy.core.trace import Tr

from sympy.core.compatibility import u_decode as u
from sympy.core.compatibility import range

a, b, x, y, z, k = symbols('a,b,x,y,z,k')
th = Symbol('theta')
ph = Symbol('phi')

"""
Expressions whose pretty-printing is tested here:
(A '#' to the right of an expression indicates that its various acceptable
orderings are accounted for by the tests.)


BASIC EXPRESSIONS:

oo
(x**2)
1/x
y*x**-2
x**Rational(-5,2)
(-2)**x
Pow(3, 1, evaluate=False)
(x**2 + x + 1)  #
1-x  #
1-2*x  #
x/y
-x/y
(x+2)/y  #
(1+x)*y  #3
-5*x/(x+10)  # correct placement of negative sign
1 - Rational(3,2)*(x+1)
-(-x + 5)*(-x - 2*sqrt(2) + 5) - (-y + 5)*(-y + 5) # issue 5524


ORDERING:

x**2 + x + 1
1 - x
1 - 2*x
2*x**4 + y**2 - x**2 + y**3


RELATIONAL:

Eq(x, y)
Lt(x, y)
Gt(x, y)
Le(x, y)
Ge(x, y)
Ne(x/(y+1), y**2)  #


RATIONAL NUMBERS:

y*x**-2
y**Rational(3,2) * x**Rational(-5,2)
sin(x)**3/tan(x)**2


FUNCTIONS (ABS, CONJ, EXP, FUNCTION BRACES, FACTORIAL, FLOOR, CEILING):

(2*x + exp(x))  #
Abs(x)
Abs(x/(x**2+1)) #
Abs(1 / (y - Abs(x)))
factorial(n)
factorial(2*n)
subfactorial(n)
subfactorial(2*n)
factorial(factorial(factorial(n)))
factorial(n+1) #
conjugate(x)
conjugate(f(x+1)) #
f(x)
f(x, y)
f(x/(y+1), y) #
sin(x)**2
conjugate(a+b*I)
conjugate(exp(a+b*I))
conjugate( f(1 + conjugate(f(x))) ) #
f(x/(y+1), y)  # denom of first arg
floor(1 / (y - floor(x)))
ceiling(1 / (y - ceiling(x)))


SQRT:

sqrt(2)
2**Rational(1,3)
2**Rational(1,1000)
sqrt(x**2 + 1)
(1 + sqrt(5))**Rational(1,3)
2**(1/x)
sqrt(2+pi)
(2+(1+x**2)/(2+x))**Rational(1,4)+(1+x**Rational(1,1000))/sqrt(3+x**2)


DERIVATIVES:

Derivative(log(x), x, evaluate=False)
Derivative(log(x), x, evaluate=False) + x  #
Derivative(log(x) + x**2, x, y, evaluate=False)
Derivative(2*x*y, y, x, evaluate=False) + x**2  #
beta(alpha).diff(alpha)


INTEGRALS:

Integral(log(x), x)
Integral(x**2, x)
Integral((sin(x))**2 / (tan(x))**2)
Integral(x**(2**x), x)
Integral(x**2, (x,1,2))
Integral(x**2, (x,Rational(1,2),10))
Integral(x**2*y**2, x,y)
Integral(x**2, (x, None, 1))
Integral(x**2, (x, 1, None))
Integral(sin(th)/cos(ph), (th,0,pi), (ph, 0, 2*pi))


MATRICES:

Matrix([[x**2+1, 1], [y, x+y]])  #
Matrix([[x/y, y, th], [0, exp(I*k*ph), 1]])


PIECEWISE:

Piecewise((x,x<1),(x**2,True))


SEQUENCES (TUPLES, LISTS, DICTIONARIES):

()
[]
{}
(1/x,)
[x**2, 1/x, x, y, sin(th)**2/cos(ph)**2]
(x**2, 1/x, x, y, sin(th)**2/cos(ph)**2)
{x: sin(x)}
{1/x: 1/y, x: sin(x)**2}  #
[x**2]
(x**2,)
{x**2: 1}


LIMITS:

Limit(x, x, oo)
Limit(x**2, x, 0)
Limit(1/x, x, 0)
Limit(sin(x)/x, x, 0)


UNITS:

joule => kg*m**2/s


SUBS:

Subs(f(x), x, ph**2)
Subs(f(x).diff(x), x, 0)
Subs(f(x).diff(x)/y, (x, y), (0, Rational(1, 2)))


ORDER:

O(1)
O(1/x)
O(x**2 + y**2)

"""


def pretty(expr, order=None):
    """ASCII pretty-printing"""
    return xpretty(expr, order=order, use_unicode=False, wrap_line=False)


def upretty(expr, order=None):
    """Unicode pretty-printing"""
    return xpretty(expr, order=order, use_unicode=True, wrap_line=False)


def test_pretty_ascii_str():
    assert pretty( 'xxx' ) == 'xxx'
    assert pretty( "xxx" ) == 'xxx'
    assert pretty( 'xxx\'xxx' ) == 'xxx\'xxx'
    assert pretty( 'xxx"xxx' ) == 'xxx\"xxx'
    assert pretty( 'xxx\"xxx' ) == 'xxx\"xxx'
    assert pretty( "xxx'xxx" ) == 'xxx\'xxx'
    assert pretty( "xxx\'xxx" ) == 'xxx\'xxx'
    assert pretty( "xxx\"xxx" ) == 'xxx\"xxx'
    assert pretty( "xxx\"xxx\'xxx" ) == 'xxx"xxx\'xxx'
    assert pretty( "xxx\nxxx" ) == 'xxx\nxxx'


def test_pretty_unicode_str():
    assert pretty( u('xxx') ) == u('xxx')
    assert pretty( u('xxx') ) == u('xxx')
    assert pretty( u('xxx\'xxx') ) == u('xxx\'xxx')
    assert pretty( u('xxx"xxx') ) == u('xxx\"xxx')
    assert pretty( u('xxx\"xxx') ) == u('xxx\"xxx')
    assert pretty( u("xxx'xxx") ) == u('xxx\'xxx')
    assert pretty( u("xxx\'xxx") ) == u('xxx\'xxx')
    assert pretty( u("xxx\"xxx") ) == u('xxx\"xxx')
    assert pretty( u("xxx\"xxx\'xxx") ) == u('xxx"xxx\'xxx')
    assert pretty( u("xxx\nxxx") ) == u('xxx\nxxx')


def test_upretty_greek():
    assert upretty( oo ) == u('∞')
    assert upretty( Symbol('alpha^+_1') ) == u('α⁺₁')
    assert upretty( Symbol('beta') ) == u('β')
    assert upretty(Symbol('lambda')) == u('λ')


def test_upretty_multiindex():
    assert upretty( Symbol('beta12') ) == u('β₁₂')
    assert upretty( Symbol('Y00') ) == u('Y₀₀')
    assert upretty( Symbol('Y_00') ) == u('Y₀₀')
    assert upretty( Symbol('F^+-') ) == u('F⁺⁻')


def test_upretty_sub_super():
    assert upretty( Symbol('beta_1_2') ) == u('β₁ ₂')
    assert upretty( Symbol('beta^1^2') ) == u('β¹ ²')
    assert upretty( Symbol('beta_1^2') ) == u('β²₁')
    assert upretty( Symbol('beta_10_20') ) == u('β₁₀ ₂₀')
    assert upretty( Symbol('beta_ax_gamma^i') ) == u('βⁱₐₓ ᵧ')
    assert upretty( Symbol("F^1^2_3_4") ) == u('F¹ ²₃ ₄')
    assert upretty( Symbol("F_1_2^3^4") ) == u('F³ ⁴₁ ₂')
    assert upretty( Symbol("F_1_2_3_4") ) == u('F₁ ₂ ₃ ₄')
    assert upretty( Symbol("F^1^2^3^4") ) == u('F¹ ² ³ ⁴')


def test_upretty_subs_missingin_24():
    assert upretty( Symbol('F_beta') ) == u('Fᵦ')
    assert upretty( Symbol('F_gamma') ) == u('Fᵧ')
    assert upretty( Symbol('F_rho') ) == u('Fᵨ')
    assert upretty( Symbol('F_phi') ) == u('Fᵩ')
    assert upretty( Symbol('F_chi') ) == u('Fᵪ')

    assert upretty( Symbol('F_a') ) == u('Fₐ')
    assert upretty( Symbol('F_e') ) == u('Fₑ')
    assert upretty( Symbol('F_i') ) == u('Fᵢ')
    assert upretty( Symbol('F_o') ) == u('Fₒ')
    assert upretty( Symbol('F_u') ) == u('Fᵤ')
    assert upretty( Symbol('F_r') ) == u('Fᵣ')
    assert upretty( Symbol('F_v') ) == u('Fᵥ')
    assert upretty( Symbol('F_x') ) == u('Fₓ')

def test_upretty_modifiers():
    # Accents
    assert upretty( Symbol('Fmathring') ) == u('F̊')
    assert upretty( Symbol('Fddddot') ) == u('F̈̈')
    assert upretty( Symbol('Fdddot') ) == u('F̈̇')
    assert upretty( Symbol('Fddot') ) == u('F̈')
    assert upretty( Symbol('Fdot') ) == u('Ḟ')
    assert upretty( Symbol('Fcheck') ) == u('F̌')
    assert upretty( Symbol('Fbreve') ) == u('F̆')
    assert upretty( Symbol('Facute') ) == u('F́')
    assert upretty( Symbol('Fgrave') ) == u('F̀')
    assert upretty( Symbol('Ftilde') ) == u('F̃')
    assert upretty( Symbol('Fhat') ) == u('F̂')
    assert upretty( Symbol('Fbar') ) == u('F̅')
    assert upretty( Symbol('Fvec') ) == u('F⃗')
    assert upretty( Symbol('Fprime') ) == u('F ̍')
    assert upretty( Symbol('Fprm') ) == u('F ̍')
    # No faces are actually implemented, but test to make sure the modifiers are stripped
    assert upretty( Symbol('Fbold') ) == u('Fbold')
    assert upretty( Symbol('Fbm') ) == u('Fbm')
    assert upretty( Symbol('Fcal') ) == u('Fcal')
    assert upretty( Symbol('Fscr') ) == u('Fscr')
    assert upretty( Symbol('Ffrak') ) == u('Ffrak')
    # Brackets
    assert upretty( Symbol('Fnorm') ) == u('‖F‖')
    assert upretty( Symbol('Favg') ) == u('⟨F⟩')
    assert upretty( Symbol('Fabs') ) == u('|F|')
    assert upretty( Symbol('Fmag') ) == u('|F|')
    # Combinations
    assert upretty( Symbol('xvecdot') ) == u('x⃗̇')
    assert upretty( Symbol('xDotVec') ) == u('ẋ⃗')
    assert upretty( Symbol('xHATNorm') ) == u('‖x̂‖')
    assert upretty( Symbol('xMathring_yCheckPRM__zbreveAbs') ) == u('x̊_y̌ ̍__|z̆|')
    assert upretty( Symbol('alphadothat_nVECDOT__tTildePrime') ) == u('α̇̂_n⃗̇__t̃ ̍')
    assert upretty( Symbol('x_dot') ) == u('x_dot')
    assert upretty( Symbol('x__dot') ) == u('x__dot')


def test_pretty_basic():
    assert pretty( -Rational(1)/2 ) == '-1/2'
    assert pretty( -Rational(13)/22 ) == \
"""\
-13 \n\
----\n\
 22 \
"""
    expr = oo
    ascii_str = \
"""\
oo\
"""
    ucode_str = \
u("""\
∞\
""")
    assert pretty(expr) == ascii_str
    assert upretty(expr) == ucode_str

    expr = (x**2)
    ascii_str = \
"""\
 2\n\
x \
"""
    ucode_str = \
u("""\
 2\n\
x \
""")
    assert pretty(expr) == ascii_str
    assert upretty(expr) == ucode_str

    expr = 1/x
    ascii_str = \
"""\
1\n\
-\n\
x\
"""
    ucode_str = \
u("""\
1\n\
─\n\
x\
""")
    assert pretty(expr) == ascii_str
    assert upretty(expr) == ucode_str

    # not the same as 1/x
    expr = x**-1.0
    ascii_str = \
"""\
 -1.0\n\
x    \
"""
    ucode_str = \
("""\
 -1.0\n\
x    \
""")
    assert pretty(expr) == ascii_str
    assert upretty(expr) == ucode_str

    # see issue #2860
    expr = S(2)**-1.0
    ascii_str = \
"""\
 -1.0\n\
2    \
"""
    ucode_str = \
("""\
 -1.0\n\
2    \
""")
    assert pretty(expr) == ascii_str
    assert upretty(expr) == ucode_str

    expr = y*x**-2
    ascii_str = \
"""\
y \n\
--\n\
 2\n\
x \
"""
    ucode_str = \
u("""\
y \n\
──\n\
 2\n\
x \
""")
    assert pretty(expr) == ascii_str
    assert upretty(expr) == ucode_str

    expr = x**Rational(-5, 2)
    ascii_str = \
"""\
 1  \n\
----\n\
 5/2\n\
x   \
"""
    ucode_str = \
u("""\
 1  \n\
────\n\
 5/2\n\
x   \
""")
    assert pretty(expr) == ascii_str
    assert upretty(expr) == ucode_str

    expr = (-2)**x
    ascii_str = \
"""\
    x\n\
(-2) \
"""
    ucode_str = \
u("""\
    x\n\
(-2) \
""")
    assert pretty(expr) == ascii_str
    assert upretty(expr) == ucode_str

    # See issue 4923
    expr = Pow(3, 1, evaluate=False)
    ascii_str = \
"""\
 1\n\
3 \
"""
    ucode_str = \
u("""\
 1\n\
3 \
""")
    assert pretty(expr) == ascii_str
    assert upretty(expr) == ucode_str

    expr = (x**2 + x + 1)
    ascii_str_1 = \
"""\
         2\n\
1 + x + x \
"""
    ascii_str_2 = \
"""\
 2        \n\
x  + x + 1\
"""
    ascii_str_3 = \
"""\
 2        \n\
x  + 1 + x\
"""
    ucode_str_1 = \
u("""\
         2\n\
1 + x + x \
""")
    ucode_str_2 = \
u("""\
 2        \n\
x  + x + 1\
""")
    ucode_str_3 = \
u("""\
 2        \n\
x  + 1 + x\
""")
    assert pretty(expr) in [ascii_str_1, ascii_str_2, ascii_str_3]
    assert upretty(expr) in [ucode_str_1, ucode_str_2, ucode_str_3]

    expr = 1 - x
    ascii_str_1 = \
"""\
1 - x\
"""
    ascii_str_2 = \
"""\
-x + 1\
"""
    ucode_str_1 = \
u("""\
1 - x\
""")
    ucode_str_2 = \
u("""\
-x + 1\
""")
    assert pretty(expr) in [ascii_str_1, ascii_str_2]
    assert upretty(expr) in [ucode_str_1, ucode_str_2]

    expr = 1 - 2*x
    ascii_str_1 = \
"""\
1 - 2*x\
"""
    ascii_str_2 = \
"""\
-2*x + 1\
"""
    ucode_str_1 = \
u("""\
1 - 2⋅x\
""")
    ucode_str_2 = \
u("""\
-2⋅x + 1\
""")
    assert pretty(expr) in [ascii_str_1, ascii_str_2]
    assert upretty(expr) in [ucode_str_1, ucode_str_2]

    expr = x/y
    ascii_str = \
"""\
x\n\
-\n\
y\
"""
    ucode_str = \
u("""\
x\n\
─\n\
y\
""")
    assert pretty(expr) == ascii_str
    assert upretty(expr) == ucode_str

    expr = -x/y
    ascii_str = \
"""\
-x \n\
---\n\
 y \
"""
    ucode_str = \
u("""\
-x \n\
───\n\
 y \
""")
    assert pretty(expr) == ascii_str
    assert upretty(expr) == ucode_str

    expr = (x + 2)/y
    ascii_str_1 = \
"""\
2 + x\n\
-----\n\
  y  \
"""
    ascii_str_2 = \
"""\
x + 2\n\
-----\n\
  y  \
"""
    ucode_str_1 = \
u("""\
2 + x\n\
─────\n\
  y  \
""")
    ucode_str_2 = \
u("""\
x + 2\n\
─────\n\
  y  \
""")
    assert pretty(expr) in [ascii_str_1, ascii_str_2]
    assert upretty(expr) in [ucode_str_1, ucode_str_2]

    expr = (1 + x)*y
    ascii_str_1 = \
"""\
y*(1 + x)\
"""
    ascii_str_2 = \
"""\
(1 + x)*y\
"""
    ascii_str_3 = \
"""\
y*(x + 1)\
"""
    ucode_str_1 = \
u("""\
y⋅(1 + x)\
""")
    ucode_str_2 = \
u("""\
(1 + x)⋅y\
""")
    ucode_str_3 = \
u("""\
y⋅(x + 1)\
""")
    assert pretty(expr) in [ascii_str_1, ascii_str_2, ascii_str_3]
    assert upretty(expr) in [ucode_str_1, ucode_str_2, ucode_str_3]

    # Test for correct placement of the negative sign
    expr = -5*x/(x + 10)
    ascii_str_1 = \
"""\
-5*x  \n\
------\n\
10 + x\
"""
    ascii_str_2 = \
"""\
-5*x  \n\
------\n\
x + 10\
"""
    ucode_str_1 = \
u("""\
-5⋅x  \n\
──────\n\
10 + x\
""")
    ucode_str_2 = \
u("""\
-5⋅x  \n\
──────\n\
x + 10\
""")
    assert pretty(expr) in [ascii_str_1, ascii_str_2]
    assert upretty(expr) in [ucode_str_1, ucode_str_2]

    expr = -S(1)/2 - 3*x
    ascii_str = \
"""\
-3*x - 1/2\
"""
    ucode_str = \
u("""\
-3⋅x - 1/2\
""")
    assert pretty(expr) == ascii_str
    assert upretty(expr) == ucode_str

    expr = S(1)/2 - 3*x
    ascii_str = \
"""\
-3*x + 1/2\
"""
    ucode_str = \
u("""\
-3⋅x + 1/2\
""")
    assert pretty(expr) == ascii_str
    assert upretty(expr) == ucode_str

    expr = -S(1)/2 - 3*x/2
    ascii_str = \
"""\
  3*x   1\n\
- --- - -\n\
   2    2\
"""
    ucode_str = \
u("""\
  3⋅x   1\n\
- ─── - ─\n\
   2    2\
""")
    assert pretty(expr) == ascii_str
    assert upretty(expr) == ucode_str

    expr = S(1)/2 - 3*x/2
    ascii_str = \
"""\
  3*x   1\n\
- --- + -\n\
   2    2\
"""
    ucode_str = \
u("""\
  3⋅x   1\n\
- ─── + ─\n\
   2    2\
""")
    assert pretty(expr) == ascii_str
    assert upretty(expr) == ucode_str


def test_negative_fractions():
    expr = -x/y
    ascii_str =\
"""\
-x \n\
---\n\
 y \
"""
    ucode_str =\
u("""\
-x \n\
───\n\
 y \
""")
    assert pretty(expr) == ascii_str
    assert upretty(expr) == ucode_str
    expr = -x*z/y
    ascii_str =\
"""\
-x*z \n\
-----\n\
  y  \
"""
    ucode_str =\
u("""\
-x⋅z \n\
─────\n\
  y  \
""")
    assert pretty(expr) == ascii_str
    assert upretty(expr) == ucode_str
    expr = x**2/y
    ascii_str =\
"""\
 2\n\
x \n\
--\n\
y \
"""
    ucode_str =\
u("""\
 2\n\
x \n\
──\n\
y \
""")
    assert pretty(expr) == ascii_str
    assert upretty(expr) == ucode_str
    expr = -x**2/y
    ascii_str =\
"""\
  2 \n\
-x  \n\
----\n\
 y  \
"""
    ucode_str =\
u("""\
  2 \n\
-x  \n\
────\n\
 y  \
""")
    assert pretty(expr) == ascii_str
    assert upretty(expr) == ucode_str
    expr = -x/(y*z)
    ascii_str =\
"""\
-x \n\
---\n\
y*z\
"""
    ucode_str =\
u("""\
-x \n\
───\n\
y⋅z\
""")
    assert pretty(expr) == ascii_str
    assert upretty(expr) == ucode_str
    expr = -a/y**2
    ascii_str =\
"""\
-a \n\
---\n\
  2\n\
 y \
"""
    ucode_str =\
u("""\
-a \n\
───\n\
  2\n\
 y \
""")
    assert pretty(expr) == ascii_str
    assert upretty(expr) == ucode_str
    expr = y**(-a/b)
    ascii_str =\
"""\
 -a \n\
 ---\n\
  b \n\
y   \
"""
    ucode_str =\
u("""\
 -a \n\
 ───\n\
  b \n\
y   \
""")
    assert pretty(expr) == ascii_str
    assert upretty(expr) == ucode_str
    expr = -1/y**2
    ascii_str =\
"""\
-1 \n\
---\n\
  2\n\
 y \
"""
    ucode_str =\
u("""\
-1 \n\
───\n\
  2\n\
 y \
""")
    assert pretty(expr) == ascii_str
    assert upretty(expr) == ucode_str
    expr = -10/b**2
    ascii_str =\
"""\
-10 \n\
----\n\
  2 \n\
 b  \
"""
    ucode_str =\
u("""\
-10 \n\
────\n\
  2 \n\
 b  \
""")
    assert pretty(expr) == ascii_str
    assert upretty(expr) == ucode_str
    expr = Rational(-200, 37)
    ascii_str =\
"""\
-200 \n\
-----\n\
  37 \
"""
    ucode_str =\
u("""\
-200 \n\
─────\n\
  37 \
""")
    assert pretty(expr) == ascii_str
    assert upretty(expr) == ucode_str

<<<<<<< HEAD
def test_issue_2425():
    assert pretty((x - 5)*(-x - 2*sqrt(2) + 5) - (-y + 5)*(-y + 5)) == \
=======
def test_issue_5524():
    assert pretty(-(-x + 5)*(-x - 2*sqrt(2) + 5) - (-y + 5)*(-y + 5)) == \
>>>>>>> 510e474f
"""\
        /         ___    \\           2\n\
(x - 5)*\\-x - 2*\\/ 2  + 5/ - (-y + 5) \
"""

    assert upretty((x - 5)*(-x - 2*sqrt(2) + 5) - (-y + 5)*(-y + 5)) == \
u("""\
        ⎛         ___    ⎞           2\n\
(x - 5)⋅⎝-x - 2⋅╲╱ 2  + 5⎠ - (-y + 5) \
""")


def test_pretty_ordering():
    assert pretty(x**2 + x + 1, order='lex') == \
"""\
 2        \n\
x  + x + 1\
"""
    assert pretty(x**2 + x + 1, order='rev-lex') == \
"""\
         2\n\
1 + x + x \
"""
    assert pretty(1 - x, order='lex') == '-x + 1'
    assert pretty(1 - x, order='rev-lex') == '1 - x'

    assert pretty(1 - 2*x, order='lex') == '-2*x + 1'
    assert pretty(1 - 2*x, order='rev-lex') == '1 - 2*x'

    f = 2*x**4 + y**2 - x**2 + y**3
    assert pretty(f, order=None) == \
"""\
   4    2    3    2\n\
2*x  - x  + y  + y \
"""
    assert pretty(f, order='lex') == \
"""\
   4    2    3    2\n\
2*x  - x  + y  + y \
"""
    assert pretty(f, order='rev-lex') == \
"""\
 2    3    2      4\n\
y  + y  - x  + 2*x \
"""

    expr = x - x**3/6 + x**5/120 + O(x**6)
    ascii_str = \
"""\
     3     5        \n\
    x     x     / 6\\\n\
x - -- + --- + O\\x /\n\
    6    120        \
"""
    ucode_str = \
u("""\
     3     5        \n\
    x     x     ⎛ 6⎞\n\
x - ── + ─── + O⎝x ⎠\n\
    6    120        \
""")
    assert pretty(expr, order=None) == ascii_str
    assert upretty(expr, order=None) == ucode_str

    assert pretty(expr, order='lex') == ascii_str
    assert upretty(expr, order='lex') == ucode_str

    assert pretty(expr, order='rev-lex') == ascii_str
    assert upretty(expr, order='rev-lex') == ucode_str


def test_pretty_relational():
    expr = Eq(x, y)
    ascii_str = \
"""\
x = y\
"""
    ucode_str = \
u("""\
x = y\
""")
    assert pretty(expr) == ascii_str
    assert upretty(expr) == ucode_str

    expr = Lt(x, y)
    ascii_str = \
"""\
x < y\
"""
    ucode_str = \
u("""\
x < y\
""")
    assert pretty(expr) == ascii_str
    assert upretty(expr) == ucode_str

    expr = Gt(x, y)
    ascii_str = \
"""\
x > y\
"""
    ucode_str = \
u("""\
x > y\
""")
    assert pretty(expr) == ascii_str
    assert upretty(expr) == ucode_str

    expr = Le(x, y)
    ascii_str = \
"""\
x <= y\
"""
    ucode_str = \
u("""\
x ≤ y\
""")
    assert pretty(expr) == ascii_str
    assert upretty(expr) == ucode_str

    expr = Ge(x, y)
    ascii_str = \
"""\
x >= y\
"""
    ucode_str = \
u("""\
x ≥ y\
""")
    assert pretty(expr) == ascii_str
    assert upretty(expr) == ucode_str

    expr = Ne(x/(y + 1), y**2)
    ascii_str_1 = \
"""\
  x       2\n\
----- != y \n\
1 + y      \
"""
    ascii_str_2 = \
"""\
  x       2\n\
----- != y \n\
y + 1      \
"""
    ucode_str_1 = \
u("""\
  x      2\n\
───── ≠ y \n\
1 + y     \
""")
    ucode_str_2 = \
u("""\
  x      2\n\
───── ≠ y \n\
y + 1     \
""")
    assert pretty(expr) in [ascii_str_1, ascii_str_2]
    assert upretty(expr) in [ucode_str_1, ucode_str_2]


def test_issue_7117():
    # See also issue #5031 (hence the evaluate=False in these).
    e = Eq(x + 1, x/2)
    q = Mul(2, e, evaluate=False)
    assert upretty(q) == u("""\
  ⎛        x⎞\n\
2⋅⎜x + 1 = ─⎟\n\
  ⎝        2⎠\
""")
    q = Add(e, 6, evaluate=False)
    assert upretty(q) == u("""\
    ⎛        x⎞\n\
6 + ⎜x + 1 = ─⎟\n\
    ⎝        2⎠\
""")
    q = Pow(e, 2, evaluate=False)
    assert upretty(q) == u("""\
           2\n\
⎛        x⎞ \n\
⎜x + 1 = ─⎟ \n\
⎝        2⎠ \
""")
    e2 = Eq(x, 2)
    q = Mul(e, e2, evaluate=False)
    assert upretty(q) == u("""\
⎛        x⎞        \n\
⎜x + 1 = ─⎟⋅(x = 2)\n\
⎝        2⎠        \
""")


def test_pretty_rational():
    expr = y*x**-2
    ascii_str = \
"""\
y \n\
--\n\
 2\n\
x \
"""
    ucode_str = \
u("""\
y \n\
──\n\
 2\n\
x \
""")
    assert pretty(expr) == ascii_str
    assert upretty(expr) == ucode_str

    expr = y**Rational(3, 2) * x**Rational(-5, 2)
    ascii_str = \
"""\
 3/2\n\
y   \n\
----\n\
 5/2\n\
x   \
"""
    ucode_str = \
u("""\
 3/2\n\
y   \n\
────\n\
 5/2\n\
x   \
""")
    assert pretty(expr) == ascii_str
    assert upretty(expr) == ucode_str

    expr = sin(x)**3/tan(x)**2
    ascii_str = \
"""\
   3   \n\
sin (x)\n\
-------\n\
   2   \n\
tan (x)\
"""
    ucode_str = \
u("""\
   3   \n\
sin (x)\n\
───────\n\
   2   \n\
tan (x)\
""")
    assert pretty(expr) == ascii_str
    assert upretty(expr) == ucode_str


def test_pretty_functions():
    """Tests for Abs, conjugate, exp, function braces, and factorial."""
    expr = (2*x + exp(x))
    ascii_str_1 = \
"""\
       x\n\
2*x + e \
"""
    ascii_str_2 = \
"""\
 x      \n\
e  + 2*x\
"""
    ucode_str_1 = \
u("""\
       x\n\
2⋅x + ℯ \
""")
    ucode_str_2 = \
u("""\
 x     \n\
ℯ + 2⋅x\
""")
    assert pretty(expr) in [ascii_str_1, ascii_str_2]
    assert upretty(expr) in [ucode_str_1, ucode_str_2]

    expr = Abs(x)
    ascii_str = \
"""\
|x|\
"""
    ucode_str = \
u("""\
│x│\
""")
    assert pretty(expr) == ascii_str
    assert upretty(expr) == ucode_str

    expr = Abs(x/(x**2 + 1))
    ascii_str_1 = \
"""\
|  x   |\n\
|------|\n\
|     2|\n\
|1 + x |\
"""
    ascii_str_2 = \
"""\
|  x   |\n\
|------|\n\
| 2    |\n\
|x  + 1|\
"""
    ucode_str_1 = \
u("""\
│  x   │\n\
│──────│\n\
│     2│\n\
│1 + x │\
""")
    ucode_str_2 = \
u("""\
│  x   │\n\
│──────│\n\
│ 2    │\n\
│x  + 1│\
""")
    assert pretty(expr) in [ascii_str_1, ascii_str_2]
    assert upretty(expr) in [ucode_str_1, ucode_str_2]

    expr = Abs(1 / (y - Abs(x)))
    ascii_str = \
"""\
|   1   |\n\
|-------|\n\
|y - |x||\
"""
    ucode_str = \
u("""\
│   1   │\n\
│───────│\n\
│y - │x││\
""")
    assert pretty(expr) == ascii_str
    assert upretty(expr) == ucode_str

    n = Symbol('n', integer=True)
    expr = factorial(n)
    ascii_str = \
"""\
n!\
"""
    ucode_str = \
u("""\
n!\
""")
    assert pretty(expr) == ascii_str
    assert upretty(expr) == ucode_str

    expr = factorial(2*n)
    ascii_str = \
"""\
(2*n)!\
"""
    ucode_str = \
u("""\
(2⋅n)!\
""")
    assert pretty(expr) == ascii_str
    assert upretty(expr) == ucode_str

    expr = factorial(factorial(factorial(n)))
    ascii_str = \
"""\
((n!)!)!\
"""
    ucode_str = \
u("""\
((n!)!)!\
""")
    assert pretty(expr) == ascii_str
    assert upretty(expr) == ucode_str

    expr = factorial(n + 1)
    ascii_str_1 = \
"""\
(1 + n)!\
"""
    ascii_str_2 = \
"""\
(n + 1)!\
"""
    ucode_str_1 = \
u("""\
(1 + n)!\
""")
    ucode_str_2 = \
u("""\
(n + 1)!\
""")

    assert pretty(expr) in [ascii_str_1, ascii_str_2]
    assert upretty(expr) in [ucode_str_1, ucode_str_2]

    expr = subfactorial(n)
    ascii_str = \
"""\
!n\
"""
    ucode_str = \
u("""\
!n\
""")
    assert pretty(expr) == ascii_str
    assert upretty(expr) == ucode_str

    expr = subfactorial(2*n)
    ascii_str = \
"""\
!(2*n)\
"""
    ucode_str = \
u("""\
!(2⋅n)\
""")
    assert pretty(expr) == ascii_str
    assert upretty(expr) == ucode_str

    n = Symbol('n', integer=True)
    expr = factorial2(n)
    ascii_str = \
"""\
n!!\
"""
    ucode_str = \
u("""\
n!!\
""")
    assert pretty(expr) == ascii_str
    assert upretty(expr) == ucode_str

    expr = factorial2(2*n)
    ascii_str = \
"""\
(2*n)!!\
"""
    ucode_str = \
u("""\
(2⋅n)!!\
""")
    assert pretty(expr) == ascii_str
    assert upretty(expr) == ucode_str

    expr = factorial2(factorial2(factorial2(n)))
    ascii_str = \
"""\
((n!!)!!)!!\
"""
    ucode_str = \
u("""\
((n!!)!!)!!\
""")
    assert pretty(expr) == ascii_str
    assert upretty(expr) == ucode_str

    expr = factorial2(n + 1)
    ascii_str_1 = \
"""\
(1 + n)!!\
"""
    ascii_str_2 = \
"""\
(n + 1)!!\
"""
    ucode_str_1 = \
u("""\
(1 + n)!!\
""")
    ucode_str_2 = \
u("""\
(n + 1)!!\
""")

    assert pretty(expr) in [ascii_str_1, ascii_str_2]
    assert upretty(expr) in [ucode_str_1, ucode_str_2]

    expr = 2*binomial(n, k)
    ascii_str = \
"""\
  /n\\\n\
2*| |\n\
  \k/\
"""
    ucode_str = \
u("""\
  ⎛n⎞\n\
2⋅⎜ ⎟\n\
  ⎝k⎠\
""")

    assert pretty(expr) == ascii_str
    assert upretty(expr) == ucode_str

    expr = 2*binomial(2*n, k)
    ascii_str = \
"""\
  /2*n\\\n\
2*|   |\n\
  \ k /\
"""
    ucode_str = \
u("""\
  ⎛2⋅n⎞\n\
2⋅⎜   ⎟\n\
  ⎝ k ⎠\
""")

    assert pretty(expr) == ascii_str
    assert upretty(expr) == ucode_str

    expr = 2*binomial(n**2, k)
    ascii_str = \
"""\
  / 2\\\n\
  |n |\n\
2*|  |\n\
  \k /\
"""
    ucode_str = \
u("""\
  ⎛ 2⎞\n\
  ⎜n ⎟\n\
2⋅⎜  ⎟\n\
  ⎝k ⎠\
""")

    assert pretty(expr) == ascii_str
    assert upretty(expr) == ucode_str

    expr = catalan(n)
    ascii_str = \
"""\
C \n\
 n\
"""
    ucode_str = \
u("""\
C \n\
 n\
""")
    assert pretty(expr) == ascii_str
    assert upretty(expr) == ucode_str

    expr = conjugate(x)
    ascii_str = \
"""\
_\n\
x\
"""
    ucode_str = \
u("""\
_\n\
x\
""")
    assert pretty(expr) == ascii_str
    assert upretty(expr) == ucode_str

    f = Function('f')
    expr = conjugate(f(x + 1))
    ascii_str_1 = \
"""\
________\n\
f(1 + x)\
"""
    ascii_str_2 = \
"""\
________\n\
f(x + 1)\
"""
    ucode_str_1 = \
u("""\
________\n\
f(1 + x)\
""")
    ucode_str_2 = \
u("""\
________\n\
f(x + 1)\
""")
    assert pretty(expr) in [ascii_str_1, ascii_str_2]
    assert upretty(expr) in [ucode_str_1, ucode_str_2]

    expr = f(x)
    ascii_str = \
"""\
f(x)\
"""
    ucode_str = \
u("""\
f(x)\
""")
    assert pretty(expr) == ascii_str
    assert upretty(expr) == ucode_str

    expr = f(x, y)
    ascii_str = \
"""\
f(x, y)\
"""
    ucode_str = \
u("""\
f(x, y)\
""")
    assert pretty(expr) == ascii_str
    assert upretty(expr) == ucode_str

    expr = f(x/(y + 1), y)
    ascii_str_1 = \
"""\
 /  x     \\\n\
f|-----, y|\n\
 \\1 + y   /\
"""
    ascii_str_2 = \
"""\
 /  x     \\\n\
f|-----, y|\n\
 \\y + 1   /\
"""
    ucode_str_1 = \
u("""\
 ⎛  x     ⎞\n\
f⎜─────, y⎟\n\
 ⎝1 + y   ⎠\
""")
    ucode_str_2 = \
u("""\
 ⎛  x     ⎞\n\
f⎜─────, y⎟\n\
 ⎝y + 1   ⎠\
""")
    assert pretty(expr) in [ascii_str_1, ascii_str_2]
    assert upretty(expr) in [ucode_str_1, ucode_str_2]

    expr = sin(x)**2
    ascii_str = \
"""\
   2   \n\
sin (x)\
"""
    ucode_str = \
u("""\
   2   \n\
sin (x)\
""")
    assert pretty(expr) == ascii_str
    assert upretty(expr) == ucode_str

    expr = conjugate(a + b*I)
    ascii_str = \
"""\
_     _\n\
a - I*b\
"""
    ucode_str = \
u("""\
_     _\n\
a - ⅈ⋅b\
""")
    assert pretty(expr) == ascii_str
    assert upretty(expr) == ucode_str

    expr = conjugate(exp(a + b*I))
    ascii_str = \
"""\
 _     _\n\
 a - I*b\n\
e       \
"""
    ucode_str = \
u("""\
 _     _\n\
 a - ⅈ⋅b\n\
ℯ       \
""")
    assert pretty(expr) == ascii_str
    assert upretty(expr) == ucode_str

    expr = conjugate( f(1 + conjugate(f(x))) )
    ascii_str_1 = \
"""\
___________\n\
 /    ____\\\n\
f\\1 + f(x)/\
"""
    ascii_str_2 = \
"""\
___________\n\
 /____    \\\n\
f\\f(x) + 1/\
"""
    ucode_str_1 = \
u("""\
___________\n\
 ⎛    ____⎞\n\
f⎝1 + f(x)⎠\
""")
    ucode_str_2 = \
u("""\
___________\n\
 ⎛____    ⎞\n\
f⎝f(x) + 1⎠\
""")
    assert pretty(expr) in [ascii_str_1, ascii_str_2]
    assert upretty(expr) in [ucode_str_1, ucode_str_2]

    expr = f(x/(y + 1), y)
    ascii_str_1 = \
"""\
 /  x     \\\n\
f|-----, y|\n\
 \\1 + y   /\
"""
    ascii_str_2 = \
"""\
 /  x     \\\n\
f|-----, y|\n\
 \\y + 1   /\
"""
    ucode_str_1 = \
u("""\
 ⎛  x     ⎞\n\
f⎜─────, y⎟\n\
 ⎝1 + y   ⎠\
""")
    ucode_str_2 = \
u("""\
 ⎛  x     ⎞\n\
f⎜─────, y⎟\n\
 ⎝y + 1   ⎠\
""")
    assert pretty(expr) in [ascii_str_1, ascii_str_2]
    assert upretty(expr) in [ucode_str_1, ucode_str_2]

    expr = floor(1 / (y - floor(x)))
    ascii_str = \
"""\
     /     1      \\\n\
floor|------------|\n\
     \y - floor(x)/\
"""
    ucode_str = \
u("""\
⎢   1   ⎥\n\
⎢───────⎥\n\
⎣y - ⌊x⌋⎦\
""")
    assert pretty(expr) == ascii_str
    assert upretty(expr) == ucode_str

    expr = ceiling(1 / (y - ceiling(x)))
    ascii_str = \
"""\
       /      1       \\\n\
ceiling|--------------|\n\
       \y - ceiling(x)/\
"""
    ucode_str = \
u("""\
⎡   1   ⎤\n\
⎢───────⎥\n\
⎢y - ⌈x⌉⎥\
""")
    assert pretty(expr) == ascii_str
    assert upretty(expr) == ucode_str

    expr = euler(n)
    ascii_str = \
"""\
E \n\
 n\
"""
    ucode_str = \
u("""\
E \n\
 n\
""")
    assert pretty(expr) == ascii_str
    assert upretty(expr) == ucode_str

    expr = euler(1/(1 + 1/(1 + 1/n)))
    ascii_str = \
"""\
E         \n\
     1    \n\
 ---------\n\
       1  \n\
 1 + -----\n\
         1\n\
     1 + -\n\
         n\
"""

    ucode_str = \
u("""\
E         \n\
     1    \n\
 ─────────\n\
       1  \n\
 1 + ─────\n\
         1\n\
     1 + ─\n\
         n\
""")
    assert pretty(expr) == ascii_str
    assert upretty(expr) == ucode_str


def test_pretty_sqrt():
    expr = sqrt(2)
    ascii_str = \
"""\
  ___\n\
\/ 2 \
"""
    ucode_str = \
u("""\
  ___\n\
╲╱ 2 \
""")
    assert pretty(expr) == ascii_str
    assert upretty(expr) == ucode_str

    expr = 2**Rational(1, 3)
    ascii_str = \
"""\
3 ___\n\
\/ 2 \
"""
    ucode_str = \
u("""\
3 ___\n\
╲╱ 2 \
""")
    assert pretty(expr) == ascii_str
    assert upretty(expr) == ucode_str

    expr = 2**Rational(1, 1000)
    ascii_str = \
"""\
1000___\n\
  \/ 2 \
"""
    ucode_str = \
u("""\
1000___\n\
  ╲╱ 2 \
""")
    assert pretty(expr) == ascii_str
    assert upretty(expr) == ucode_str

    expr = sqrt(x**2 + 1)
    ascii_str = \
"""\
   ________\n\
  /  2     \n\
\/  x  + 1 \
"""
    ucode_str = \
u("""\
   ________\n\
  ╱  2     \n\
╲╱  x  + 1 \
""")
    assert pretty(expr) == ascii_str
    assert upretty(expr) == ucode_str

    expr = (1 + sqrt(5))**Rational(1, 3)
    ascii_str = \
"""\
   ___________\n\
3 /       ___ \n\
\/  1 + \/ 5  \
"""
    ucode_str = \
u("""\
   ___________\n\
3 ╱       ___ \n\
╲╱  1 + ╲╱ 5  \
""")
    assert pretty(expr) == ascii_str
    assert upretty(expr) == ucode_str

    expr = 2**(1/x)
    ascii_str = \
"""\
x ___\n\
\/ 2 \
"""
    ucode_str = \
u("""\
x ___\n\
╲╱ 2 \
""")
    assert pretty(expr) == ascii_str
    assert upretty(expr) == ucode_str

    expr = sqrt(2 + pi)
    ascii_str = \
"""\
  ________\n\
\/ 2 + pi \
"""
    ucode_str = \
u("""\
  _______\n\
╲╱ 2 + π \
""")
    assert pretty(expr) == ascii_str
    assert upretty(expr) == ucode_str

    expr = (2 + (
        1 + x**2)/(2 + x))**Rational(1, 4) + (1 + x**Rational(1, 1000))/sqrt(3 + x**2)
    ascii_str = \
"""\
     ____________              \n\
    /      2        1000___    \n\
   /      x  + 1      \/ x  + 1\n\
4 /   2 + ------  + -----------\n\
\/        x + 2        ________\n\
                      /  2     \n\
                    \/  x  + 3 \
"""
    ucode_str = \
u("""\
     ____________              \n\
    ╱      2        1000___    \n\
   ╱      x  + 1      ╲╱ x  + 1\n\
4 ╱   2 + ──────  + ───────────\n\
╲╱        x + 2        ________\n\
                      ╱  2     \n\
                    ╲╱  x  + 3 \
""")
    assert pretty(expr) == ascii_str
    assert upretty(expr) == ucode_str


def test_pretty_KroneckerDelta():
    x, y = symbols("x, y")
    expr = KroneckerDelta(x, y)
    ascii_str = \
"""\
d   \n\
 x,y\
"""
    ucode_str = \
u("""\
δ   \n\
 x,y\
""")
    assert pretty(expr) == ascii_str
    assert upretty(expr) == ucode_str


def test_pretty_product():
    n, m, k, l = symbols('n m k l')
    f = symbols('f', cls=Function)
    expr = Product(f((n/3)**2), (n, k**2, l))

    unicode_str = \
u("""\
    l           \n\
┬────────┬      \n\
│        │  ⎛ 2⎞\n\
│        │  ⎜n ⎟\n\
│        │ f⎜──⎟\n\
│        │  ⎝9 ⎠\n\
│        │      \n\
       2        \n\
  n = k         """)
    ascii_str = \
"""\
    l           \n\
__________      \n\
|        |  / 2\\\n\
|        |  |n |\n\
|        | f|--|\n\
|        |  \9 /\n\
|        |      \n\
       2        \n\
  n = k         """

    assert pretty(expr) == ascii_str
    assert upretty(expr) == unicode_str

    expr = Product(f((n/3)**2), (n, k**2, l), (l, 1, m))

    unicode_str = \
u("""\
    m          l           \n\
┬────────┬ ┬────────┬      \n\
│        │ │        │  ⎛ 2⎞\n\
│        │ │        │  ⎜n ⎟\n\
│        │ │        │ f⎜──⎟\n\
│        │ │        │  ⎝9 ⎠\n\
│        │ │        │      \n\
  l = 1           2        \n\
             n = k         """)
    ascii_str = \
"""\
    m          l           \n\
__________ __________      \n\
|        | |        |  / 2\\\n\
|        | |        |  |n |\n\
|        | |        | f|--|\n\
|        | |        |  \9 /\n\
|        | |        |      \n\
  l = 1           2        \n\
             n = k         """

    assert pretty(expr) == ascii_str
    assert upretty(expr) == unicode_str


def test_pretty_lambda():
    # S.IdentityFunction is a special case
    expr = Lambda(y, y)
    assert pretty(expr) == "x -> x"
    assert upretty(expr) == u("x ↦ x")

    expr = Lambda(x, x+1)
    assert pretty(expr) == "x -> x + 1"
    assert upretty(expr) == u("x ↦ x + 1")

    expr = Lambda(x, x**2)
    ascii_str = \
"""\
      2\n\
x -> x \
"""
    ucode_str = \
u("""\
     2\n\
x ↦ x \
""")
    assert pretty(expr) == ascii_str
    assert upretty(expr) == ucode_str

    expr = Lambda(x, x**2)**2
    ascii_str = \
"""\
         2
/      2\\ \n\
\\x -> x / \
"""
    ucode_str = \
u("""\
        2
⎛     2⎞ \n\
⎝x ↦ x ⎠ \
""")
    assert pretty(expr) == ascii_str
    assert upretty(expr) == ucode_str

    expr = Lambda((x, y), x)
    ascii_str = "(x, y) -> x"
    ucode_str = u("(x, y) ↦ x")
    assert pretty(expr) == ascii_str
    assert upretty(expr) == ucode_str

    expr = Lambda((x, y), x**2)
    ascii_str = \
"""\
           2\n\
(x, y) -> x \
"""
    ucode_str = \
u("""\
          2\n\
(x, y) ↦ x \
""")
    assert pretty(expr) == ascii_str
    assert upretty(expr) == ucode_str


def test_pretty_order():
    expr = O(1)
    ascii_str = \
"""\
O(1)\
"""
    ucode_str = \
u("""\
O(1)\
""")
    assert pretty(expr) == ascii_str
    assert upretty(expr) == ucode_str

    expr = O(1/x)
    ascii_str = \
"""\
 /1\\\n\
O|-|\n\
 \\x/\
"""
    ucode_str = \
u("""\
 ⎛1⎞\n\
O⎜─⎟\n\
 ⎝x⎠\
""")
    assert pretty(expr) == ascii_str
    assert upretty(expr) == ucode_str

    expr = O(x**2 + y**2)
    ascii_str = \
"""\
 / 2    2                  \\\n\
O\\x  + y ; (x, y) -> (0, 0)/\
"""
    ucode_str = \
u("""\
 ⎛ 2    2                 ⎞\n\
O⎝x  + y ; (x, y) → (0, 0)⎠\
""")
    assert pretty(expr) == ascii_str
    assert upretty(expr) == ucode_str

    expr = O(1, (x, oo))
    ascii_str = \
"""\
O(1; x -> oo)\
"""
    ucode_str = \
u("""\
O(1; x → ∞)\
""")
    assert pretty(expr) == ascii_str
    assert upretty(expr) == ucode_str

    expr = O(1/x, (x, oo))
    ascii_str = \
"""\
 /1         \\\n\
O|-; x -> oo|\n\
 \\x         /\
"""
    ucode_str = \
u("""\
 ⎛1       ⎞\n\
O⎜─; x → ∞⎟\n\
 ⎝x       ⎠\
""")
    assert pretty(expr) == ascii_str
    assert upretty(expr) == ucode_str

    expr = O(x**2 + y**2, (x, oo), (y, oo))
    ascii_str = \
"""\
 / 2    2                    \\\n\
O\\x  + y ; (x, y) -> (oo, oo)/\
"""
    ucode_str = \
u("""\
 ⎛ 2    2                 ⎞\n\
O⎝x  + y ; (x, y) → (∞, ∞)⎠\
""")
    assert pretty(expr) == ascii_str
    assert upretty(expr) == ucode_str


def test_pretty_derivatives():
    # Simple
    expr = Derivative(log(x), x, evaluate=False)
    ascii_str = \
"""\
d         \n\
--(log(x))\n\
dx        \
"""
    ucode_str = \
u("""\
d         \n\
──(log(x))\n\
dx        \
""")
    assert pretty(expr) == ascii_str
    assert upretty(expr) == ucode_str

    expr = Derivative(log(x), x, evaluate=False) + x
    ascii_str_1 = \
"""\
    d         \n\
x + --(log(x))\n\
    dx        \
"""
    ascii_str_2 = \
"""\
d             \n\
--(log(x)) + x\n\
dx            \
"""
    ucode_str_1 = \
u("""\
    d         \n\
x + ──(log(x))\n\
    dx        \
""")
    ucode_str_2 = \
u("""\
d             \n\
──(log(x)) + x\n\
dx            \
""")
    assert pretty(expr) in [ascii_str_1, ascii_str_2]
    assert upretty(expr) in [ucode_str_1, ucode_str_2]

    # basic partial derivatives
    expr = Derivative(log(x + y) + x, x)
    ascii_str_1 = \
"""\
d                 \n\
--(log(x + y) + x)\n\
dx                \
"""
    ascii_str_2 = \
"""\
d                 \n\
--(x + log(x + y))\n\
dx                \
"""
    ucode_str_1 = \
u("""\
∂                 \n\
──(log(x + y) + x)\n\
∂x                \
""")
    ucode_str_2 = \
u("""\
∂                 \n\
──(x + log(x + y))\n\
∂x                \
""")
    assert pretty(expr) in [ascii_str_1, ascii_str_2]
    assert upretty(expr) in [ucode_str_1, ucode_str_2], upretty(expr)

    # Multiple symbols
    expr = Derivative(log(x) + x**2, x, y)
    ascii_str_1 = \
"""\
   2              \n\
  d  /          2\\\n\
-----\log(x) + x /\n\
dy dx             \
"""
    ascii_str_2 = \
"""\
   2              \n\
  d  / 2         \\\n\
-----\\x  + log(x)/\n\
dy dx             \
"""
    ucode_str_1 = \
u("""\
   2              \n\
  d  ⎛          2⎞\n\
─────⎝log(x) + x ⎠\n\
dy dx             \
""")
    ucode_str_2 = \
u("""\
   2              \n\
  d  ⎛ 2         ⎞\n\
─────⎝x  + log(x)⎠\n\
dy dx             \
""")
    assert pretty(expr) in [ascii_str_1, ascii_str_2]
    assert upretty(expr) in [ucode_str_1, ucode_str_2]

    expr = Derivative(2*x*y, y, x) + x**2
    ascii_str_1 = \
"""\
   2             \n\
  d             2\n\
-----(2*x*y) + x \n\
dx dy            \
"""
    ascii_str_2 = \
"""\
        2        \n\
 2     d         \n\
x  + -----(2*x*y)\n\
     dx dy       \
"""
    ucode_str_1 = \
u("""\
   2             \n\
  ∂             2\n\
─────(2⋅x⋅y) + x \n\
∂x ∂y            \
""")
    ucode_str_2 = \
u("""\
        2        \n\
 2     ∂         \n\
x  + ─────(2⋅x⋅y)\n\
     ∂x ∂y       \
""")
    assert pretty(expr) in [ascii_str_1, ascii_str_2]
    assert upretty(expr) in [ucode_str_1, ucode_str_2]

    expr = Derivative(2*x*y, x, x)
    ascii_str = \
"""\
  2       \n\
 d        \n\
---(2*x*y)\n\
  2       \n\
dx        \
"""
    ucode_str = \
u("""\
  2       \n\
 ∂        \n\
───(2⋅x⋅y)\n\
  2       \n\
∂x        \
""")
    assert pretty(expr) == ascii_str
    assert upretty(expr) == ucode_str

    expr = Derivative(2*x*y, x, 17)
    ascii_str = \
"""\
 17        \n\
d          \n\
----(2*x*y)\n\
  17       \n\
dx         \
"""
    ucode_str = \
u("""\
 17        \n\
∂          \n\
────(2⋅x⋅y)\n\
  17       \n\
∂x         \
""")
    assert pretty(expr) == ascii_str
    assert upretty(expr) == ucode_str

    expr = Derivative(2*x*y, x, x, y)
    ascii_str = \
"""\
   3         \n\
  d          \n\
------(2*x*y)\n\
     2       \n\
dy dx        \
"""
    ucode_str = \
u("""\
   3         \n\
  ∂          \n\
──────(2⋅x⋅y)\n\
     2       \n\
∂y ∂x        \
""")
    assert pretty(expr) == ascii_str
    assert upretty(expr) == ucode_str

    # Greek letters
    alpha = Symbol('alpha')
    beta = Function('beta')
    expr = beta(alpha).diff(alpha)
    ascii_str = \
"""\
  d                \n\
------(beta(alpha))\n\
dalpha             \
"""
    ucode_str = \
u("""\
d       \n\
──(β(α))\n\
dα      \
""")
    assert pretty(expr) == ascii_str
    assert upretty(expr) == ucode_str


def test_pretty_integrals():
    expr = Integral(log(x), x)
    ascii_str = \
"""\
  /         \n\
 |          \n\
 | log(x) dx\n\
 |          \n\
/           \
"""
    ucode_str = \
u("""\
⌠          \n\
⎮ log(x) dx\n\
⌡          \
""")
    assert pretty(expr) == ascii_str
    assert upretty(expr) == ucode_str

    expr = Integral(x**2, x)
    ascii_str = \
"""\
  /     \n\
 |      \n\
 |  2   \n\
 | x  dx\n\
 |      \n\
/       \
"""
    ucode_str = \
u("""\
⌠      \n\
⎮  2   \n\
⎮ x  dx\n\
⌡      \
""")
    assert pretty(expr) == ascii_str
    assert upretty(expr) == ucode_str

    expr = Integral((sin(x))**2 / (tan(x))**2)
    ascii_str = \
"""\
  /          \n\
 |           \n\
 |    2      \n\
 | sin (x)   \n\
 | ------- dx\n\
 |    2      \n\
 | tan (x)   \n\
 |           \n\
/            \
"""
    ucode_str = \
u("""\
⌠           \n\
⎮    2      \n\
⎮ sin (x)   \n\
⎮ ─────── dx\n\
⎮    2      \n\
⎮ tan (x)   \n\
⌡           \
""")
    assert pretty(expr) == ascii_str
    assert upretty(expr) == ucode_str

    expr = Integral(x**(2**x), x)
    ascii_str = \
"""\
  /        \n\
 |         \n\
 |  / x\   \n\
 |  \\2 /   \n\
 | x     dx\n\
 |         \n\
/          \
"""
    ucode_str = \
u("""\
⌠         \n\
⎮  ⎛ x⎞   \n\
⎮  ⎝2 ⎠   \n\
⎮ x     dx\n\
⌡         \
""")
    assert pretty(expr) == ascii_str
    assert upretty(expr) == ucode_str

    expr = Integral(x**2, (x, 1, 2))
    ascii_str = \
"""\
  2      \n\
  /      \n\
 |       \n\
 |   2   \n\
 |  x  dx\n\
 |       \n\
/        \n\
1        \
"""
    ucode_str = \
u("""\
2      \n\
⌠      \n\
⎮  2   \n\
⎮ x  dx\n\
⌡      \n\
1      \
""")
    assert pretty(expr) == ascii_str
    assert upretty(expr) == ucode_str

    expr = Integral(x**2, (x, Rational(1, 2), 10))
    ascii_str = \
"""\
 10      \n\
  /      \n\
 |       \n\
 |   2   \n\
 |  x  dx\n\
 |       \n\
/        \n\
1/2      \
"""
    ucode_str = \
u("""\
 10      \n\
 ⌠       \n\
 ⎮   2   \n\
 ⎮  x  dx\n\
 ⌡       \n\
1/2      \
""")
    assert pretty(expr) == ascii_str
    assert upretty(expr) == ucode_str

    expr = Integral(x**2*y**2, x, y)
    ascii_str = \
"""\
  /  /           \n\
 |  |            \n\
 |  |  2  2      \n\
 |  | x *y  dx dy\n\
 |  |            \n\
/  /             \
"""
    ucode_str = \
u("""\
⌠ ⌠            \n\
⎮ ⎮  2  2      \n\
⎮ ⎮ x ⋅y  dx dy\n\
⌡ ⌡            \
""")
    assert pretty(expr) == ascii_str
    assert upretty(expr) == ucode_str

    expr = Integral(sin(th)/cos(ph), (th, 0, pi), (ph, 0, 2*pi))
    ascii_str = \
"""\
 2*pi pi                           \n\
   /   /                           \n\
  |   |                            \n\
  |   |  sin(theta)                \n\
  |   |  ---------- d(theta) d(phi)\n\
  |   |   cos(phi)                 \n\
  |   |                            \n\
 /   /                             \n\
 0   0                             \
"""
    ucode_str = \
u("""\
2⋅π π             \n\
 ⌠  ⌠             \n\
 ⎮  ⎮ sin(θ)      \n\
 ⎮  ⎮ ────── dθ dφ\n\
 ⎮  ⎮ cos(φ)      \n\
 ⌡  ⌡             \n\
 0  0             \
""")
    assert pretty(expr) == ascii_str
    assert upretty(expr) == ucode_str


def test_pretty_matrix():
    # Empty Matrix
    expr = Matrix()
    ascii_str = "[]"
    unicode_str = "[]"
    assert pretty(expr) == ascii_str
    assert upretty(expr) == unicode_str
    expr = Matrix(2, 0, lambda i, j: 0)
    ascii_str = "[]"
    unicode_str = "[]"
    assert pretty(expr) == ascii_str
    assert upretty(expr) == unicode_str
    expr = Matrix(0, 2, lambda i, j: 0)
    ascii_str = "[]"
    unicode_str = "[]"
    assert pretty(expr) == ascii_str
    assert upretty(expr) == unicode_str
    expr = Matrix([[x**2 + 1, 1], [y, x + y]])
    ascii_str_1 = \
"""\
[     2       ]
[1 + x     1  ]
[             ]
[  y     x + y]\
"""
    ascii_str_2 = \
"""\
[ 2           ]
[x  + 1    1  ]
[             ]
[  y     x + y]\
"""
    ucode_str_1 = \
u("""\
⎡     2       ⎤
⎢1 + x     1  ⎥
⎢             ⎥
⎣  y     x + y⎦\
""")
    ucode_str_2 = \
u("""\
⎡ 2           ⎤
⎢x  + 1    1  ⎥
⎢             ⎥
⎣  y     x + y⎦\
""")
    assert pretty(expr) in [ascii_str_1, ascii_str_2]
    assert upretty(expr) in [ucode_str_1, ucode_str_2]

    expr = Matrix([[x/y, y, th], [0, exp(I*k*ph), 1]])
    ascii_str = \
"""\
[x                 ]
[-     y      theta]
[y                 ]
[                  ]
[    I*k*phi       ]
[0  e           1  ]\
"""
    ucode_str = \
u("""\
⎡x           ⎤
⎢─    y     θ⎥
⎢y           ⎥
⎢            ⎥
⎢    ⅈ⋅k⋅φ   ⎥
⎣0  ℯ       1⎦\
""")
    assert pretty(expr) == ascii_str
    assert upretty(expr) == ucode_str


def test_Adjoint():
    from sympy.matrices import Adjoint, Inverse, MatrixSymbol, Transpose
    X = MatrixSymbol('X', 2, 2)
    Y = MatrixSymbol('Y', 2, 2)
    assert pretty(Adjoint(X)) == " +\nX "
    assert pretty(Adjoint(X + Y)) == "       +\n(X + Y) "
    assert pretty(Adjoint(X) + Adjoint(Y)) == " +    +\nX  + Y "
    assert pretty(Adjoint(X*Y)) == "     +\n(X*Y) "
    assert pretty(Adjoint(Y)*Adjoint(X)) == " +  +\nY *X "
    assert pretty(Adjoint(X**2)) == "    +\n/ 2\\ \n\\X / "
    assert pretty(Adjoint(X)**2) == "    2\n/ +\\ \n\\X / "
    assert pretty(Adjoint(Inverse(X))) == "     +\n/ -1\\ \n\\X  / "
    assert pretty(Inverse(Adjoint(X))) == "    -1\n/ +\\  \n\\X /  "
    assert pretty(Adjoint(Transpose(X))) == "    +\n/ T\\ \n\\X / "
    assert pretty(Transpose(Adjoint(X))) == "    T\n/ +\\ \n\\X / "
    assert upretty(Adjoint(X)) == u(" †\nX ")
    assert upretty(Adjoint(X + Y)) == u("       †\n(X + Y) ")
    assert upretty(Adjoint(X) + Adjoint(Y)) == u(" †    †\nX  + Y ")
    assert upretty(Adjoint(X*Y)) == u("     †\n(X⋅Y) ")
    assert upretty(Adjoint(Y)*Adjoint(X)) == u(" †  †\nY ⋅X ")
    assert upretty(Adjoint(X**2)) == \
        u("    †\n⎛ 2⎞ \n⎝X ⎠ ")
    assert upretty(Adjoint(X)**2) == \
        u("    2\n⎛ †⎞ \n⎝X ⎠ ")
    assert upretty(Adjoint(Inverse(X))) == \
        u("     †\n⎛ -1⎞ \n⎝X  ⎠ ")
    assert upretty(Inverse(Adjoint(X))) == \
        u("    -1\n⎛ †⎞  \n⎝X ⎠  ")
    assert upretty(Adjoint(Transpose(X))) == \
        u("    †\n⎛ T⎞ \n⎝X ⎠ ")
    assert upretty(Transpose(Adjoint(X))) == \
        u("    T\n⎛ †⎞ \n⎝X ⎠ ")


def test_pretty_piecewise():
    expr = Piecewise((x, x < 1), (x**2, True))
    ascii_str = \
"""\
/x   for x < 1\n\
|             \n\
< 2           \n\
|x   otherwise\n\
\             \
"""
    ucode_str = \
u("""\
⎧x   for x < 1\n\
⎪             \n\
⎨ 2           \n\
⎪x   otherwise\n\
⎩             \
""")
    assert pretty(expr) == ascii_str
    assert upretty(expr) == ucode_str

    expr = -Piecewise((x, x < 1), (x**2, True))
    ascii_str = \
"""\
 //x   for x < 1\\\n\
 ||             |\n\
-|< 2           |\n\
 ||x   otherwise|\n\
 \\\\             /\
"""
    ucode_str = \
u("""\
 ⎛⎧x   for x < 1⎞\n\
 ⎜⎪             ⎟\n\
-⎜⎨ 2           ⎟\n\
 ⎜⎪x   otherwise⎟\n\
 ⎝⎩             ⎠\
""")
    assert pretty(expr) == ascii_str
    assert upretty(expr) == ucode_str

    expr = x + Piecewise((x, x > 0), (y, True)) + Piecewise((x/y, x < 2),
    (y**2, x > 2), (1, True)) + 1
    ascii_str = \
"""\
                      //x            \    \n\
                      ||-   for x < 2|    \n\
                      ||y            |    \n\
    //x  for x > 0\   ||             |    \n\
x + |<            | + |< 2           | + 1\n\
    \\\\y  otherwise/   ||y   for x > 2|    \n\
                      ||             |    \n\
                      ||1   otherwise|    \n\
                      \\\\             /    \
"""
    ucode_str = \
u("""\
                      ⎛⎧x            ⎞    \n\
                      ⎜⎪─   for x < 2⎟    \n\
                      ⎜⎪y            ⎟    \n\
    ⎛⎧x  for x > 0⎞   ⎜⎪             ⎟    \n\
x + ⎜⎨            ⎟ + ⎜⎨ 2           ⎟ + 1\n\
    ⎝⎩y  otherwise⎠   ⎜⎪y   for x > 2⎟    \n\
                      ⎜⎪             ⎟    \n\
                      ⎜⎪1   otherwise⎟    \n\
                      ⎝⎩             ⎠    \
""")
    assert pretty(expr) == ascii_str
    assert upretty(expr) == ucode_str

    expr = x - Piecewise((x, x > 0), (y, True)) + Piecewise((x/y, x < 2),
    (y**2, x > 2), (1, True)) + 1
    ascii_str = \
"""\
                      //x            \    \n\
                      ||-   for x < 2|    \n\
                      ||y            |    \n\
    //x  for x > 0\   ||             |    \n\
x - |<            | + |< 2           | + 1\n\
    \\\\y  otherwise/   ||y   for x > 2|    \n\
                      ||             |    \n\
                      ||1   otherwise|    \n\
                      \\\\             /    \
"""
    ucode_str = \
u("""\
                      ⎛⎧x            ⎞    \n\
                      ⎜⎪─   for x < 2⎟    \n\
                      ⎜⎪y            ⎟    \n\
    ⎛⎧x  for x > 0⎞   ⎜⎪             ⎟    \n\
x - ⎜⎨            ⎟ + ⎜⎨ 2           ⎟ + 1\n\
    ⎝⎩y  otherwise⎠   ⎜⎪y   for x > 2⎟    \n\
                      ⎜⎪             ⎟    \n\
                      ⎜⎪1   otherwise⎟    \n\
                      ⎝⎩             ⎠    \
""")
    assert pretty(expr) == ascii_str
    assert upretty(expr) == ucode_str

    expr = x*Piecewise((x, x > 0), (y, True))
    ascii_str = \
"""\
  //x  for x > 0\\\n\
x*|<            |\n\
  \\\\y  otherwise/\
"""
    ucode_str = \
u("""\
  ⎛⎧x  for x > 0⎞\n\
x⋅⎜⎨            ⎟\n\
  ⎝⎩y  otherwise⎠\
""")
    assert pretty(expr) == ascii_str
    assert upretty(expr) == ucode_str

    expr = Piecewise((x, x > 0), (y, True))*Piecewise((x/y, x < 2), (y**2, x >
    2), (1, True))
    ascii_str = \
"""\
                //x            \\\n\
                ||-   for x < 2|\n\
                ||y            |\n\
//x  for x > 0\ ||             |\n\
|<            |*|< 2           |\n\
\\\\y  otherwise/ ||y   for x > 2|\n\
                ||             |\n\
                ||1   otherwise|\n\
                \\\\             /\
"""
    ucode_str = \
u("""\
                ⎛⎧x            ⎞\n\
                ⎜⎪─   for x < 2⎟\n\
                ⎜⎪y            ⎟\n\
⎛⎧x  for x > 0⎞ ⎜⎪             ⎟\n\
⎜⎨            ⎟⋅⎜⎨ 2           ⎟\n\
⎝⎩y  otherwise⎠ ⎜⎪y   for x > 2⎟\n\
                ⎜⎪             ⎟\n\
                ⎜⎪1   otherwise⎟\n\
                ⎝⎩             ⎠\
""")
    assert pretty(expr) == ascii_str
    assert upretty(expr) == ucode_str

    expr = -Piecewise((x, x > 0), (y, True))*Piecewise((x/y, x < 2), (y**2, x
        > 2), (1, True))
    ascii_str = \
"""\
                 //x            \\\n\
                 ||-   for x < 2|\n\
                 ||y            |\n\
 //x  for x > 0\ ||             |\n\
-|<            |*|< 2           |\n\
 \\\\y  otherwise/ ||y   for x > 2|\n\
                 ||             |\n\
                 ||1   otherwise|\n\
                 \\\\             /\
"""
    ucode_str = \
u("""\
                 ⎛⎧x            ⎞\n\
                 ⎜⎪─   for x < 2⎟\n\
                 ⎜⎪y            ⎟\n\
 ⎛⎧x  for x > 0⎞ ⎜⎪             ⎟\n\
-⎜⎨            ⎟⋅⎜⎨ 2           ⎟\n\
 ⎝⎩y  otherwise⎠ ⎜⎪y   for x > 2⎟\n\
                 ⎜⎪             ⎟\n\
                 ⎜⎪1   otherwise⎟\n\
                 ⎝⎩             ⎠\
""")
    assert pretty(expr) == ascii_str
    assert upretty(expr) == ucode_str

    expr = Piecewise((0, Abs(1/y) < 1), (1, Abs(y) < 1), (y*meijerg(((2, 1),
        ()), ((), (1, 0)), 1/y), True))
    ascii_str = \
"""\
/                                |1|    \n\
|            0               for |-| < 1\n\
|                                |y|    \n\
|                                       \n\
<            1               for |y| < 1\n\
|                                       \n\
|   __0, 2 /2, 1       | 1\             \n\
|y*/__     |           | -|   otherwise \n\
\  \\_|2, 2 \      1, 0 | y/             \
"""
    ucode_str = \
u("""\
⎧                                │1│    \n\
⎪            0               for │─│ < 1\n\
⎪                                │y│    \n\
⎪                                       \n\
⎨            1               for │y│ < 1\n\
⎪                                       \n\
⎪  ╭─╮0, 2 ⎛2, 1       │ 1⎞             \n\
⎪y⋅│╶┐     ⎜           │ ─⎟   otherwise \n\
⎩  ╰─╯2, 2 ⎝      1, 0 │ y⎠             \
""")
    assert pretty(expr) == ascii_str
    assert upretty(expr) == ucode_str

    # XXX: We have to use evaluate=False here because Piecewise._eval_power
    # denests the power.
    expr = Pow(Piecewise((x, x > 0), (y, True)), 2, evaluate=False)
    ascii_str = \
"""\
               2\n\
//x  for x > 0\ \n\
|<            | \n\
\\\\y  otherwise/ \
"""
    ucode_str = \
u("""\
               2\n\
⎛⎧x  for x > 0⎞ \n\
⎜⎨            ⎟ \n\
⎝⎩y  otherwise⎠ \
""")
    assert pretty(expr) == ascii_str
    assert upretty(expr) == ucode_str

def test_pretty_seq():
    expr = ()
    ascii_str = \
"""\
()\
"""
    ucode_str = \
u("""\
()\
""")
    assert pretty(expr) == ascii_str
    assert upretty(expr) == ucode_str

    expr = []
    ascii_str = \
"""\
[]\
"""
    ucode_str = \
u("""\
[]\
""")
    assert pretty(expr) == ascii_str
    assert upretty(expr) == ucode_str

    expr = {}
    expr_2 = {}
    ascii_str = \
"""\
{}\
"""
    ucode_str = \
u("""\
{}\
""")
    assert pretty(expr) == ascii_str
    assert pretty(expr_2) == ascii_str
    assert upretty(expr) == ucode_str
    assert upretty(expr_2) == ucode_str

    expr = (1/x,)
    ascii_str = \
"""\
 1  \n\
(-,)\n\
 x  \
"""
    ucode_str = \
u("""\
⎛1 ⎞\n\
⎜─,⎟\n\
⎝x ⎠\
""")
    assert pretty(expr) == ascii_str
    assert upretty(expr) == ucode_str

    expr = [x**2, 1/x, x, y, sin(th)**2/cos(ph)**2]
    ascii_str = \
"""\
                 2        \n\
  2  1        sin (theta) \n\
[x , -, x, y, -----------]\n\
     x            2       \n\
               cos (phi)  \
"""
    ucode_str = \
u("""\
⎡                2   ⎤\n\
⎢ 2  1        sin (θ)⎥\n\
⎢x , ─, x, y, ───────⎥\n\
⎢    x           2   ⎥\n\
⎣             cos (φ)⎦\
""")
    assert pretty(expr) == ascii_str
    assert upretty(expr) == ucode_str

    expr = (x**2, 1/x, x, y, sin(th)**2/cos(ph)**2)
    ascii_str = \
"""\
                 2        \n\
  2  1        sin (theta) \n\
(x , -, x, y, -----------)\n\
     x            2       \n\
               cos (phi)  \
"""
    ucode_str = \
u("""\
⎛                2   ⎞\n\
⎜ 2  1        sin (θ)⎟\n\
⎜x , ─, x, y, ───────⎟\n\
⎜    x           2   ⎟\n\
⎝             cos (φ)⎠\
""")
    assert pretty(expr) == ascii_str
    assert upretty(expr) == ucode_str

    expr = Tuple(x**2, 1/x, x, y, sin(th)**2/cos(ph)**2)
    ascii_str = \
"""\
                 2        \n\
  2  1        sin (theta) \n\
(x , -, x, y, -----------)\n\
     x            2       \n\
               cos (phi)  \
"""
    ucode_str = \
u("""\
⎛                2   ⎞\n\
⎜ 2  1        sin (θ)⎟\n\
⎜x , ─, x, y, ───────⎟\n\
⎜    x           2   ⎟\n\
⎝             cos (φ)⎠\
""")
    assert pretty(expr) == ascii_str
    assert upretty(expr) == ucode_str

    expr = {x: sin(x)}
    expr_2 = Dict({x: sin(x)})
    ascii_str = \
"""\
{x: sin(x)}\
"""
    ucode_str = \
u("""\
{x: sin(x)}\
""")
    assert pretty(expr) == ascii_str
    assert pretty(expr_2) == ascii_str
    assert upretty(expr) == ucode_str
    assert upretty(expr_2) == ucode_str

    expr = {1/x: 1/y, x: sin(x)**2}
    expr_2 = Dict({1/x: 1/y, x: sin(x)**2})
    ascii_str = \
"""\
 1  1        2    \n\
{-: -, x: sin (x)}\n\
 x  y             \
"""
    ucode_str = \
u("""\
⎧1  1        2   ⎫\n\
⎨─: ─, x: sin (x)⎬\n\
⎩x  y            ⎭\
""")
    assert pretty(expr) == ascii_str
    assert pretty(expr_2) == ascii_str
    assert upretty(expr) == ucode_str
    assert upretty(expr_2) == ucode_str

    # There used to be a bug with pretty-printing sequences of even height.
    expr = [x**2]
    ascii_str = \
"""\
  2 \n\
[x ]\
"""
    ucode_str = \
u("""\
⎡ 2⎤\n\
⎣x ⎦\
""")
    assert pretty(expr) == ascii_str
    assert upretty(expr) == ucode_str

    expr = (x**2,)
    ascii_str = \
"""\
  2  \n\
(x ,)\
"""
    ucode_str = \
u("""\
⎛ 2 ⎞\n\
⎝x ,⎠\
""")
    assert pretty(expr) == ascii_str
    assert upretty(expr) == ucode_str

    expr = Tuple(x**2)
    ascii_str = \
"""\
  2  \n\
(x ,)\
"""
    ucode_str = \
u("""\
⎛ 2 ⎞\n\
⎝x ,⎠\
""")
    assert pretty(expr) == ascii_str
    assert upretty(expr) == ucode_str

    expr = {x**2: 1}
    expr_2 = Dict({x**2: 1})
    ascii_str = \
"""\
  2    \n\
{x : 1}\
"""
    ucode_str = \
u("""\
⎧ 2   ⎫\n\
⎨x : 1⎬\n\
⎩     ⎭\
""")
    assert pretty(expr) == ascii_str
    assert pretty(expr_2) == ascii_str
    assert upretty(expr) == ucode_str
    assert upretty(expr_2) == ucode_str


def test_any_object_in_sequence():
    # Cf. issue 5306
    b1 = Basic()
    b2 = Basic(Basic())

    expr = [b2, b1]
    assert pretty(expr) == "[Basic(Basic()), Basic()]"
    assert upretty(expr) == u("[Basic(Basic()), Basic()]")

    expr = set([b2, b1])
    assert pretty(expr) == "set([Basic(), Basic(Basic())])"
    assert upretty(expr) == u("set([Basic(), Basic(Basic())])")

    expr = {b2: b1, b1: b2}
    expr2 = Dict({b2: b1, b1: b2})
    assert pretty(expr) == "{Basic(): Basic(Basic()), Basic(Basic()): Basic()}"
    assert pretty(
        expr2) == "{Basic(): Basic(Basic()), Basic(Basic()): Basic()}"
    assert upretty(
        expr) == u("{Basic(): Basic(Basic()), Basic(Basic()): Basic()}")
    assert upretty(
        expr2) == u("{Basic(): Basic(Basic()), Basic(Basic()): Basic()}")


def test_pretty_sets():
    s = FiniteSet
    assert pretty(s(*[x*y, x**2])) == \
"""\
  2      \n\
{x , x*y}\
"""
    assert pretty(s(*range(1, 6))) == "{1, 2, 3, 4, 5}"
    assert pretty(s(*range(1, 13))) == "{1, 2, 3, 4, 5, 6, 7, 8, 9, 10, 11, 12}"
    for s in (frozenset, set):
        assert pretty(s([x*y, x**2])) == \
"""\
%s   2       \n\
%s([x , x*y])\
""" % (" " * len(s.__name__), s.__name__)
        assert pretty(s(range(1, 6))) == "%s([1, 2, 3, 4, 5])" % s.__name__
        assert pretty(s(range(1, 13))) == \
            "%s([1, 2, 3, 4, 5, 6, 7, 8, 9, 10, 11, 12])" % s.__name__

    assert pretty(Range(0, 3, 1)) == '{0, 1, 2}'

    ascii_str = '{0, 1, ..., 29}'
    ucode_str = u('{0, 1, …, 29}')
    assert pretty(Range(0, 30, 1)) == ascii_str
    assert upretty(Range(0, 30, 1)) == ucode_str

    ascii_str = '{0, 2, ..., oo}'
    ucode_str = u('{0, 2, …, ∞}')
    assert pretty(Range(0, oo, 2)) == ascii_str
    assert upretty(Range(0, oo, 2)) == ucode_str

    ascii_str = '{-oo, ..., -3, -2}'
    ucode_str = u('{-∞, …, -3, -2}')
    assert pretty(Range(-2, -oo, -1)) == ascii_str
    assert upretty(Range(-2, -oo, -1)) == ucode_str


def test_pretty_limits():
    expr = Limit(x, x, oo)
    ascii_str = \
"""\
 lim x\n\
x->oo \
"""
    ucode_str = \
u("""\
lim x\n\
x─→∞ \
""")
    assert pretty(expr) == ascii_str
    assert upretty(expr) == ucode_str

    expr = Limit(x**2, x, 0)
    ascii_str = \
"""\
      2\n\
 lim x \n\
x->0+  \
"""
    ucode_str = \
u("""\
      2\n\
 lim x \n\
x─→0⁺  \
""")
    assert pretty(expr) == ascii_str
    assert upretty(expr) == ucode_str

    expr = Limit(1/x, x, 0)
    ascii_str = \
"""\
     1\n\
 lim -\n\
x->0+x\
"""
    ucode_str = \
u("""\
     1\n\
 lim ─\n\
x─→0⁺x\
""")
    assert pretty(expr) == ascii_str
    assert upretty(expr) == ucode_str

    expr = Limit(sin(x)/x, x, 0)
    ascii_str = \
"""\
     sin(x)\n\
 lim ------\n\
x->0+  x   \
"""
    ucode_str = \
u("""\
     sin(x)\n\
 lim ──────\n\
x─→0⁺  x   \
""")
    assert pretty(expr) == ascii_str
    assert upretty(expr) == ucode_str

    expr = Limit(sin(x)/x, x, 0, "-")
    ascii_str = \
"""\
     sin(x)\n\
 lim ------\n\
x->0-  x   \
"""
    ucode_str = \
u("""\
     sin(x)\n\
 lim ──────\n\
x─→0⁻  x   \
""")
    assert pretty(expr) == ascii_str
    assert upretty(expr) == ucode_str


def test_pretty_RootOf():
    expr = RootOf(x**5 + 11*x - 2, 0)
    ascii_str = \
"""\
      / 5              \\\n\
RootOf\\x  + 11*x - 2, 0/\
"""
    ucode_str = \
u("""\
      ⎛ 5              ⎞\n\
RootOf⎝x  + 11⋅x - 2, 0⎠\
""")

    assert pretty(expr) == ascii_str
    assert upretty(expr) == ucode_str


def test_pretty_RootSum():
    expr = RootSum(x**5 + 11*x - 2, auto=False)
    ascii_str = \
"""\
       / 5           \\\n\
RootSum\\x  + 11*x - 2/\
"""
    ucode_str = \
u("""\
       ⎛ 5           ⎞\n\
RootSum⎝x  + 11⋅x - 2⎠\
""")

    assert pretty(expr) == ascii_str
    assert upretty(expr) == ucode_str

    expr = RootSum(x**5 + 11*x - 2, Lambda(z, exp(z)))
    ascii_str = \
"""\
       / 5                   z\\\n\
RootSum\\x  + 11*x - 2, z -> e /\
"""
    ucode_str = \
u("""\
       ⎛ 5                  z⎞\n\
RootSum⎝x  + 11⋅x - 2, z ↦ ℯ ⎠\
""")

    assert pretty(expr) == ascii_str
    assert upretty(expr) == ucode_str


def test_GroebnerBasis():
    expr = groebner([], x, y)

    ascii_str = \
"""\
GroebnerBasis([], x, y, domain=ZZ, order=lex)\
"""
    ucode_str = \
u("""\
GroebnerBasis([], x, y, domain=ℤ, order=lex)\
""")

    assert pretty(expr) == ascii_str
    assert upretty(expr) == ucode_str

    F = [x**2 - 3*y - x + 1, y**2 - 2*x + y - 1]
    expr = groebner(F, x, y, order='grlex')

    ascii_str = \
"""\
             /[ 2                 2              ]                              \\\n\
GroebnerBasis\\[x  - x - 3*y + 1, y  - 2*x + y - 1], x, y, domain=ZZ, order=grlex/\
"""
    ucode_str = \
u("""\
             ⎛⎡ 2                 2              ⎤                             ⎞\n\
GroebnerBasis⎝⎣x  - x - 3⋅y + 1, y  - 2⋅x + y - 1⎦, x, y, domain=ℤ, order=grlex⎠\
""")

    assert pretty(expr) == ascii_str
    assert upretty(expr) == ucode_str

    expr = expr.fglm('lex')

    ascii_str = \
"""\
             /[       2           4      3      2           ]                            \\\n\
GroebnerBasis\\[2*x - y  - y + 1, y  + 2*y  - 3*y  - 16*y + 7], x, y, domain=ZZ, order=lex/\
"""
    ucode_str = \
u("""\
             ⎛⎡       2           4      3      2           ⎤                           ⎞\n\
GroebnerBasis⎝⎣2⋅x - y  - y + 1, y  + 2⋅y  - 3⋅y  - 16⋅y + 7⎦, x, y, domain=ℤ, order=lex⎠\
""")

    assert pretty(expr) == ascii_str
    assert upretty(expr) == ucode_str


def test_pretty_Boolean():
    expr = Not(x, evaluate=False)

    assert pretty(expr) == "Not(x)"
    assert upretty(expr) == u("¬x")

    expr = And(x, y)

    assert pretty(expr) == "And(x, y)"
    assert upretty(expr) == u("x ∧ y")

    expr = Or(x, y)

    assert pretty(expr) == "Or(x, y)"
    assert upretty(expr) == u("x ∨ y")

    syms = symbols('a:f')
    expr = And(*syms)

    assert pretty(expr) == "And(a, b, c, d, e, f)"
    assert upretty(expr) == u("a ∧ b ∧ c ∧ d ∧ e ∧ f")

    expr = Or(*syms)

    assert pretty(expr) == "Or(a, b, c, d, e, f)"
    assert upretty(expr) == u("a ∨ b ∨ c ∨ d ∨ e ∨ f")

    expr = Xor(x, y, evaluate=False)

    assert pretty(expr) == "Xor(x, y)"
    assert upretty(expr) == u("x ⊻ y")

    expr = Nand(x, y, evaluate=False)

    assert pretty(expr) == "Nand(x, y)"
    assert upretty(expr) == u("x ⊼ y")

    expr = Nor(x, y, evaluate=False)

    assert pretty(expr) == "Nor(x, y)"
    assert upretty(expr) == u("x ⊽ y")

    expr = Implies(x, y, evaluate=False)

    assert pretty(expr) == "Implies(x, y)"
    assert upretty(expr) == u("x → y")

    # don't sort args
    expr = Implies(y, x, evaluate=False)

    assert pretty(expr) == "Implies(y, x)"
    assert upretty(expr) == u("y → x")

    expr = Equivalent(x, y, evaluate=False)

    assert pretty(expr) == "Equivalent(x, y)"
    assert upretty(expr) == u("x ≡ y")

    expr = Equivalent(y, x, evaluate=False)

    assert pretty(expr) == "Equivalent(x, y)"
    assert upretty(expr) == u("x ≡ y")


def test_pretty_Domain():
    expr = FF(23)

    assert pretty(expr) == "GF(23)"
    assert upretty(expr) == u("ℤ₂₃")

    expr = ZZ

    assert pretty(expr) == "ZZ"
    assert upretty(expr) == u("ℤ")

    expr = QQ

    assert pretty(expr) == "QQ"
    assert upretty(expr) == u("ℚ")

    expr = RR

    assert pretty(expr) == "RR"
    assert upretty(expr) == u("ℝ")

    expr = QQ[x]

    assert pretty(expr) == "QQ[x]"
    assert upretty(expr) == u("ℚ[x]")

    expr = QQ[x, y]

    assert pretty(expr) == "QQ[x, y]"
    assert upretty(expr) == u("ℚ[x, y]")

    expr = ZZ.frac_field(x)

    assert pretty(expr) == "ZZ(x)"
    assert upretty(expr) == u("ℤ(x)")

    expr = ZZ.frac_field(x, y)

    assert pretty(expr) == "ZZ(x, y)"
    assert upretty(expr) == u("ℤ(x, y)")

    expr = QQ.poly_ring(x, y, order=grlex)

    assert pretty(expr) == "QQ[x, y, order=grlex]"
    assert upretty(expr) == u("ℚ[x, y, order=grlex]")

    expr = QQ.poly_ring(x, y, order=ilex)

    assert pretty(expr) == "QQ[x, y, order=ilex]"
    assert upretty(expr) == u("ℚ[x, y, order=ilex]")


def test_pretty_prec():
    assert xpretty(S("0.3"), full_prec=True, wrap_line=False) == "0.300000000000000"
    assert xpretty(S("0.3"), full_prec="auto", wrap_line=False) == "0.300000000000000"
    assert xpretty(S("0.3"), full_prec=False, wrap_line=False) == "0.3"
    assert xpretty(S("0.3")*x, full_prec=True, use_unicode=False, wrap_line=False) in [
        "0.300000000000000*x",
        "x*0.300000000000000"
    ]
    assert xpretty(S("0.3")*x, full_prec="auto", use_unicode=False, wrap_line=False) in [
        "0.3*x",
        "x*0.3"
    ]
    assert xpretty(S("0.3")*x, full_prec=False, use_unicode=False, wrap_line=False) in [
        "0.3*x",
        "x*0.3"
    ]


def test_pprint():
    import sys
    from sympy.core.compatibility import StringIO
    fd = StringIO()
    sso = sys.stdout
    sys.stdout = fd
    try:
        pprint(pi, use_unicode=False, wrap_line=False)
    finally:
        sys.stdout = sso
    assert fd.getvalue() == 'pi\n'


def test_pretty_class():
    """Test that the printer dispatcher correctly handles classes."""
    class C:
        pass   # C has no .__class__ and this was causing problems

    class D(object):
        pass

    assert pretty( C ) == str( C )
    assert pretty( D ) == str( D )


def test_pretty_no_wrap_line():
    huge_expr = 0
    for i in range(20):
        huge_expr += i*sin(i + x)
    assert xpretty(huge_expr            ).find('\n') != -1
    assert xpretty(huge_expr, wrap_line=False).find('\n') == -1


def test_settings():
    raises(TypeError, lambda: pretty(S(4), method="garbage"))


def test_pretty_sum():
    from sympy.abc import x, a, b, k, m, n

    expr = Sum(k**k, (k, 0, n))
    ascii_str = \
"""\
  n     \n\
 ___    \n\
 \\  `   \n\
  \\    k\n\
  /   k \n\
 /__,   \n\
k = 0   \
"""
    ucode_str = \
u("""\
  n     \n\
 ___    \n\
 ╲      \n\
  ╲    k\n\
  ╱   k \n\
 ╱      \n\
 ‾‾‾    \n\
k = 0   \
""")
    assert pretty(expr) == ascii_str
    assert upretty(expr) == ucode_str

    expr = Sum(k**(Integral(x**n, (x, -oo, oo))), (k, 0, n**n))
    ascii_str = \
"""\
    n             \n\
   n              \n\
______            \n\
\\     `           \n\
 \\        oo      \n\
  \\        /      \n\
   \\      |       \n\
    \\     |   n   \n\
     )    |  x  dx\n\
    /     |       \n\
   /     /        \n\
  /      -oo      \n\
 /      k         \n\
/_____,           \n\
 k = 0            \
"""
    ucode_str = \
u("""\
   n            \n\
  n             \n\
______          \n\
╲               \n\
 ╲      ∞       \n\
  ╲     ⌠       \n\
   ╲    ⎮   n   \n\
    ╲   ⎮  x  dx\n\
    ╱   ⌡       \n\
   ╱    -∞      \n\
  ╱    k        \n\
 ╱              \n\
╱               \n\
‾‾‾‾‾‾          \n\
k = 0           \
""")
    assert pretty(expr) == ascii_str
    assert upretty(expr) == ucode_str

    expr = Sum(k**(
        Integral(x**n, (x, -oo, oo))), (k, 0, Integral(x**x, (x, -oo, oo))))
    ascii_str = \
"""\
 oo                 \n\
  /                 \n\
 |                  \n\
 |   x              \n\
 |  x  dx           \n\
 |                  \n\
/                   \n\
-oo                 \n\
 ______             \n\
 \\     `            \n\
  \\         oo      \n\
   \\         /      \n\
    \\       |       \n\
     \\      |   n   \n\
      )     |  x  dx\n\
     /      |       \n\
    /      /        \n\
   /       -oo      \n\
  /       k         \n\
 /_____,            \n\
  k = 0             \
"""
    ucode_str = \
u("""\
∞                 \n\
⌠                 \n\
⎮   x             \n\
⎮  x  dx          \n\
⌡                 \n\
-∞                \n\
 ______           \n\
 ╲                \n\
  ╲       ∞       \n\
   ╲      ⌠       \n\
    ╲     ⎮   n   \n\
     ╲    ⎮  x  dx\n\
     ╱    ⌡       \n\
    ╱     -∞      \n\
   ╱     k        \n\
  ╱               \n\
 ╱                \n\
 ‾‾‾‾‾‾           \n\
 k = 0            \
""")
    assert pretty(expr) == ascii_str
    assert upretty(expr) == ucode_str

    expr = Sum(k**(Integral(x**n, (x, -oo, oo))), (
        k, x + n + x**2 + n**2 + (x/n) + (1/x), Integral(x**x, (x, -oo, oo))))
    ascii_str = \
"""\
          oo                          \n\
           /                          \n\
          |                           \n\
          |   x                       \n\
          |  x  dx                    \n\
          |                           \n\
         /                            \n\
         -oo                          \n\
          ______                      \n\
          \     `                     \n\
           \                  oo      \n\
            \                  /      \n\
             \                |       \n\
              \               |   n   \n\
               )              |  x  dx\n\
              /               |       \n\
             /               /        \n\
            /                -oo      \n\
           /                k         \n\
          /_____,                     \n\
     2        2       1   x           \n\
k = n  + n + x  + x + - + -           \n\
                      x   n           \
"""
    ucode_str = \
u("""\
          ∞                          \n\
          ⌠                          \n\
          ⎮   x                      \n\
          ⎮  x  dx                   \n\
          ⌡                          \n\
          -∞                         \n\
           ______                    \n\
           ╲                         \n\
            ╲                ∞       \n\
             ╲               ⌠       \n\
              ╲              ⎮   n   \n\
               ╲             ⎮  x  dx\n\
               ╱             ⌡       \n\
              ╱              -∞      \n\
             ╱              k        \n\
            ╱                        \n\
           ╱                         \n\
           ‾‾‾‾‾‾                    \n\
     2        2       1   x          \n\
k = n  + n + x  + x + ─ + ─          \n\
                      x   n          \
""")
    assert pretty(expr) == ascii_str
    assert upretty(expr) == ucode_str

    expr = Sum(k**(
        Integral(x**n, (x, -oo, oo))), (k, 0, x + n + x**2 + n**2 + (x/n) + (1/x)))
    ascii_str = \
"""\
 2        2       1   x           \n\
n  + n + x  + x + - + -           \n\
                  x   n           \n\
        ______                    \n\
        \     `                   \n\
         \                oo      \n\
          \                /      \n\
           \              |       \n\
            \             |   n   \n\
             )            |  x  dx\n\
            /             |       \n\
           /             /        \n\
          /              -oo      \n\
         /              k         \n\
        /_____,                   \n\
         k = 0                    \
"""
    ucode_str = \
u("""\
 2        2       1   x          \n\
n  + n + x  + x + ─ + ─          \n\
                  x   n          \n\
         ______                  \n\
         ╲                       \n\
          ╲              ∞       \n\
           ╲             ⌠       \n\
            ╲            ⎮   n   \n\
             ╲           ⎮  x  dx\n\
             ╱           ⌡       \n\
            ╱            -∞      \n\
           ╱            k        \n\
          ╱                      \n\
         ╱                       \n\
         ‾‾‾‾‾‾                  \n\
         k = 0                   \
""")
    assert pretty(expr) == ascii_str
    assert upretty(expr) == ucode_str

    expr = Sum(x, (x, 0, oo))
    ascii_str = \
"""\
  oo   \n\
 __    \n\
 \\ `   \n\
  )   x\n\
 /_,   \n\
x = 0  \
"""
    ucode_str = \
u("""\
  ∞    \n\
 ___   \n\
 ╲     \n\
  ╲   x\n\
  ╱    \n\
 ╱     \n\
 ‾‾‾   \n\
x = 0  \
""")

    assert pretty(expr) == ascii_str
    assert upretty(expr) == ucode_str

    expr = Sum(x**2, (x, 0, oo))
    ascii_str = \
u("""\
  oo    \n\
 ___    \n\
 \\  `   \n\
  \\    2\n\
  /   x \n\
 /__,   \n\
x = 0   \
""")
    ucode_str = \
u("""\
  ∞     \n\
 ___    \n\
 ╲      \n\
  ╲    2\n\
  ╱   x \n\
 ╱      \n\
 ‾‾‾    \n\
x = 0   \
""")

    assert pretty(expr) == ascii_str
    assert upretty(expr) == ucode_str

    expr = Sum(x/2, (x, 0, oo))
    ascii_str = \
"""\
  oo   \n\
 ___   \n\
 \\  `  \n\
  \\   x\n\
   )  -\n\
  /   2\n\
 /__,  \n\
x = 0  \
"""
    ucode_str = \
u("""\
  ∞    \n\
 ____  \n\
 ╲     \n\
  ╲   x\n\
   ╲  ─\n\
   ╱  2\n\
  ╱    \n\
 ╱     \n\
 ‾‾‾‾  \n\
x = 0  \
""")

    assert pretty(expr) == ascii_str
    assert upretty(expr) == ucode_str

    expr = Sum(x**3/2, (x, 0, oo))
    ascii_str = \
"""\
  oo    \n\
____    \n\
\\   `   \n\
 \\     3\n\
  \\   x \n\
  /   --\n\
 /    2 \n\
/___,   \n\
x = 0   \
"""
    ucode_str = \
u("""\
  ∞     \n\
 ____   \n\
 ╲      \n\
  ╲    3\n\
   ╲  x \n\
   ╱  ──\n\
  ╱   2 \n\
 ╱      \n\
 ‾‾‾‾   \n\
x = 0   \
""")

    assert pretty(expr) == ascii_str
    assert upretty(expr) == ucode_str

    expr = Sum((x**3*y**(x/2))**n, (x, 0, oo))
    ascii_str = \
"""\
  oo          \n\
____          \n\
\\   `         \n\
 \\           n\n\
  \\   /    x\\ \n\
   )  |    -| \n\
  /   | 3  2| \n\
 /    \\x *y / \n\
/___,         \n\
x = 0         \
"""
    ucode_str = \
u("""\
  ∞           \n\
_____         \n\
╲             \n\
 ╲           n\n\
  ╲   ⎛    x⎞ \n\
   ╲  ⎜    ─⎟ \n\
   ╱  ⎜ 3  2⎟ \n\
  ╱   ⎝x ⋅y ⎠ \n\
 ╱            \n\
╱             \n\
‾‾‾‾‾         \n\
x = 0         \
""")

    assert pretty(expr) == ascii_str
    assert upretty(expr) == ucode_str

    expr = Sum(1/x**2, (x, 0, oo))
    ascii_str = \
"""\
  oo    \n\
____    \n\
\\   `   \n\
 \\    1 \n\
  \\   --\n\
  /    2\n\
 /    x \n\
/___,   \n\
x = 0   \
"""
    ucode_str = \
u("""\
  ∞     \n\
 ____   \n\
 ╲      \n\
  ╲   1 \n\
   ╲  ──\n\
   ╱   2\n\
  ╱   x \n\
 ╱      \n\
 ‾‾‾‾   \n\
x = 0   \
""")

    assert pretty(expr) == ascii_str
    assert upretty(expr) == ucode_str

    expr = Sum(1/y**(a/b), (x, 0, oo))
    ascii_str = \
"""\
  oo      \n\
____      \n\
\\   `     \n\
 \\     -a \n\
  \\    ---\n\
  /     b \n\
 /    y   \n\
/___,     \n\
x = 0     \
"""
    ucode_str = \
u("""\
  ∞       \n\
 ____     \n\
 ╲        \n\
  ╲    -a \n\
   ╲   ───\n\
   ╱    b \n\
  ╱   y   \n\
 ╱        \n\
 ‾‾‾‾     \n\
x = 0     \
""")

    assert pretty(expr) == ascii_str
    assert upretty(expr) == ucode_str

    expr = Sum(1/y**(a/b), (x, 0, oo), (y, 1, 2))
    ascii_str = \
"""\
  2     oo     \n\
____  ____     \n\
\\   ` \\   `    \n\
 \\     \\     -a\n\
  \\     \\    --\n\
  /     /    b \n\
 /     /    y  \n\
/___, /___,    \n\
y = 1 x = 0    \
"""
    ucode_str = \
u("""\
  2     ∞      \n\
____  ____     \n\
╲     ╲        \n\
 ╲     ╲     -a\n\
  ╲     ╲    ──\n\
  ╱     ╱    b \n\
 ╱     ╱    y  \n\
╱     ╱        \n\
‾‾‾‾  ‾‾‾‾     \n\
y = 1 x = 0    \
""")
    expr = Sum(1/(1 + 1/(
        1 + 1/k)) + 1, (k, 111, 1 + 1/n), (k, 1/(1 + m), oo)) + 1/(1 + 1/k)
    ascii_str = \
"""\
               1                         \n\
           1 + -                         \n\
    oo         n                         \n\
  _____    _____                         \n\
  \\    `   \\    `                        \n\
   \\        \\     /        1    \\        \n\
    \\        \\    |1 + ---------|        \n\
     \\        \\   |          1  |     1  \n\
      )        )  |    1 + -----| + -----\n\
     /        /   |            1|       1\n\
    /        /    |        1 + -|   1 + -\n\
   /        /     \\            k/       k\n\
  /____,   /____,                        \n\
      1   k = 111                        \n\
k = -----                                \n\
    m + 1                                \
"""
    ucode_str = \
u("""\
               1                         \n\
           1 + ─                         \n\
    ∞          n                         \n\
  ______   ______                        \n\
  ╲        ╲                             \n\
   ╲        ╲     ⎛        1    ⎞        \n\
    ╲        ╲    ⎜1 + ─────────⎟        \n\
     ╲        ╲   ⎜          1  ⎟        \n\
      ╲        ╲  ⎜    1 + ─────⎟     1  \n\
      ╱        ╱  ⎜            1⎟ + ─────\n\
     ╱        ╱   ⎜        1 + ─⎟       1\n\
    ╱        ╱    ⎝            k⎠   1 + ─\n\
   ╱        ╱                           k\n\
  ╱        ╱                             \n\
  ‾‾‾‾‾‾   ‾‾‾‾‾‾                        \n\
      1   k = 111                        \n\
k = ─────                                \n\
    m + 1                                \
""")

    assert pretty(expr) == ascii_str
    assert upretty(expr) == ucode_str


def test_units():
    expr = joule
    ascii_str = \
"""\
    2\n\
kg*m \n\
-----\n\
   2 \n\
  s  \
"""

    unicode_str = \
u("""\
    2\n\
kg⋅m \n\
─────\n\
   2 \n\
  s  \
""")
    assert upretty(expr) == unicode_str
    assert pretty(expr) == ascii_str


def test_pretty_Subs():
    f = Function('f')
    expr = Subs(f(x), x, ph**2)
    ascii_str = \
"""\
(f(x))|     2\n\
      |x=phi \
"""
    unicode_str = \
u("""\
(f(x))│   2\n\
      │x=φ \
""")

    assert pretty(expr) == ascii_str
    assert upretty(expr) == unicode_str

    expr = Subs(f(x).diff(x), x, 0)
    ascii_str = \
"""\
/d       \\|   \n\
|--(f(x))||   \n\
\\dx      /|x=0\
"""
    unicode_str = \
u("""\
⎛d       ⎞│   \n\
⎜──(f(x))⎟│   \n\
⎝dx      ⎠│x=0\
""")

    assert pretty(expr) == ascii_str
    assert upretty(expr) == unicode_str

    expr = Subs(f(x).diff(x)/y, (x, y), (0, Rational(1, 2)))
    ascii_str = \
"""\
/d       \\|          \n\
|--(f(x))||          \n\
|dx      ||          \n\
|--------||          \n\
\\   y    /|x=0, y=1/2\
"""
    unicode_str = \
u("""\
⎛d       ⎞│          \n\
⎜──(f(x))⎟│          \n\
⎜dx      ⎟│          \n\
⎜────────⎟│          \n\
⎝   y    ⎠│x=0, y=1/2\
""")

    assert pretty(expr) == ascii_str
    assert upretty(expr) == unicode_str


def test_gammas():
    assert upretty(lowergamma(x, y)) == u("γ(x, y)")
    assert upretty(uppergamma(x, y)) == u("Γ(x, y)")
    assert xpretty(gamma(x), use_unicode=True) == u('Γ(x)')


def test_hyper():
    expr = hyper((), (), z)
    ucode_str = \
u("""\
 ┌─  ⎛  │  ⎞\n\
 ├─  ⎜  │ z⎟\n\
0╵ 0 ⎝  │  ⎠\
""")
    ascii_str = \
"""\
  _         \n\
 |_  /  |  \\\n\
 |   |  | z|\n\
0  0 \\  |  /\
"""
    assert pretty(expr) == ascii_str
    assert upretty(expr) == ucode_str

    expr = hyper((), (1,), x)
    ucode_str = \
u("""\
 ┌─  ⎛  │  ⎞\n\
 ├─  ⎜  │ x⎟\n\
0╵ 1 ⎝1 │  ⎠\
""")
    ascii_str = \
"""\
  _         \n\
 |_  /  |  \\\n\
 |   |  | x|\n\
0  1 \\1 |  /\
"""
    assert pretty(expr) == ascii_str
    assert upretty(expr) == ucode_str

    expr = hyper([2], [1], x)
    ucode_str = \
u("""\
 ┌─  ⎛2 │  ⎞\n\
 ├─  ⎜  │ x⎟\n\
1╵ 1 ⎝1 │  ⎠\
""")
    ascii_str = \
"""\
  _         \n\
 |_  /2 |  \\\n\
 |   |  | x|\n\
1  1 \\1 |  /\
"""
    assert pretty(expr) == ascii_str
    assert upretty(expr) == ucode_str

    expr = hyper((pi/3, -2*k), (3, 4, 5, -3), x)
    ucode_str = \
u("""\
     ⎛  π         │  ⎞\n\
 ┌─  ⎜  ─, -2⋅k   │  ⎟\n\
 ├─  ⎜  3         │ x⎟\n\
2╵ 4 ⎜            │  ⎟\n\
     ⎝3, 4, 5, -3 │  ⎠\
""")
    ascii_str = \
"""\
                      \n\
  _  /  pi        |  \\\n\
 |_  |  --, -2*k  |  |\n\
 |   |  3         | x|\n\
2  4 |            |  |\n\
     \\3, 4, 5, -3 |  /\
"""
    assert pretty(expr) == ascii_str
    assert upretty(expr) == ucode_str

    expr = hyper((pi, S('2/3'), -2*k), (3, 4, 5, -3), x**2)
    ucode_str = \
u("""\
 ┌─  ⎛π, 2/3, -2⋅k │  2⎞\n\
 ├─  ⎜             │ x ⎟\n\
3╵ 4 ⎝3, 4, 5, -3  │   ⎠\
""")
    ascii_str = \
"""\
  _                      \n\
 |_  /pi, 2/3, -2*k |  2\\\n\
 |   |              | x |\n\
3  4 \\ 3, 4, 5, -3  |   /\
"""
    assert pretty(expr) == ascii_str
    assert upretty(expr) == ucode_str

    expr = hyper([1, 2], [3, 4], 1/(1/(1/(1/x + 1) + 1) + 1))
    ucode_str = \
u("""\
     ⎛     │       1      ⎞\n\
     ⎜     │ ─────────────⎟\n\
     ⎜     │         1    ⎟\n\
 ┌─  ⎜1, 2 │ 1 + ─────────⎟\n\
 ├─  ⎜     │           1  ⎟\n\
2╵ 2 ⎜3, 4 │     1 + ─────⎟\n\
     ⎜     │             1⎟\n\
     ⎜     │         1 + ─⎟\n\
     ⎝     │             x⎠\
""")

    ascii_str = \
"""\
                           \n\
     /     |       1      \\\n\
     |     | -------------|\n\
  _  |     |         1    |\n\
 |_  |1, 2 | 1 + ---------|\n\
 |   |     |           1  |\n\
2  2 |3, 4 |     1 + -----|\n\
     |     |             1|\n\
     |     |         1 + -|\n\
     \\     |             x/\
"""
    assert pretty(expr) == ascii_str
    assert upretty(expr) == ucode_str


def test_meijerg():
    expr = meijerg([pi, pi, x], [1], [0, 1], [1, 2, 3], z)
    ucode_str = \
u("""\
╭─╮2, 3 ⎛π, π, x     1    │  ⎞\n\
│╶┐     ⎜                 │ z⎟\n\
╰─╯4, 5 ⎝ 0, 1    1, 2, 3 │  ⎠\
""")
    ascii_str = \
"""\
 __2, 3 /pi, pi, x     1    |  \\\n\
/__     |                   | z|\n\
\_|4, 5 \\  0, 1     1, 2, 3 |  /\
"""
    assert pretty(expr) == ascii_str
    assert upretty(expr) == ucode_str

    expr = meijerg([1, pi/7], [2, pi, 5], [], [], z**2)
    ucode_str = \
u("""\
        ⎛   π          │   ⎞\n\
╭─╮0, 2 ⎜1, ─  2, π, 5 │  2⎟\n\
│╶┐     ⎜   7          │ z ⎟\n\
╰─╯5, 0 ⎜              │   ⎟\n\
        ⎝              │   ⎠\
""")
    ascii_str = \
"""\
        /   pi           |   \\\n\
 __0, 2 |1, --  2, pi, 5 |  2|\n\
/__     |   7            | z |\n\
\_|5, 0 |                |   |\n\
        \\                |   /\
"""
    assert pretty(expr) == ascii_str
    assert upretty(expr) == ucode_str

    ucode_str = \
u("""\
╭─╮ 1, 10 ⎛1, 1, 1, 1, 1, 1, 1, 1, 1, 1  1 │  ⎞\n\
│╶┐       ⎜                                │ z⎟\n\
╰─╯11,  2 ⎝             1                1 │  ⎠\
""")
    ascii_str = \
"""\
 __ 1, 10 /1, 1, 1, 1, 1, 1, 1, 1, 1, 1  1 |  \\\n\
/__       |                                | z|\n\
\_|11,  2 \\             1                1 |  /\
"""

    expr = meijerg([1]*10, [1], [1], [1], z)
    assert pretty(expr) == ascii_str
    assert upretty(expr) == ucode_str

    expr = meijerg([1, 2, ], [4, 3], [3], [4, 5], 1/(1/(1/(1/x + 1) + 1) + 1))

    ucode_str = \
u("""\
        ⎛           │       1      ⎞\n\
        ⎜           │ ─────────────⎟\n\
        ⎜           │         1    ⎟\n\
╭─╮1, 2 ⎜1, 2  4, 3 │ 1 + ─────────⎟\n\
│╶┐     ⎜           │           1  ⎟\n\
╰─╯4, 3 ⎜ 3    4, 5 │     1 + ─────⎟\n\
        ⎜           │             1⎟\n\
        ⎜           │         1 + ─⎟\n\
        ⎝           │             x⎠\
""")

    ascii_str = \
"""\
        /           |       1      \\\n\
        |           | -------------|\n\
        |           |         1    |\n\
 __1, 2 |1, 2  4, 3 | 1 + ---------|\n\
/__     |           |           1  |\n\
\_|4, 3 | 3    4, 5 |     1 + -----|\n\
        |           |             1|\n\
        |           |         1 + -|\n\
        \\           |             x/\
"""

    assert pretty(expr) == ascii_str
    assert upretty(expr) == ucode_str

    expr = Integral(expr, x)

    ucode_str = \
u("""\
⌠                                        \n\
⎮         ⎛           │       1      ⎞   \n\
⎮         ⎜           │ ─────────────⎟   \n\
⎮         ⎜           │         1    ⎟   \n\
⎮ ╭─╮1, 2 ⎜1, 2  4, 3 │ 1 + ─────────⎟   \n\
⎮ │╶┐     ⎜           │           1  ⎟ dx\n\
⎮ ╰─╯4, 3 ⎜ 3    4, 5 │     1 + ─────⎟   \n\
⎮         ⎜           │             1⎟   \n\
⎮         ⎜           │         1 + ─⎟   \n\
⎮         ⎝           │             x⎠   \n\
⌡                                        \
""")

    ascii_str = \
"""\
  /                                       \n\
 |                                        \n\
 |         /           |       1      \\   \n\
 |         |           | -------------|   \n\
 |         |           |         1    |   \n\
 |  __1, 2 |1, 2  4, 3 | 1 + ---------|   \n\
 | /__     |           |           1  | dx\n\
 | \_|4, 3 | 3    4, 5 |     1 + -----|   \n\
 |         |           |             1|   \n\
 |         |           |         1 + -|   \n\
 |         \\           |             x/   \n\
 |                                        \n\
/                                         \
"""

    assert pretty(expr) == ascii_str
    assert upretty(expr) == ucode_str


def test_noncommutative():
    A, B, C = symbols('A,B,C', commutative=False)

    expr = A*B*C**-1
    ascii_str = \
"""\
     -1\n\
A*B*C  \
"""
    ucode_str = \
u("""\
     -1\n\
A⋅B⋅C  \
""")
    assert pretty(expr) == ascii_str
    assert upretty(expr) == ucode_str

    expr = C**-1*A*B
    ascii_str = \
"""\
 -1    \n\
C  *A*B\
"""
    ucode_str = \
u("""\
 -1    \n\
C  ⋅A⋅B\
""")
    assert pretty(expr) == ascii_str
    assert upretty(expr) == ucode_str

    expr = A*C**-1*B
    ascii_str = \
"""\
   -1  \n\
A*C  *B\
"""
    ucode_str = \
u("""\
   -1  \n\
A⋅C  ⋅B\
""")
    assert pretty(expr) == ascii_str
    assert upretty(expr) == ucode_str

    expr = A*C**-1*B/x
    ascii_str = \
"""\
   -1  \n\
A*C  *B\n\
-------\n\
   x   \
"""
    ucode_str = \
u("""\
   -1  \n\
A⋅C  ⋅B\n\
───────\n\
   x   \
""")
    assert pretty(expr) == ascii_str
    assert upretty(expr) == ucode_str


def test_pretty_special_functions():
    x, y = symbols("x y")

    # atan2
    expr = atan2(y/sqrt(200), sqrt(x))
    ascii_str = \
"""\
     /  ___         \\\n\
     |\\/ 2 *y    ___|\n\
atan2|-------, \\/ x |\n\
     \\   20         /\
"""
    ucode_str = \
u("""\
     ⎛  ___         ⎞\n\
     ⎜╲╱ 2 ⋅y    ___⎟\n\
atan2⎜───────, ╲╱ x ⎟\n\
     ⎝   20         ⎠\
""")
    assert pretty(expr) == ascii_str
    assert upretty(expr) == ucode_str


def test_pretty_geometry():
    e = Segment((0, 1), (0, 2))
    assert pretty(e) == 'Segment(Point(0, 1), Point(0, 2))'
    e = Ray((1, 1), angle=4.02*pi)
    assert pretty(e) == 'Ray(Point(1, 1), Point(2, tan(pi/50) + 1))'


def test_expint():
    expr = Ei(x)
    string = 'Ei(x)'
    assert pretty(expr) == string
    assert upretty(expr) == string

    expr = expint(1, z)
    ucode_str = u("E₁(z)")
    ascii_str = "expint(1, z)"
    assert pretty(expr) == ascii_str
    assert upretty(expr) == ucode_str

    assert pretty(Shi(x)) == 'Shi(x)'
    assert pretty(Si(x)) == 'Si(x)'
    assert pretty(Ci(x)) == 'Ci(x)'
    assert pretty(Chi(x)) == 'Chi(x)'
    assert upretty(Shi(x)) == 'Shi(x)'
    assert upretty(Si(x)) == 'Si(x)'
    assert upretty(Ci(x)) == 'Ci(x)'
    assert upretty(Chi(x)) == 'Chi(x)'


def test_elliptic_functions():
    ascii_str = \
"""\
 /  1  \\\n\
K|-----|\n\
 \z + 1/\
"""
    ucode_str = \
u("""\
 ⎛  1  ⎞\n\
K⎜─────⎟\n\
 ⎝z + 1⎠\
""")
    expr = elliptic_k(1/(z + 1))
    assert pretty(expr) == ascii_str
    assert upretty(expr) == ucode_str

    ascii_str = \
"""\
 / |  1  \\\n\
F|1|-----|\n\
 \ |z + 1/\
"""
    ucode_str = \
u("""\
 ⎛ │  1  ⎞\n\
F⎜1│─────⎟\n\
 ⎝ │z + 1⎠\
""")
    expr = elliptic_f(1, 1/(1 + z))
    assert pretty(expr) == ascii_str
    assert upretty(expr) == ucode_str

    ascii_str = \
"""\
 /  1  \\\n\
E|-----|\n\
 \z + 1/\
"""
    ucode_str = \
u("""\
 ⎛  1  ⎞\n\
E⎜─────⎟\n\
 ⎝z + 1⎠\
""")
    expr = elliptic_e(1/(z + 1))
    assert pretty(expr) == ascii_str
    assert upretty(expr) == ucode_str

    ascii_str = \
"""\
 / |  1  \\\n\
E|1|-----|\n\
 \ |z + 1/\
"""
    ucode_str = \
u("""\
 ⎛ │  1  ⎞\n\
E⎜1│─────⎟\n\
 ⎝ │z + 1⎠\
""")
    expr = elliptic_e(1, 1/(1 + z))
    assert pretty(expr) == ascii_str
    assert upretty(expr) == ucode_str

    ascii_str = \
"""\
  / |4\\\n\
Pi|3|-|\n\
  \ |x/\
"""
    ucode_str = \
u("""\
 ⎛ │4⎞\n\
Π⎜3│─⎟\n\
 ⎝ │x⎠\
""")
    expr = elliptic_pi(3, 4/x)
    assert pretty(expr) == ascii_str
    assert upretty(expr) == ucode_str

    ascii_str = \
"""\
  /   4| \\\n\
Pi|3; -|6|\n\
  \   x| /\
"""
    ucode_str = \
u("""\
 ⎛   4│ ⎞\n\
Π⎜3; ─│6⎟\n\
 ⎝   x│ ⎠\
""")
    expr = elliptic_pi(3, 4/x, 6)
    assert pretty(expr) == ascii_str
    assert upretty(expr) == ucode_str


def test_RandomDomain():
    from sympy.stats import Normal, Die, Exponential, pspace, where
    X = Normal('x1', 0, 1)
    assert upretty(where(X > 0)) == u("Domain: 0 < x₁ ∧ x₁ < ∞")

    D = Die('d1', 6)
    assert upretty(where(D > 4)) == u('Domain: d₁ = 5 ∨ d₁ = 6')

    A = Exponential('a', 1)
    B = Exponential('b', 1)
    assert upretty(pspace(Tuple(A, B)).domain) == \
        u('Domain: 0 ≤ a ∧ 0 ≤ b ∧ a < ∞ ∧ b < ∞')


def test_PrettyPoly():
    F = QQ.frac_field(x, y)
    R = QQ.poly_ring(x, y)

    expr = F.convert(x/(x + y))
    assert pretty(expr) == "x/(x + y)"
    assert upretty(expr) == u("x/(x + y)")

    expr = R.convert(x + y)
    assert pretty(expr) == "x + y"
    assert upretty(expr) == u("x + y")


def test_issue_6285():
    assert pretty(Pow(2, -5, evaluate=False)) == '1 \n--\n 5\n2 '
    assert pretty(Pow(x, (1/pi))) == 'pi___\n\\/ x '


def test_issue_6359():
    assert pretty(Integral(x**2, x)**2) == \
"""\
          2
/  /     \ \n\
| |      | \n\
| |  2   | \n\
| | x  dx| \n\
| |      | \n\
\/       / \
"""
    assert upretty(Integral(x**2, x)**2) == \
u("""\
         2
⎛⌠      ⎞ \n\
⎜⎮  2   ⎟ \n\
⎜⎮ x  dx⎟ \n\
⎝⌡      ⎠ \
""")

    assert pretty(Sum(x**2, (x, 0, 1))**2) == \
"""\
          2
/  1     \\ \n\
| ___    | \n\
| \\  `   | \n\
|  \\    2| \n\
|  /   x | \n\
| /__,   | \n\
\\x = 0   / \
"""
    assert upretty(Sum(x**2, (x, 0, 1))**2) == \
u("""\
          2
⎛  1     ⎞ \n\
⎜ ___    ⎟ \n\
⎜ ╲      ⎟ \n\
⎜  ╲    2⎟ \n\
⎜  ╱   x ⎟ \n\
⎜ ╱      ⎟ \n\
⎜ ‾‾‾    ⎟ \n\
⎝x = 0   ⎠ \
""")

    assert pretty(Product(x**2, (x, 1, 2))**2) == \
"""\
           2
/  2      \\ \n\
|______   | \n\
||    |  2| \n\
||    | x | \n\
||    |   | \n\
\\x = 1    / \
"""
    assert upretty(Product(x**2, (x, 1, 2))**2) == \
u("""\
           2
⎛  2      ⎞ \n\
⎜┬────┬   ⎟ \n\
⎜│    │  2⎟ \n\
⎜│    │ x ⎟ \n\
⎜│    │   ⎟ \n\
⎝x = 1    ⎠ \
""")

    f = Function('f')
    assert pretty(Derivative(f(x), x)**2) == \
"""\
          2
/d       \\ \n\
|--(f(x))| \n\
\\dx      / \
"""
    assert upretty(Derivative(f(x), x)**2) == \
u("""\
          2
⎛d       ⎞ \n\
⎜──(f(x))⎟ \n\
⎝dx      ⎠ \
""")

def test_issue_6739():
    ascii_str = \
"""\
  1  \n\
-----\n\
  ___\n\
\/ x \
"""
    ucode_str = \
u("""\
  1  \n\
─────\n\
  ___\n\
╲╱ x \
""")
    assert pretty(1/sqrt(x)) == ascii_str
    assert upretty(1/sqrt(x)) == ucode_str


def test_complicated_symbol_unchanged():
    for symb_name in ["dexpr2_d1tau", "dexpr2^d1tau"]:
        assert pretty(Symbol(symb_name)) == symb_name


def test_categories():
    from sympy.categories import (Object, IdentityMorphism,
        NamedMorphism, Category, Diagram, DiagramGrid)

    A1 = Object("A1")
    A2 = Object("A2")
    A3 = Object("A3")

    f1 = NamedMorphism(A1, A2, "f1")
    f2 = NamedMorphism(A2, A3, "f2")
    id_A1 = IdentityMorphism(A1)

    K1 = Category("K1")

    assert pretty(A1) == "A1"
    assert upretty(A1) == u("A₁")

    assert pretty(f1) == "f1:A1-->A2"
    assert upretty(f1) == u("f₁:A₁——▶A₂")
    assert pretty(id_A1) == "id:A1-->A1"
    assert upretty(id_A1) == u("id:A₁——▶A₁")

    assert pretty(f2*f1) == "f2*f1:A1-->A3"
    assert upretty(f2*f1) == u("f₂∘f₁:A₁——▶A₃")

    assert pretty(K1) == "K1"
    assert upretty(K1) == u("K₁")

    # Test how diagrams are printed.
    d = Diagram()
    assert pretty(d) == "EmptySet()"
    assert upretty(d) == u("∅")

    d = Diagram({f1: "unique", f2: S.EmptySet})
    assert pretty(d) == "{f2*f1:A1-->A3: EmptySet(), id:A1-->A1: " \
        "EmptySet(), id:A2-->A2: EmptySet(), id:A3-->A3: " \
        "EmptySet(), f1:A1-->A2: {unique}, f2:A2-->A3: EmptySet()}"

    assert upretty(d) == u("{f₂∘f₁:A₁——▶A₃: ∅, id:A₁——▶A₁: ∅, " \
        "id:A₂——▶A₂: ∅, id:A₃——▶A₃: ∅, f₁:A₁——▶A₂: {unique}, f₂:A₂——▶A₃: ∅}")

    d = Diagram({f1: "unique", f2: S.EmptySet}, {f2 * f1: "unique"})
    assert pretty(d) == "{f2*f1:A1-->A3: EmptySet(), id:A1-->A1: " \
        "EmptySet(), id:A2-->A2: EmptySet(), id:A3-->A3: " \
        "EmptySet(), f1:A1-->A2: {unique}, f2:A2-->A3: EmptySet()}" \
        " ==> {f2*f1:A1-->A3: {unique}}"
    assert upretty(d) == u("{f₂∘f₁:A₁——▶A₃: ∅, id:A₁——▶A₁: ∅, id:A₂——▶A₂: " \
        "∅, id:A₃——▶A₃: ∅, f₁:A₁——▶A₂: {unique}, f₂:A₂——▶A₃: ∅}" \
        " ══▶ {f₂∘f₁:A₁——▶A₃: {unique}}")

    grid = DiagramGrid(d)
    assert pretty(grid) == "A1  A2\n      \nA3    "
    assert upretty(grid) == u("A₁  A₂\n      \nA₃    ")


def test_PrettyModules():
    R = QQ.old_poly_ring(x, y)
    F = R.free_module(2)
    M = F.submodule([x, y], [1, x**2])

    ucode_str = \
u("""\
       2\n\
ℚ[x, y] \
""")
    ascii_str = \
"""\
        2\n\
QQ[x, y] \
"""

    assert upretty(F) == ucode_str
    assert pretty(F) == ascii_str

    ucode_str = \
u("""\
╱        ⎡    2⎤╲\n\
╲[x, y], ⎣1, x ⎦╱\
""")
    ascii_str = \
"""\
              2  \n\
<[x, y], [1, x ]>\
"""

    assert upretty(M) == ucode_str
    assert pretty(M) == ascii_str

    I = R.ideal(x**2, y)

    ucode_str = \
u("""\
╱ 2   ╲\n\
╲x , y╱\
""")

    ascii_str = \
"""\
  2    \n\
<x , y>\
"""

    assert upretty(I) == ucode_str
    assert pretty(I) == ascii_str

    Q = F / M

    ucode_str = \
u("""\
            2    \n\
     ℚ[x, y]     \n\
─────────────────\n\
╱        ⎡    2⎤╲\n\
╲[x, y], ⎣1, x ⎦╱\
""")

    ascii_str = \
"""\
            2    \n\
    QQ[x, y]     \n\
-----------------\n\
              2  \n\
<[x, y], [1, x ]>\
"""

    assert upretty(Q) == ucode_str
    assert pretty(Q) == ascii_str

    ucode_str = \
u("""\
╱⎡    3⎤                                                ╲\n\
│⎢   x ⎥   ╱        ⎡    2⎤╲           ╱        ⎡    2⎤╲│\n\
│⎢1, ──⎥ + ╲[x, y], ⎣1, x ⎦╱, [2, y] + ╲[x, y], ⎣1, x ⎦╱│\n\
╲⎣   2 ⎦                                                ╱\
""")

    ascii_str = \
"""\
      3                                                  \n\
     x                   2                           2   \n\
<[1, --] + <[x, y], [1, x ]>, [2, y] + <[x, y], [1, x ]>>\n\
     2                                                   \
"""


def test_QuotientRing():
    R = QQ.old_poly_ring(x)/[x**2 + 1]

    ucode_str = \
u("""\
  ℚ[x]  \n\
────────\n\
╱ 2    ╲\n\
╲x  + 1╱\
""")

    ascii_str = \
"""\
 QQ[x]  \n\
--------\n\
  2     \n\
<x  + 1>\
"""

    assert upretty(R) == ucode_str
    assert pretty(R) == ascii_str

    ucode_str = \
u("""\
    ╱ 2    ╲\n\
1 + ╲x  + 1╱\
""")

    ascii_str = \
"""\
      2     \n\
1 + <x  + 1>\
"""

    assert upretty(R.one) == ucode_str
    assert pretty(R.one) == ascii_str


def test_Homomorphism():
    from sympy.polys.agca import homomorphism

    R = QQ.old_poly_ring(x)

    expr = homomorphism(R.free_module(1), R.free_module(1), [0])

    ucode_str = \
u("""\
          1         1\n\
[0] : ℚ[x]  ──> ℚ[x] \
""")

    ascii_str = \
"""\
           1          1\n\
[0] : QQ[x]  --> QQ[x] \
"""

    assert upretty(expr) == ucode_str
    assert pretty(expr) == ascii_str

    expr = homomorphism(R.free_module(2), R.free_module(2), [0, 0])

    ucode_str = \
u("""\
⎡0  0⎤       2         2\n\
⎢    ⎥ : ℚ[x]  ──> ℚ[x] \n\
⎣0  0⎦                  \
""")

    ascii_str = \
"""\
[0  0]        2          2\n\
[    ] : QQ[x]  --> QQ[x] \n\
[0  0]                    \
"""

    assert upretty(expr) == ucode_str
    assert pretty(expr) == ascii_str

    expr = homomorphism(R.free_module(1), R.free_module(1) / [[x]], [0])

    ucode_str = \
u("""\
                    1\n\
          1     ℚ[x] \n\
[0] : ℚ[x]  ──> ─────\n\
                <[x]>\
""")

    ascii_str = \
"""\
                      1\n\
           1     QQ[x] \n\
[0] : QQ[x]  --> ------\n\
                 <[x]> \
"""

    assert upretty(expr) == ucode_str
    assert pretty(expr) == ascii_str


def test_Tr():
    A, B = symbols('A B', commutative=False)
    t = Tr(A*B)
    assert pretty(t) == r'Tr(A*B)'
    assert upretty(t) == u('Tr(A⋅B)')


def test_pretty_Add():
    eq = Mul(-2, x - 2, evaluate=False) + 5
    assert pretty(eq) == '-2*(x - 2) + 5'


def test_issue_7179():
    assert upretty(Not(Equivalent(x, y))) == u('x ≢ y')
    assert upretty(Not(Implies(x, y))) == u('x ↛ y')


def test_issue_7180():
    assert upretty(Equivalent(x, y)) == u('x ≡ y')


def test_pretty_Complement():
    assert pretty(S.Reals - S.Naturals) == '(-oo, oo) \ Naturals()'
    assert upretty(S.Reals - S.Naturals) == u('ℝ \ ℕ')


def test_pretty_SymmetricDifference():
    from sympy import SymmetricDifference, Interval
    from sympy.utilities.pytest import raises
    assert upretty(SymmetricDifference(Interval(2,3), Interval(3,5), \
           evaluate = False)) == u('[2, 3] ∆ [3, 5]')
    with raises(NotImplementedError):
        pretty(SymmetricDifference(Interval(2,3), Interval(3,5), evaluate = False))


def test_pretty_Contains():
    assert pretty(Contains(x, S.Integers)) == 'Contains(x, Integers())'
    assert upretty(Contains(x, S.Integers)) == u('x ∈ ℤ')


def test_issue_8292():
    from sympy.core import sympify
    e = sympify('((x+x**4)/(x-1))-(2*(x-1)**4/(x-1)**4)', evaluate=False)
    ucode_str = \
u("""\
           4    4    \n\
  2⋅(x - 1)    x  + x\n\
- ────────── + ──────\n\
          4    x - 1 \n\
   (x - 1)           \
""")
    ascii_str = \
"""\
           4    4    \n\
  2*(x - 1)    x  + x\n\
- ---------- + ------\n\
          4    x - 1 \n\
   (x - 1)           \
"""
    assert pretty(e) == ascii_str
    assert upretty(e) == ucode_str


def test_issue_4335():
    expr = -y(x).diff(x)
    ucode_str = \
u("""\
 d       \n\
-──(y(x))\n\
 dx      \
""")
    ascii_str = \
"""\
  d       \n\
- --(y(x))\n\
  dx      \
"""
    assert pretty(expr) == ascii_str
    assert upretty(expr) == ucode_str


def test_issue_8344():
    from sympy.core import sympify
    e = sympify('2*x*y**2/1**2 + 1', evaluate=False)
    ucode_str = \
u("""\
     2    \n\
2⋅x⋅y     \n\
────── + 1\n\
   2      \n\
  1       \
""")
    assert upretty(e) == ucode_str


def test_issue_6324():
    x = Pow(2, 3, evaluate=False)
    y = Pow(10, -2, evaluate=False)
    e = Mul(x, y, evaluate=False)
    ucode_str = \
u("""\
  3\n\
 2 \n\
───\n\
  2\n\
10 \
""")
    assert upretty(e) == ucode_str


def test_issue_6134():
    from sympy.abc import lamda, phi, t

    e = lamda*x*Integral(phi(t)*pi*sin(pi*t), (t, 0, 1)) + lamda*x**2*Integral(phi(t)*2*pi*sin(2*pi*t), (t, 0, 1))
    ucode_str = \
u("""\
     1                              1                   \n\
   2 ⌠                              ⌠                   \n\
λ⋅x ⋅⎮ 2⋅π⋅φ(t)⋅sin(2⋅π⋅t) dt + λ⋅x⋅⎮ π⋅φ(t)⋅sin(π⋅t) dt\n\
     ⌡                              ⌡                   \n\
     0                              0                   \
""")
    assert upretty(e) == ucode_str<|MERGE_RESOLUTION|>--- conflicted
+++ resolved
@@ -869,13 +869,8 @@
     assert pretty(expr) == ascii_str
     assert upretty(expr) == ucode_str
 
-<<<<<<< HEAD
-def test_issue_2425():
-    assert pretty((x - 5)*(-x - 2*sqrt(2) + 5) - (-y + 5)*(-y + 5)) == \
-=======
 def test_issue_5524():
     assert pretty(-(-x + 5)*(-x - 2*sqrt(2) + 5) - (-y + 5)*(-y + 5)) == \
->>>>>>> 510e474f
 """\
         /         ___    \\           2\n\
 (x - 5)*\\-x - 2*\\/ 2  + 5/ - (-y + 5) \
