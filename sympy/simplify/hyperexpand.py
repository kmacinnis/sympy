--- conflicted
+++ resolved
@@ -1370,13 +1370,8 @@
             This is for meijer G functions. """
         b = sympify(b)
         a = sympify(a)
-<<<<<<< HEAD
         n = (b - a)._dist_const()
-        if (n < 0) is True or not n.is_Integer:
-=======
-        n = b - a
         if n.is_negative or not n.is_Integer:
->>>>>>> 91325da0
             return None
 
         self = Operator.__new__(cls)
