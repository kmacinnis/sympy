from __future__ import print_function, division

from collections import defaultdict

from sympy import SYMPY_DEBUG

from sympy.core import (Basic, S, C, Add, Mul, Pow,
    Derivative, Wild, Symbol, sympify, expand, expand_mul, expand_func,
    Function, Dummy, Expr, factor_terms,
    FunctionClass, expand_power_base, symbols, igcd,
    expand_power_exp)
from sympy.core.add import _unevaluated_Add
from sympy.core.cache import cacheit
from sympy.core.compatibility import (iterable, reduce, default_sort_key,
    ordered, range, as_int)
from sympy.core.exprtools import Factors, gcd_terms
from sympy.core.numbers import Float, I, Rational, Integer
from sympy.core.function import expand_log, count_ops, _mexpand
from sympy.core.mul import _keep_coeff, prod
from sympy.core.rules import Transform
from sympy.core.evaluate import global_evaluate
from sympy.functions import (
    gamma, exp, sqrt, log, root, exp_polar,
    sin, cos, tan, cot, sinh, cosh, tanh, coth, piecewise_fold)
from sympy.functions.elementary.exponential import ExpBase
from sympy.functions.elementary.integers import ceiling

from sympy.utilities.iterables import has_variety, sift

from sympy.simplify.cse_main import cse
from sympy.simplify.cse_opts import sub_pre, sub_post
from sympy.simplify.sqrtdenest import sqrtdenest
from sympy.ntheory.factor_ import multiplicity

from sympy.polys import (Poly, together, reduced, cancel, factor,
    ComputationFailed, lcm, gcd)

import mpmath



def fraction(expr, exact=False):
    """Returns a pair with expression's numerator and denominator.
       If the given expression is not a fraction then this function
       will return the tuple (expr, 1).

       This function will not make any attempt to simplify nested
       fractions or to do any term rewriting at all.

       If only one of the numerator/denominator pair is needed then
       use numer(expr) or denom(expr) functions respectively.

       >>> from sympy import fraction, Rational, Symbol
       >>> from sympy.abc import x, y

       >>> fraction(x/y)
       (x, y)
       >>> fraction(x)
       (x, 1)

       >>> fraction(1/y**2)
       (1, y**2)

       >>> fraction(x*y/2)
       (x*y, 2)
       >>> fraction(Rational(1, 2))
       (1, 2)

       This function will also work fine with assumptions:

       >>> k = Symbol('k', negative=True)
       >>> fraction(x * y**k)
       (x, y**(-k))

       If we know nothing about sign of some exponent and 'exact'
       flag is unset, then structure this exponent's structure will
       be analyzed and pretty fraction will be returned:

       >>> from sympy import exp
       >>> fraction(2*x**(-y))
       (2, x**y)

       >>> fraction(exp(-x))
       (1, exp(x))

       >>> fraction(exp(-x), exact=True)
       (exp(-x), 1)

    """
    expr = sympify(expr)

    numer, denom = [], []

    for term in Mul.make_args(expr):
        if term.is_commutative and (term.is_Pow or term.func is exp):
            b, ex = term.as_base_exp()
            if ex.is_negative:
                if ex is S.NegativeOne:
                    denom.append(b)
                else:
                    denom.append(Pow(b, -ex))
            elif ex.is_positive:
                numer.append(term)
            elif not exact and ex.is_Mul:
                n, d = term.as_numer_denom()
                numer.append(n)
                denom.append(d)
            else:
                numer.append(term)
        elif term.is_Rational:
            n, d = term.as_numer_denom()
            numer.append(n)
            denom.append(d)
        else:
            numer.append(term)

    return Mul(*numer), Mul(*denom)


def numer(expr):
    return fraction(expr)[0]


def denom(expr):
    return fraction(expr)[1]


def fraction_expand(expr, **hints):
    return expr.expand(frac=True, **hints)


def numer_expand(expr, **hints):
    a, b = fraction(expr)
    return a.expand(numer=True, **hints) / b


def denom_expand(expr, **hints):
    a, b = fraction(expr)
    return a / b.expand(denom=True, **hints)

expand_numer = numer_expand
expand_denom = denom_expand
expand_fraction = fraction_expand


def collect(expr, syms, func=None, evaluate=None, exact=False, distribute_order_term=True):
    """
    Collect additive terms of an expression.

    This function collects additive terms of an expression with respect
    to a list of expression up to powers with rational exponents. By the
    term symbol here are meant arbitrary expressions, which can contain
    powers, products, sums etc. In other words symbol is a pattern which
    will be searched for in the expression's terms.

    The input expression is not expanded by :func:`collect`, so user is
    expected to provide an expression is an appropriate form. This makes
    :func:`collect` more predictable as there is no magic happening behind the
    scenes. However, it is important to note, that powers of products are
    converted to products of powers using the :func:`expand_power_base`
    function.

    There are two possible types of output. First, if ``evaluate`` flag is
    set, this function will return an expression with collected terms or
    else it will return a dictionary with expressions up to rational powers
    as keys and collected coefficients as values.

    Examples
    ========

    >>> from sympy import S, collect, expand, factor, Wild
    >>> from sympy.abc import a, b, c, x, y, z

    This function can collect symbolic coefficients in polynomials or
    rational expressions. It will manage to find all integer or rational
    powers of collection variable::

        >>> collect(a*x**2 + b*x**2 + a*x - b*x + c, x)
        c + x**2*(a + b) + x*(a - b)

    The same result can be achieved in dictionary form::

        >>> d = collect(a*x**2 + b*x**2 + a*x - b*x + c, x, evaluate=False)
        >>> d[x**2]
        a + b
        >>> d[x]
        a - b
        >>> d[S.One]
        c

    You can also work with multivariate polynomials. However, remember that
    this function is greedy so it will care only about a single symbol at time,
    in specification order::

        >>> collect(x**2 + y*x**2 + x*y + y + a*y, [x, y])
        x**2*(y + 1) + x*y + y*(a + 1)

    Also more complicated expressions can be used as patterns::

        >>> from sympy import sin, log
        >>> collect(a*sin(2*x) + b*sin(2*x), sin(2*x))
        (a + b)*sin(2*x)

        >>> collect(a*x*log(x) + b*(x*log(x)), x*log(x))
        x*(a + b)*log(x)

    You can use wildcards in the pattern::

        >>> w = Wild('w1')
        >>> collect(a*x**y - b*x**y, w**y)
        x**y*(a - b)

    It is also possible to work with symbolic powers, although it has more
    complicated behavior, because in this case power's base and symbolic part
    of the exponent are treated as a single symbol::

        >>> collect(a*x**c + b*x**c, x)
        a*x**c + b*x**c
        >>> collect(a*x**c + b*x**c, x**c)
        x**c*(a + b)

    However if you incorporate rationals to the exponents, then you will get
    well known behavior::

        >>> collect(a*x**(2*c) + b*x**(2*c), x**c)
        x**(2*c)*(a + b)

    Note also that all previously stated facts about :func:`collect` function
    apply to the exponential function, so you can get::

        >>> from sympy import exp
        >>> collect(a*exp(2*x) + b*exp(2*x), exp(x))
        (a + b)*exp(2*x)

    If you are interested only in collecting specific powers of some symbols
    then set ``exact`` flag in arguments::

        >>> collect(a*x**7 + b*x**7, x, exact=True)
        a*x**7 + b*x**7
        >>> collect(a*x**7 + b*x**7, x**7, exact=True)
        x**7*(a + b)

    You can also apply this function to differential equations, where
    derivatives of arbitrary order can be collected. Note that if you
    collect with respect to a function or a derivative of a function, all
    derivatives of that function will also be collected. Use
    ``exact=True`` to prevent this from happening::

        >>> from sympy import Derivative as D, collect, Function
        >>> f = Function('f') (x)

        >>> collect(a*D(f,x) + b*D(f,x), D(f,x))
        (a + b)*Derivative(f(x), x)

        >>> collect(a*D(D(f,x),x) + b*D(D(f,x),x), f)
        (a + b)*Derivative(f(x), x, x)

        >>> collect(a*D(D(f,x),x) + b*D(D(f,x),x), D(f,x), exact=True)
        a*Derivative(f(x), x, x) + b*Derivative(f(x), x, x)

        >>> collect(a*D(f,x) + b*D(f,x) + a*f + b*f, f)
        (a + b)*f(x) + (a + b)*Derivative(f(x), x)

    Or you can even match both derivative order and exponent at the same time::

        >>> collect(a*D(D(f,x),x)**2 + b*D(D(f,x),x)**2, D(f,x))
        (a + b)*Derivative(f(x), x, x)**2

    Finally, you can apply a function to each of the collected coefficients.
    For example you can factorize symbolic coefficients of polynomial::

        >>> f = expand((x + a + 1)**3)

        >>> collect(f, x, factor)
        x**3 + 3*x**2*(a + 1) + 3*x*(a + 1)**2 + (a + 1)**3

    .. note:: Arguments are expected to be in expanded form, so you might have
              to call :func:`expand` prior to calling this function.

    See Also
    ========
    collect_const, collect_sqrt, rcollect
    """
    if evaluate is None:
        evaluate = global_evaluate[0]

    def make_expression(terms):
        product = []

        for term, rat, sym, deriv in terms:
            if deriv is not None:
                var, order = deriv

                while order > 0:
                    term, order = Derivative(term, var), order - 1

            if sym is None:
                if rat is S.One:
                    product.append(term)
                else:
                    product.append(Pow(term, rat))
            else:
                product.append(Pow(term, rat*sym))

        return Mul(*product)

    def parse_derivative(deriv):
        # scan derivatives tower in the input expression and return
        # underlying function and maximal differentiation order
        expr, sym, order = deriv.expr, deriv.variables[0], 1

        for s in deriv.variables[1:]:
            if s == sym:
                order += 1
            else:
                raise NotImplementedError(
                    'Improve MV Derivative support in collect')

        while isinstance(expr, Derivative):
            s0 = expr.variables[0]

            for s in expr.variables:
                if s != s0:
                    raise NotImplementedError(
                        'Improve MV Derivative support in collect')

            if s0 == sym:
                expr, order = expr.expr, order + len(expr.variables)
            else:
                break

        return expr, (sym, Rational(order))

    def parse_term(expr):
        """Parses expression expr and outputs tuple (sexpr, rat_expo,
        sym_expo, deriv)
        where:
         - sexpr is the base expression
         - rat_expo is the rational exponent that sexpr is raised to
         - sym_expo is the symbolic exponent that sexpr is raised to
         - deriv contains the derivatives the the expression

         for example, the output of x would be (x, 1, None, None)
         the output of 2**x would be (2, 1, x, None)
        """
        rat_expo, sym_expo = S.One, None
        sexpr, deriv = expr, None

        if expr.is_Pow:
            if isinstance(expr.base, Derivative):
                sexpr, deriv = parse_derivative(expr.base)
            else:
                sexpr = expr.base

            if expr.exp.is_Number:
                rat_expo = expr.exp
            else:
                coeff, tail = expr.exp.as_coeff_Mul()

                if coeff.is_Number:
                    rat_expo, sym_expo = coeff, tail
                else:
                    sym_expo = expr.exp
        elif expr.func is C.exp:
            arg = expr.args[0]
            if arg.is_Rational:
                sexpr, rat_expo = S.Exp1, arg
            elif arg.is_Mul:
                coeff, tail = arg.as_coeff_Mul(rational=True)
                sexpr, rat_expo = C.exp(tail), coeff
        elif isinstance(expr, Derivative):
            sexpr, deriv = parse_derivative(expr)

        return sexpr, rat_expo, sym_expo, deriv

    def parse_expression(terms, pattern):
        """Parse terms searching for a pattern.
        terms is a list of tuples as returned by parse_terms;
        pattern is an expression treated as a product of factors
        """
        pattern = Mul.make_args(pattern)

        if len(terms) < len(pattern):
            # pattern is longer than matched product
            # so no chance for positive parsing result
            return None
        else:
            pattern = [parse_term(elem) for elem in pattern]

            terms = terms[:]  # need a copy
            elems, common_expo, has_deriv = [], None, False

            for elem, e_rat, e_sym, e_ord in pattern:

                if elem.is_Number and e_rat == 1 and e_sym is None:
                    # a constant is a match for everything
                    continue

                for j in range(len(terms)):
                    if terms[j] is None:
                        continue

                    term, t_rat, t_sym, t_ord = terms[j]

                    # keeping track of whether one of the terms had
                    # a derivative or not as this will require rebuilding
                    # the expression later
                    if t_ord is not None:
                        has_deriv = True

                    if (term.match(elem) is not None and
                            (t_sym == e_sym or t_sym is not None and
                            e_sym is not None and
                            t_sym.match(e_sym) is not None)):
                        if exact is False:
                            # we don't have to be exact so find common exponent
                            # for both expression's term and pattern's element
                            expo = t_rat / e_rat

                            if common_expo is None:
                                # first time
                                common_expo = expo
                            else:
                                # common exponent was negotiated before so
                                # there is no chance for a pattern match unless
                                # common and current exponents are equal
                                if common_expo != expo:
                                    common_expo = 1
                        else:
                            # we ought to be exact so all fields of
                            # interest must match in every details
                            if e_rat != t_rat or e_ord != t_ord:
                                continue

                        # found common term so remove it from the expression
                        # and try to match next element in the pattern
                        elems.append(terms[j])
                        terms[j] = None

                        break

                else:
                    # pattern element not found
                    return None

            return [_f for _f in terms if _f], elems, common_expo, has_deriv

    if evaluate:
        if expr.is_Mul:
            return expr.func(*[
                collect(term, syms, func, True, exact, distribute_order_term)
                for term in expr.args])
        elif expr.is_Pow:
            b = collect(
                expr.base, syms, func, True, exact, distribute_order_term)
            return Pow(b, expr.exp)

    if iterable(syms):
        syms = [expand_power_base(i, deep=False) for i in syms]
    else:
        syms = [expand_power_base(syms, deep=False)]

    expr = sympify(expr)
    order_term = None

    if distribute_order_term:
        order_term = expr.getO()

        if order_term is not None:
            if order_term.has(*syms):
                order_term = None
            else:
                expr = expr.removeO()

    summa = [expand_power_base(i, deep=False) for i in Add.make_args(expr)]

    collected, disliked = defaultdict(list), S.Zero
    for product in summa:
        terms = [parse_term(i) for i in Mul.make_args(product)]

        for symbol in syms:
            if SYMPY_DEBUG:
                print("DEBUG: parsing of expression %s with symbol %s " % (
                    str(terms), str(symbol))
                )

            result = parse_expression(terms, symbol)

            if SYMPY_DEBUG:
                print("DEBUG: returned %s" % str(result))

            if result is not None:
                terms, elems, common_expo, has_deriv = result

                # when there was derivative in current pattern we
                # will need to rebuild its expression from scratch
                if not has_deriv:
                    index = 1
                    for elem in elems:
                        e = elem[1]
                        if elem[2] is not None:
                            e *= elem[2]
                        index *= Pow(elem[0], e)
                else:
                    index = make_expression(elems)
                terms = expand_power_base(make_expression(terms), deep=False)
                index = expand_power_base(index, deep=False)
                collected[index].append(terms)
                break
        else:
            # none of the patterns matched
            disliked += product
    # add terms now for each key
    collected = dict([(k, Add(*v)) for k, v in collected.items()])

    if disliked is not S.Zero:
        collected[S.One] = disliked

    if order_term is not None:
        for key, val in collected.items():
            collected[key] = val + order_term

    if func is not None:
        collected = dict(
            [(key, func(val)) for key, val in collected.items()])

    if evaluate:
        return Add(*[key*val for key, val in collected.items()])
    else:
        return collected


def rcollect(expr, *vars):
    """
    Recursively collect sums in an expression.

    Examples
    ========

    >>> from sympy.simplify import rcollect
    >>> from sympy.abc import x, y

    >>> expr = (x**2*y + x*y + x + y)/(x + y)

    >>> rcollect(expr, y)
    (x + y*(x**2 + x + 1))/(x + y)

    See Also
    ========
    collect, collect_const, collect_sqrt
    """
    if expr.is_Atom or not expr.has(*vars):
        return expr
    else:
        expr = expr.__class__(*[rcollect(arg, *vars) for arg in expr.args])

        if expr.is_Add:
            return collect(expr, vars)
        else:
            return expr


def separatevars(expr, symbols=[], dict=False, force=False):
    """
    Separates variables in an expression, if possible.  By
    default, it separates with respect to all symbols in an
    expression and collects constant coefficients that are
    independent of symbols.

    If dict=True then the separated terms will be returned
    in a dictionary keyed to their corresponding symbols.
    By default, all symbols in the expression will appear as
    keys; if symbols are provided, then all those symbols will
    be used as keys, and any terms in the expression containing
    other symbols or non-symbols will be returned keyed to the
    string 'coeff'. (Passing None for symbols will return the
    expression in a dictionary keyed to 'coeff'.)

    If force=True, then bases of powers will be separated regardless
    of assumptions on the symbols involved.

    Notes
    =====
    The order of the factors is determined by Mul, so that the
    separated expressions may not necessarily be grouped together.

    Although factoring is necessary to separate variables in some
    expressions, it is not necessary in all cases, so one should not
    count on the returned factors being factored.

    Examples
    ========

    >>> from sympy.abc import x, y, z, alpha
    >>> from sympy import separatevars, sin
    >>> separatevars((x*y)**y)
    (x*y)**y
    >>> separatevars((x*y)**y, force=True)
    x**y*y**y

    >>> e = 2*x**2*z*sin(y)+2*z*x**2
    >>> separatevars(e)
    2*x**2*z*(sin(y) + 1)
    >>> separatevars(e, symbols=(x, y), dict=True)
    {'coeff': 2*z, x: x**2, y: sin(y) + 1}
    >>> separatevars(e, [x, y, alpha], dict=True)
    {'coeff': 2*z, alpha: 1, x: x**2, y: sin(y) + 1}

    If the expression is not really separable, or is only partially
    separable, separatevars will do the best it can to separate it
    by using factoring.

    >>> separatevars(x + x*y - 3*x**2)
    -x*(3*x - y - 1)

    If the expression is not separable then expr is returned unchanged
    or (if dict=True) then None is returned.

    >>> eq = 2*x + y*sin(x)
    >>> separatevars(eq) == eq
    True
    >>> separatevars(2*x + y*sin(x), symbols=(x, y), dict=True) == None
    True

    """
    expr = sympify(expr)
    if dict:
        return _separatevars_dict(_separatevars(expr, force), symbols)
    else:
        return _separatevars(expr, force)


def _separatevars(expr, force):
    if len(expr.free_symbols) == 1:
        return expr
    # don't destroy a Mul since much of the work may already be done
    if expr.is_Mul:
        args = list(expr.args)
        changed = False
        for i, a in enumerate(args):
            args[i] = separatevars(a, force)
            changed = changed or args[i] != a
        if changed:
            expr = expr.func(*args)
        return expr

    # get a Pow ready for expansion
    if expr.is_Pow:
        expr = Pow(separatevars(expr.base, force=force), expr.exp)

    # First try other expansion methods
    expr = expr.expand(mul=False, multinomial=False, force=force)

    _expr, reps = posify(expr) if force else (expr, {})
    expr = factor(_expr).subs(reps)

    if not expr.is_Add:
        return expr

    # Find any common coefficients to pull out
    args = list(expr.args)
    commonc = args[0].args_cnc(cset=True, warn=False)[0]
    for i in args[1:]:
        commonc &= i.args_cnc(cset=True, warn=False)[0]
    commonc = Mul(*commonc)
    commonc = commonc.as_coeff_Mul()[1]  # ignore constants
    commonc_set = commonc.args_cnc(cset=True, warn=False)[0]

    # remove them
    for i, a in enumerate(args):
        c, nc = a.args_cnc(cset=True, warn=False)
        c = c - commonc_set
        args[i] = Mul(*c)*Mul(*nc)
    nonsepar = Add(*args)

    if len(nonsepar.free_symbols) > 1:
        _expr = nonsepar
        _expr, reps = posify(_expr) if force else (_expr, {})
        _expr = (factor(_expr)).subs(reps)

        if not _expr.is_Add:
            nonsepar = _expr

    return commonc*nonsepar


def _separatevars_dict(expr, symbols):
    if symbols:
        if not all((t.is_Atom for t in symbols)):
            raise ValueError("symbols must be Atoms.")
        symbols = list(symbols)
    elif symbols is None:
        return {'coeff': expr}
    else:
        symbols = list(expr.free_symbols)
        if not symbols:
            return None

    ret = dict(((i, []) for i in symbols + ['coeff']))

    for i in Mul.make_args(expr):
        expsym = i.free_symbols
        intersection = set(symbols).intersection(expsym)
        if len(intersection) > 1:
            return None
        if len(intersection) == 0:
            # There are no symbols, so it is part of the coefficient
            ret['coeff'].append(i)
        else:
            ret[intersection.pop()].append(i)

    # rebuild
    for k, v in ret.items():
        ret[k] = Mul(*v)

    return ret


def ratsimp(expr):
    """
    Put an expression over a common denominator, cancel and reduce.

    Examples
    ========

    >>> from sympy import ratsimp
    >>> from sympy.abc import x, y
    >>> ratsimp(1/x + 1/y)
    (x + y)/(x*y)
    """

    f, g = cancel(expr).as_numer_denom()
    try:
        Q, r = reduced(f._dist_const(),
                    [g._dist_const()],
                    field=True, expand=False)
    except ComputationFailed:
        return f/g

    return Add(*Q) + cancel(r/g)


def ratsimpmodprime(expr, G, *gens, **args):
    """
    Simplifies a rational expression ``expr`` modulo the prime ideal
    generated by ``G``.  ``G`` should be a Groebner basis of the
    ideal.

    >>> from sympy.simplify.simplify import ratsimpmodprime
    >>> from sympy.abc import x, y
    >>> eq = (x + y**5 + y)/(x - y)
    >>> ratsimpmodprime(eq, [x*y**5 - x - y], x, y, order='lex')
    (x**2 + x*y + x + y)/(x**2 - x*y)

    If ``polynomial`` is False, the algorithm computes a rational
    simplification which minimizes the sum of the total degrees of
    the numerator and the denominator.

    If ``polynomial`` is True, this function just brings numerator and
    denominator into a canonical form. This is much faster, but has
    potentially worse results.

    References
    ==========

    M. Monagan, R. Pearce, Rational Simplification Modulo a Polynomial
    Ideal,
    http://citeseer.ist.psu.edu/viewdoc/summary?doi=10.1.1.163.6984
    (specifically, the second algorithm)
    """
    from sympy.polys import parallel_poly_from_expr
    from sympy.polys.polyerrors import PolificationFailed, DomainError
    from sympy import solve, Monomial
    from sympy.polys.monomials import monomial_div
    from sympy.core.compatibility import combinations_with_replacement
    from sympy.utilities.misc import debug

    quick = args.pop('quick', True)
    polynomial = args.pop('polynomial', False)
    debug('ratsimpmodprime', expr)

    # usual preparation of polynomials:

    num, denom = cancel(expr).as_numer_denom()

    try:
        polys, opt = parallel_poly_from_expr([num, denom] + G, *gens, **args)
    except PolificationFailed:
        return expr

    domain = opt.domain

    if domain.has_assoc_Field:
        opt.domain = domain.get_field()
    else:
        raise DomainError(
            "can't compute rational simplification over %s" % domain)

    # compute only once
    leading_monomials = [g.LM(opt.order) for g in polys[2:]]
    tested = set()

    def staircase(n):
        """
        Compute all monomials with degree less than ``n`` that are
        not divisible by any element of ``leading_monomials``.
        """
        if n == 0:
            return [1]
        S = []
        for mi in combinations_with_replacement(range(len(opt.gens)), n):
            m = [0]*len(opt.gens)
            for i in mi:
                m[i] += 1
            if all([monomial_div(m, lmg) is None for lmg in
                    leading_monomials]):
                S.append(m)

        return [Monomial(s).as_expr(*opt.gens) for s in S] + staircase(n - 1)

    def _ratsimpmodprime(a, b, allsol, N=0, D=0):
        """
        Computes a rational simplification of ``a/b`` which minimizes
        the sum of the total degrees of the numerator and the denominator.

        The algorithm proceeds by looking at ``a * d - b * c`` modulo
        the ideal generated by ``G`` for some ``c`` and ``d`` with degree
        less than ``a`` and ``b`` respectively.
        The coefficients of ``c`` and ``d`` are indeterminates and thus
        the coefficients of the normalform of ``a * d - b * c`` are
        linear polynomials in these indeterminates.
        If these linear polynomials, considered as system of
        equations, have a nontrivial solution, then `\frac{a}{b}
        \equiv \frac{c}{d}` modulo the ideal generated by ``G``. So,
        by construction, the degree of ``c`` and ``d`` is less than
        the degree of ``a`` and ``b``, so a simpler representation
        has been found.
        After a simpler representation has been found, the algorithm
        tries to reduce the degree of the numerator and denominator
        and returns the result afterwards.

        As an extension, if quick=False, we look at all possible degrees such
        that the total degree is less than *or equal to* the best current
        solution. We retain a list of all solutions of minimal degree, and try
        to find the best one at the end.
        """
        c, d = a, b
        steps = 0

        maxdeg = a.total_degree() + b.total_degree()
        if quick:
            bound = maxdeg - 1
        else:
            bound = maxdeg
        while N + D <= bound:
            if (N, D) in tested:
                break
            tested.add((N, D))

            M1 = staircase(N)
            M2 = staircase(D)
            debug('%s / %s: %s, %s' % (N, D, M1, M2))

            Cs = symbols("c:%d" % len(M1), cls=Dummy)
            Ds = symbols("d:%d" % len(M2), cls=Dummy)
            ng = Cs + Ds

            c_hat = Poly(
                sum([Cs[i] * M1[i] for i in range(len(M1))]), opt.gens + ng)
            d_hat = Poly(
                sum([Ds[i] * M2[i] for i in range(len(M2))]), opt.gens + ng)

            r = reduced(a * d_hat - b * c_hat, G, opt.gens + ng,
                        order=opt.order, polys=True)[1]

            S = Poly(r, gens=opt.gens).coeffs()
            sol = solve(S, Cs + Ds, particular=True, quick=True)

            if sol and not all([s == 0 for s in sol.values()]):
                c = c_hat.subs(sol)
                d = d_hat.subs(sol)

                # The "free" variables occuring before as parameters
                # might still be in the substituted c, d, so set them
                # to the value chosen before:
                c = c.subs(dict(list(zip(Cs + Ds, [1] * (len(Cs) + len(Ds))))))
                d = d.subs(dict(list(zip(Cs + Ds, [1] * (len(Cs) + len(Ds))))))

                c = Poly(c, opt.gens)
                d = Poly(d, opt.gens)
                if d == 0:
                    raise ValueError('Ideal not prime?')

                allsol.append((c_hat, d_hat, S, Cs + Ds))
                if N + D != maxdeg:
                    allsol = [allsol[-1]]

                break

            steps += 1
            N += 1
            D += 1

        if steps > 0:
            c, d, allsol = _ratsimpmodprime(c, d, allsol, N, D - steps)
            c, d, allsol = _ratsimpmodprime(c, d, allsol, N - steps, D)

        return c, d, allsol

    # preprocessing. this improves performance a bit when deg(num)
    # and deg(denom) are large:
    num = reduced(num, G, opt.gens, order=opt.order)[1]
    denom = reduced(denom, G, opt.gens, order=opt.order)[1]

    if polynomial:
        return (num/denom).cancel()

    c, d, allsol = _ratsimpmodprime(
        Poly(num, opt.gens), Poly(denom, opt.gens), [])
    if not quick and allsol:
        debug('Looking for best minimal solution. Got: %s' % len(allsol))
        newsol = []
        for c_hat, d_hat, S, ng in allsol:
            sol = solve(S, ng, particular=True, quick=False)
            newsol.append((c_hat.subs(sol), d_hat.subs(sol)))
        c, d = min(newsol, key=lambda x: len(x[0].terms()) + len(x[1].terms()))

    if not domain.has_Field:
        cn, c = c.clear_denoms(convert=True)
        dn, d = d.clear_denoms(convert=True)
    r = Rational(cn, dn)

    return (c*r.q)/(d*r.p)


def trigsimp_groebner(expr, hints=[], quick=False, order="grlex",
                      polynomial=False):
    """
    Simplify trigonometric expressions using a groebner basis algorithm.

    This routine takes a fraction involving trigonometric or hyperbolic
    expressions, and tries to simplify it. The primary metric is the
    total degree. Some attempts are made to choose the simplest possible
    expression of the minimal degree, but this is non-rigorous, and also
    very slow (see the ``quick=True`` option).

    If ``polynomial`` is set to True, instead of simplifying numerator and
    denominator together, this function just brings numerator and denominator
    into a canonical form. This is much faster, but has potentially worse
    results. However, if the input is a polynomial, then the result is
    guaranteed to be an equivalent polynomial of minimal degree.

    The most important option is hints. Its entries can be any of the
    following:

    - a natural number
    - a function
    - an iterable of the form (func, var1, var2, ...)
    - anything else, interpreted as a generator

    A number is used to indicate that the search space should be increased.
    A function is used to indicate that said function is likely to occur in a
    simplified expression.
    An iterable is used indicate that func(var1 + var2 + ...) is likely to
    occur in a simplified .
    An additional generator also indicates that it is likely to occur.
    (See examples below).

    This routine carries out various computationally intensive algorithms.
    The option ``quick=True`` can be used to suppress one particularly slow
    step (at the expense of potentially more complicated results, but never at
    the expense of increased total degree).

    Examples
    ========

    >>> from sympy.abc import x, y
    >>> from sympy import sin, tan, cos, sinh, cosh, tanh
    >>> from sympy.simplify.simplify import trigsimp_groebner

    Suppose you want to simplify ``sin(x)*cos(x)``. Naively, nothing happens:

    >>> ex = sin(x)*cos(x)
    >>> trigsimp_groebner(ex)
    sin(x)*cos(x)

    This is because ``trigsimp_groebner`` only looks for a simplification
    involving just ``sin(x)`` and ``cos(x)``. You can tell it to also try
    ``2*x`` by passing ``hints=[2]``:

    >>> trigsimp_groebner(ex, hints=[2])
    sin(2*x)/2
    >>> trigsimp_groebner(sin(x)**2 - cos(x)**2, hints=[2])
    -cos(2*x)

    Increasing the search space this way can quickly become expensive. A much
    faster way is to give a specific expression that is likely to occur:

    >>> trigsimp_groebner(ex, hints=[sin(2*x)])
    sin(2*x)/2

    Hyperbolic expressions are similarly supported:

    >>> trigsimp_groebner(sinh(2*x)/sinh(x))
    2*cosh(x)

    Note how no hints had to be passed, since the expression already involved
    ``2*x``.

    The tangent function is also supported. You can either pass ``tan`` in the
    hints, to indicate that than should be tried whenever cosine or sine are,
    or you can pass a specific generator:

    >>> trigsimp_groebner(sin(x)/cos(x), hints=[tan])
    tan(x)
    >>> trigsimp_groebner(sinh(x)/cosh(x), hints=[tanh(x)])
    tanh(x)

    Finally, you can use the iterable form to suggest that angle sum formulae
    should be tried:

    >>> ex = (tan(x) + tan(y))/(1 - tan(x)*tan(y))
    >>> trigsimp_groebner(ex, hints=[(tan, x, y)])
    tan(x + y)
    """
    # TODO
    #  - preprocess by replacing everything by funcs we can handle
    # - optionally use cot instead of tan
    # - more intelligent hinting.
    #     For example, if the ideal is small, and we have sin(x), sin(y),
    #     add sin(x + y) automatically... ?
    # - algebraic numbers ...
    # - expressions of lowest degree are not distinguished properly
    #   e.g. 1 - sin(x)**2
    # - we could try to order the generators intelligently, so as to influence
    #   which monomials appear in the quotient basis

    # THEORY
    # ------
    # Ratsimpmodprime above can be used to "simplify" a rational function
    # modulo a prime ideal. "Simplify" mainly means finding an equivalent
    # expression of lower total degree.
    #
    # We intend to use this to simplify trigonometric functions. To do that,
    # we need to decide (a) which ring to use, and (b) modulo which ideal to
    # simplify. In practice, (a) means settling on a list of "generators"
    # a, b, c, ..., such that the fraction we want to simplify is a rational
    # function in a, b, c, ..., with coefficients in ZZ (integers).
    # (2) means that we have to decide what relations to impose on the
    # generators. There are two practical problems:
    #   (1) The ideal has to be *prime* (a technical term).
    #   (2) The relations have to be polynomials in the generators.
    #
    # We typically have two kinds of generators:
    # - trigonometric expressions, like sin(x), cos(5*x), etc
    # - "everything else", like gamma(x), pi, etc.
    #
    # Since this function is trigsimp, we will concentrate on what to do with
    # trigonometric expressions. We can also simplify hyperbolic expressions,
    # but the extensions should be clear.
    #
    # One crucial point is that all *other* generators really should behave
    # like indeterminates. In particular if (say) "I" is one of them, then
    # in fact I**2 + 1 = 0 and we may and will compute non-sensical
    # expressions. However, we can work with a dummy and add the relation
    # I**2 + 1 = 0 to our ideal, then substitute back in the end.
    #
    # Now regarding trigonometric generators. We split them into groups,
    # according to the argument of the trigonometric functions. We want to
    # organise this in such a way that most trigonometric identities apply in
    # the same group. For example, given sin(x), cos(2*x) and cos(y), we would
    # group as [sin(x), cos(2*x)] and [cos(y)].
    #
    # Our prime ideal will be built in three steps:
    # (1) For each group, compute a "geometrically prime" ideal of relations.
    #     Geometrically prime means that it generates a prime ideal in
    #     CC[gens], not just ZZ[gens].
    # (2) Take the union of all the generators of the ideals for all groups.
    #     By the geometric primality condition, this is still prime.
    # (3) Add further inter-group relations which preserve primality.
    #
    # Step (1) works as follows. We will isolate common factors in the
    # argument, so that all our generators are of the form sin(n*x), cos(n*x)
    # or tan(n*x), with n an integer. Suppose first there are no tan terms.
    # The ideal [sin(x)**2 + cos(x)**2 - 1] is geometrically prime, since
    # X**2 + Y**2 - 1 is irreducible over CC.
    # Now, if we have a generator sin(n*x), than we can, using trig identities,
    # express sin(n*x) as a polynomial in sin(x) and cos(x). We can add this
    # relation to the ideal, preserving geometric primality, since the quotient
    # ring is unchanged.
    # Thus we have treated all sin and cos terms.
    # For tan(n*x), we add a relation tan(n*x)*cos(n*x) - sin(n*x) = 0.
    # (This requires of course that we already have relations for cos(n*x) and
    # sin(n*x).) It is not obvious, but it seems that this preserves geometric
    # primality.
    # XXX A real proof would be nice. HELP!
    #     Sketch that <S**2 + C**2 - 1, C*T - S> is a prime ideal of
    #     CC[S, C, T]:
    #     - it suffices to show that the projective closure in CP**3 is
    #       irreducible
    #     - using the half-angle substitutions, we can express sin(x), tan(x),
    #       cos(x) as rational functions in tan(x/2)
    #     - from this, we get a rational map from CP**1 to our curve
    #     - this is a morphism, hence the curve is prime
    #
    # Step (2) is trivial.
    #
    # Step (3) works by adding selected relations of the form
    # sin(x + y) - sin(x)*cos(y) - sin(y)*cos(x), etc. Geometric primality is
    # preserved by the same argument as before.

    from sympy.utilities.misc import debug
    from sympy import symbols
    from sympy.polys import parallel_poly_from_expr, groebner, ZZ
    from sympy.polys.polyerrors import PolificationFailed

    sin, cos, tan = C.sin, C.cos, C.tan
    sinh, cosh, tanh = C.sinh, C.cosh, C.tanh

    def parse_hints(hints):
        """Split hints into (n, funcs, iterables, gens)."""
        n = 1
        funcs, iterables, gens = [], [], []
        for e in hints:
            if isinstance(e, (int, Integer)):
                n = e
            elif isinstance(e, FunctionClass):
                funcs.append(e)
            elif iterable(e):
                iterables.append((e[0], e[1:]))
                # XXX sin(x+2y)?
                # Note: we go through polys so e.g.
                # sin(-x) -> -sin(x) -> sin(x)
                gens.extend(parallel_poly_from_expr(
                    [e[0](x) for x in e[1:]] + [e[0](Add(*e[1:]))])[1].gens)
            else:
                gens.append(e)
        return n, funcs, iterables, gens

    def build_ideal(x, terms):
        """
        Build generators for our ideal. Terms is an iterable with elements of
        the form (fn, coeff), indicating that we have a generator fn(coeff*x).

        If any of the terms is trigonometric, sin(x) and cos(x) are guaranteed
        to appear in terms. Similarly for hyperbolic functions. For tan(n*x),
        sin(n*x) and cos(n*x) are guaranteed.
        """
        gens = []
        I = []
        y = Dummy('y')
        for fn, coeff in terms:
            for c, s, t, rel in (
                    [cos, sin, tan, cos(x)**2 + sin(x)**2 - 1],
                    [cosh, sinh, tanh, cosh(x)**2 - sinh(x)**2 - 1]):
                if coeff == 1 and fn in [c, s]:
                    I.append(rel)
                elif fn == t:
                    I.append(t(coeff*x)*c(coeff*x) - s(coeff*x))
                elif fn in [c, s]:
                    cn = fn(coeff*y).expand(trig=True).subs(y, x)
                    I.append(fn(coeff*x) - cn)
        return list(set(I))

    def analyse_gens(gens, hints):
        """
        Analyse the generators ``gens``, using the hints ``hints``.

        The meaning of ``hints`` is described in the main docstring.
        Return a new list of generators, and also the ideal we should
        work with.
        """
        # First parse the hints
        n, funcs, iterables, extragens = parse_hints(hints)
        debug('n=%s' % n, 'funcs:', funcs, 'iterables:',
              iterables, 'extragens:', extragens)

        # We just add the extragens to gens and analyse them as before
        gens = list(gens)
        gens.extend(extragens)

        # remove duplicates
        funcs = list(set(funcs))
        iterables = list(set(iterables))
        gens = list(set(gens))

        # all the functions we can do anything with
        allfuncs = set([sin, cos, tan, sinh, cosh, tanh])
        # sin(3*x) -> ((3, x), sin)
        trigterms = [(g.args[0].as_coeff_mul(), g.func) for g in gens
                     if g.func in allfuncs]
        # Our list of new generators - start with anything that we cannot
        # work with (i.e. is not a trigonometric term)
        freegens = [g for g in gens if g.func not in allfuncs]
        newgens = []
        trigdict = {}
        for (coeff, var), fn in trigterms:
            trigdict.setdefault(var, []).append((coeff, fn))
        res = [] # the ideal

        for key, val in trigdict.items():
            # We have now assembeled a dictionary. Its keys are common
            # arguments in trigonometric expressions, and values are lists of
            # pairs (fn, coeff). x0, (fn, coeff) in trigdict means that we
            # need to deal with fn(coeff*x0). We take the rational gcd of the
            # coeffs, call it ``gcd``. We then use x = x0/gcd as "base symbol",
            # all other arguments are integral multiples thereof.
            # We will build an ideal which works with sin(x), cos(x).
            # If hint tan is provided, also work with tan(x). Moreover, if
            # n > 1, also work with sin(k*x) for k <= n, and similarly for cos
            # (and tan if the hint is provided). Finally, any generators which
            # the ideal does not work with but we need to accomodate (either
            # because it was in expr or because it was provided as a hint)
            # we also build into the ideal.
            # This selection process is expressed in the list ``terms``.
            # build_ideal then generates the actual relations in our ideal,
            # from this list.
            fns = [x[1] for x in val]
            val = [x[0] for x in val]
            gcd = reduce(igcd, val)
            terms = [(fn, v/gcd) for (fn, v) in zip(fns, val)]
            fs = set(funcs + fns)
            for c, s, t in ([cos, sin, tan], [cosh, sinh, tanh]):
                if any(x in fs for x in (c, s, t)):
                    fs.add(c)
                    fs.add(s)
            for fn in fs:
                for k in range(1, n + 1):
                    terms.append((fn, k))
            extra = []
            for fn, v in terms:
                if fn == tan:
                    extra.append((sin, v))
                    extra.append((cos, v))
                if fn in [sin, cos] and tan in fs:
                    extra.append((tan, v))
                if fn == tanh:
                    extra.append((sinh, v))
                    extra.append((cosh, v))
                if fn in [sinh, cosh] and tanh in fs:
                    extra.append((tanh, v))
            terms.extend(extra)
            x = gcd*Mul(*key)
            r = build_ideal(x, terms)
            res.extend(r)
            newgens.extend(set(fn(v*x) for fn, v in terms))

        # Add generators for compound expressions from iterables
        for fn, args in iterables:
            if fn == tan:
                # Tan expressions are recovered from sin and cos.
                iterables.extend([(sin, args), (cos, args)])
            elif fn == tanh:
                # Tanh expressions are recovered from sihn and cosh.
                iterables.extend([(sinh, args), (cosh, args)])
            else:
                dummys = symbols('d:%i' % len(args), cls=Dummy)
                expr = fn( Add(*dummys)).expand(trig=True).subs(list(zip(dummys, args)))
                res.append(fn(Add(*args)) - expr)

        if myI in gens:
            res.append(myI**2 + 1)
            freegens.remove(myI)
            newgens.append(myI)

        return res, freegens, newgens

    myI = Dummy('I')
    expr = expr.subs(S.ImaginaryUnit, myI)
    subs = [(myI, S.ImaginaryUnit)]

    num, denom = cancel(expr).as_numer_denom()
    try:
        (pnum, pdenom), opt = parallel_poly_from_expr([num, denom])
    except PolificationFailed:
        return expr
    debug('initial gens:', opt.gens)
    ideal, freegens, gens = analyse_gens(opt.gens, hints)
    debug('ideal:', ideal)
    debug('new gens:', gens, " -- len", len(gens))
    debug('free gens:', freegens, " -- len", len(gens))
    # NOTE we force the domain to be ZZ to stop polys from injecting generators
    #      (which is usually a sign of a bug in the way we build the ideal)
    if not gens:
        return expr
    G = groebner(ideal, order=order, gens=gens, domain=ZZ)
    debug('groebner basis:', list(G), " -- len", len(G))

    # If our fraction is a polynomial in the free generators, simplify all
    # coefficients separately:
    if freegens and pdenom.has_only_gens(*set(gens).intersection(pdenom.gens)):
        num = Poly(num, gens=gens+freegens).eject(*gens)
        res = []
        for monom, coeff in num.terms():
            ourgens = set(parallel_poly_from_expr([coeff, denom])[1].gens)
            # We compute the transitive closure of all generators that can
            # be reached from our generators through relations in the ideal.
            changed = True
            while changed:
                changed = False
                for p in ideal:
                    p = Poly(p)
                    if not ourgens.issuperset(p.gens) and \
                       not p.has_only_gens(*set(p.gens).difference(ourgens)):
                        changed = True
                        ourgens.update(p.exclude().gens)
            # NOTE preserve order!
            realgens = [x for x in gens if x in ourgens]
            # The generators of the ideal have now been (implicitely) split
            # into two groups: those involving ourgens and those that don't.
            # Since we took the transitive closure above, these two groups
            # live in subgrings generated by a *disjoint* set of variables.
            # Any sensible groebner basis algorithm will preserve this disjoint
            # structure (i.e. the elements of the groebner basis can be split
            # similarly), and and the two subsets of the groebner basis then
            # form groebner bases by themselves. (For the smaller generating
            # sets, of course.)
            ourG = [g.as_expr() for g in G.polys if
                    g.has_only_gens(*ourgens.intersection(g.gens))]
            res.append(Mul(*[a**b for a, b in zip(freegens, monom)]) * \
                       ratsimpmodprime(coeff/denom, ourG, order=order,
                                       gens=realgens, quick=quick, domain=ZZ,
                                       polynomial=polynomial).subs(subs))
        return Add(*res)
        # NOTE The following is simpler and has less assumptions on the
        #      groebner basis algorithm. If the above turns out to be broken,
        #      use this.
        return Add(*[Mul(*[a**b for a, b in zip(freegens, monom)]) * \
                     ratsimpmodprime(coeff/denom, list(G), order=order,
                                     gens=gens, quick=quick, domain=ZZ)
                     for monom, coeff in num.terms()])
    else:
        return ratsimpmodprime(
            expr, list(G), order=order, gens=freegens+gens,
            quick=quick, domain=ZZ, polynomial=polynomial).subs(subs)


_trigs = (C.TrigonometricFunction, C.HyperbolicFunction)


def trigsimp(expr, **opts):
    """
    reduces expression by using known trig identities

    Notes
    =====

    method:
    - Determine the method to use. Valid choices are 'matching' (default),
    'groebner', 'combined', and 'fu'. If 'matching', simplify the
    expression recursively by targeting common patterns. If 'groebner', apply
    an experimental groebner basis algorithm. In this case further options
    are forwarded to ``trigsimp_groebner``, please refer to its docstring.
    If 'combined', first run the groebner basis algorithm with small
    default parameters, then run the 'matching' algorithm. 'fu' runs the
    collection of trigonometric transformations described by Fu, et al.
    (see the `fu` docstring).


    Examples
    ========

    >>> from sympy import trigsimp, sin, cos, log
    >>> from sympy.abc import x, y
    >>> e = 2*sin(x)**2 + 2*cos(x)**2
    >>> trigsimp(e)
    2

    Simplification occurs wherever trigonometric functions are located.

    >>> trigsimp(log(e))
    log(2)

    Using `method="groebner"` (or `"combined"`) might lead to greater
    simplification.

    The old trigsimp routine can be accessed as with method 'old'.

    >>> from sympy import coth, tanh
    >>> t = 3*tanh(x)**7 - 2/coth(x)**7
    >>> trigsimp(t, method='old') == t
    True
    >>> trigsimp(t)
    tanh(x)**7

    """
    from sympy.simplify.fu import fu

    expr = sympify(expr)

    try:
        return expr._eval_trigsimp(**opts)
    except AttributeError:
        pass

    old = opts.pop('old', False)
    if not old:
        opts.pop('deep', None)
        recursive = opts.pop('recursive', None)
        method = opts.pop('method', 'matching')
    else:
        method = 'old'

    def groebnersimp(ex, **opts):
        def traverse(e):
            if e.is_Atom:
                return e
            args = [traverse(x) for x in e.args]
            if e.is_Function or e.is_Pow:
                args = [trigsimp_groebner(x, **opts) for x in args]
            return e.func(*args)
        new = traverse(ex)
        if not isinstance(new, Expr):
            return new
        return trigsimp_groebner(new, **opts)

    trigsimpfunc = {
        'fu': (lambda x: fu(x, **opts)),
        'matching': (lambda x: futrig(x)),
        'groebner': (lambda x: groebnersimp(x, **opts)),
        'combined': (lambda x: futrig(groebnersimp(x,
                               polynomial=True, hints=[2, tan]))),
        'old': lambda x: trigsimp_old(x, **opts),
                   }[method]

    return trigsimpfunc(expr)._dist_const()


def collect_sqrt(expr, evaluate=None):
    """Return expr with terms having common square roots collected together.
    If ``evaluate`` is False a count indicating the number of sqrt-containing
    terms will be returned and, if non-zero, the terms of the Add will be
    returned, else the expression itself will be returned as a single term.
    If ``evaluate`` is True, the expression with any collected terms will be
    returned.

    Note: since I = sqrt(-1), it is collected, too.

    Examples
    ========

    >>> from sympy import sqrt
    >>> from sympy.simplify.simplify import collect_sqrt
    >>> from sympy.abc import a, b

    >>> r2, r3, r5 = [sqrt(i) for i in [2, 3, 5]]
    >>> collect_sqrt(a*r2 + b*r2)
    sqrt(2)*(a + b)
    >>> collect_sqrt(a*r2 + b*r2 + a*r3 + b*r3)
    sqrt(2)*(a + b) + sqrt(3)*(a + b)
    >>> collect_sqrt(a*r2 + b*r2 + a*r3 + b*r5)
    sqrt(3)*a + sqrt(5)*b + sqrt(2)*(a + b)

    If evaluate is False then the arguments will be sorted and
    returned as a list and a count of the number of sqrt-containing
    terms will be returned:

    >>> collect_sqrt(a*r2 + b*r2 + a*r3 + b*r5, evaluate=False)
    ((sqrt(3)*a, sqrt(5)*b, sqrt(2)*(a + b)), 3)
    >>> collect_sqrt(a*sqrt(2) + b, evaluate=False)
    ((b, sqrt(2)*a), 1)
    >>> collect_sqrt(a + b, evaluate=False)
    ((a + b,), 0)

    See Also
    ========
    collect, collect_const, rcollect
    """
    if evaluate is None:
        evaluate = global_evaluate[0]
    # this step will help to standardize any complex arguments
    # of sqrts
    coeff, expr = expr.as_content_primitive()
    vars = set()
    for a in Add.make_args(expr):
        for m in a.args_cnc()[0]:
            if m.is_number and (
                    m.is_Pow and m.exp.is_Rational and m.exp.q == 2 or
                    m is S.ImaginaryUnit):
                vars.add(m)

    # we only want radicals, so exclude Number handling; in this case
    # d will be evaluated
    d = collect_const(expr, *vars, Numbers=False)
    hit = expr != d

    if not evaluate:
        nrad = 0
        # make the evaluated args canonical
        args = list(ordered(Add.make_args(d)))
        for i, m in enumerate(args):
            c, nc = m.args_cnc()
            for ci in c:
                # XXX should this be restricted to ci.is_number as above?
                if ci.is_Pow and ci.exp.is_Rational and ci.exp.q == 2 or \
                        ci is S.ImaginaryUnit:
                    nrad += 1
                    break
            args[i] *= coeff
        if not (hit or nrad):
            args = [Add(*args)]
        return tuple(args), nrad

    return coeff*d


def collect_const(expr, *vars, **kwargs):
    """A non-greedy collection of terms with similar number coefficients in
    an Add expr. If ``vars`` is given then only those constants will be
    targeted. Although any Number can also be targeted, if this is not
    desired set ``Numbers=False`` and no Float or Rational will be collected.

    Examples
    ========

    >>> from sympy import sqrt
    >>> from sympy.abc import a, s, x, y, z
    >>> from sympy.simplify.simplify import collect_const
    >>> collect_const(sqrt(3) + sqrt(3)*(1 + sqrt(2)))
    sqrt(3)*(sqrt(2) + 2)
    >>> collect_const(sqrt(3)*s + sqrt(7)*s + sqrt(3) + sqrt(7))
    (sqrt(3) + sqrt(7))*(s + 1)
    >>> s = sqrt(2) + 2
    >>> collect_const(sqrt(3)*s + sqrt(3) + sqrt(7)*s + sqrt(7))
    (sqrt(2) + 3)*(sqrt(3) + sqrt(7))
    >>> collect_const(sqrt(3)*s + sqrt(3) + sqrt(7)*s + sqrt(7), sqrt(3))
    sqrt(7) + sqrt(3)*(sqrt(2) + 3) + sqrt(7)*(sqrt(2) + 2)

    The collection is sign-sensitive, giving higher precedence to the
    unsigned values:

    >>> collect_const(x - y - z)
    x - (y + z)
    >>> collect_const(-y - z)
    -(y + z)
    >>> collect_const(2*x - 2*y - 2*z, 2)
    2*(x - y - z)
    >>> collect_const(2*x - 2*y - 2*z, -2)
    2*x - 2*(y + z)

    See Also
    ========
    collect, collect_sqrt, rcollect
    """
    if not expr.is_Add:
        return expr

    recurse = False
    Numbers = kwargs.get('Numbers', True)

    if not vars:
        recurse = True
        vars = set()
        for a in expr.args:
            for m in Mul.make_args(a):
                if m.is_number:
                    vars.add(m)
    else:
        vars = sympify(vars)
    if not Numbers:
        vars = [v for v in vars if not v.is_Number]

    vars = list(ordered(vars))
    for v in vars:
        terms = defaultdict(list)
        Fv = Factors(v)
        for m in Add.make_args(expr):
            f = Factors(m)
            q, r = f.div(Fv)
            if r.is_one:
                # only accept this as a true factor if
                # it didn't change an exponent from an Integer
                # to a non-Integer, e.g. 2/sqrt(2) -> sqrt(2)
                # -- we aren't looking for this sort of change
                fwas = f.factors.copy()
                fnow = q.factors
                if not any(k in fwas and fwas[k].is_Integer and not
                        fnow[k].is_Integer for k in fnow):
                    terms[v].append(q.as_expr())
                    continue
            terms[S.One].append(m)

        args = []
        hit = False
        uneval = False
        for k in ordered(terms):
            v = terms[k]
            if k is S.One:
                args.extend(v)
                continue

            if len(v) > 1:
                v = Add(*v)
                hit = True
                if recurse and v != expr:
                    vars.append(v)
            else:
                v = v[0]

            # be careful not to let uneval become True unless
            # it must be because it's going to be more expensive
            # to rebuild the expression as an unevaluated one
            if Numbers and k.is_Number and v.is_Add:
                args.append(_keep_coeff(k, v, sign=True))
                uneval = True
            else:
                args.append(k*v)

        if hit:
            if uneval:
                expr = _unevaluated_Add(*args)
            else:
                expr = Add(*args)
            if not expr.is_Add:
                break

    return expr


def _split_gcd(*a):
    """
    split the list of integers ``a`` into a list of integers, ``a1`` having
    ``g = gcd(a1)``, and a list ``a2`` whose elements are not divisible by
    ``g``.  Returns ``g, a1, a2``

    Examples
    ========

    >>> from sympy.simplify.simplify import _split_gcd
    >>> _split_gcd(55, 35, 22, 14, 77, 10)
    (5, [55, 35, 10], [22, 14, 77])
    """
    g = a[0]
    b1 = [g]
    b2 = []
    for x in a[1:]:
        g1 = gcd(g, x)
        if g1 == 1:
            b2.append(x)
        else:
            g = g1
            b1.append(x)
    return g, b1, b2

def _is_sum_surds(p):
    args = p.args if p.is_Add else [p]
    for y in args:
        if not ((y**2).is_Rational and y.is_real):
            return False
    return True

def _nthroot_solve(p, n, prec):
    """
     helper function for ``nthroot``
     It denests ``p**Rational(1, n)`` using its minimal polynomial
    """
    from sympy.polys.numberfields import _minimal_polynomial_sq
    from sympy.solvers import solve
    while n % 2 == 0:
        p = sqrtdenest(sqrt(p))
        n = n // 2
    if n == 1:
        return p
    pn = p**Rational(1, n)
    x = Symbol('x')
    f = _minimal_polynomial_sq(p, n, x)
    if f is None:
        return None
    sols = solve(f, x)
    for sol in sols:
        if abs(sol - pn).n() < 1./10**prec:
            sol = sqrtdenest(sol)
            if _mexpand(sol**n) == p:
                return sol

def nthroot(expr, n, max_len=4, prec=15):
    """
    compute a real nth-root of a sum of surds

    Parameters
    ==========

    expr : sum of surds
    n : integer
    max_len : maximum number of surds passed as constants to ``nsimplify``

    Algorithm
    =========

    First ``nsimplify`` is used to get a candidate root; if it is not a
    root the minimal polynomial is computed; the answer is one of its
    roots.

    Examples
    ========

    >>> from sympy.simplify.simplify import nthroot
    >>> from sympy import Rational, sqrt
    >>> nthroot(90 + 34*sqrt(7), 3)
    sqrt(7) + 3

    """
    expr = sympify(expr)
    n = sympify(n)
    p = expr**Rational(1, n)
    if not n.is_integer:
        return p
    if not _is_sum_surds(expr):
        return p
    surds = []
    coeff_muls = [x.as_coeff_Mul() for x in expr.args]
    for x, y in coeff_muls:
        if not x.is_rational:
            return p
        if y is S.One:
            continue
        if not (y.is_Pow and y.exp == S.Half and y.base.is_integer):
            return p
        surds.append(y)
    surds.sort()
    surds = surds[:max_len]
    if expr < 0 and n % 2 == 1:
        p = (-expr)**Rational(1, n)
        a = nsimplify(p, constants=surds)
        res = a if _mexpand(a**n) == _mexpand(-expr) else p
        return (-res)._dist_const()
    a = nsimplify(p, constants=surds)
    if _mexpand(a) is not _mexpand(p) and _mexpand(a**n) == _mexpand(expr):
        return _mexpand(a)._dist_const()
    expr = _nthroot_solve(expr, n, prec)
    if expr is None:
        return p
    return expr._dist_const()


def split_surds(expr):
    """
    split an expression with terms whose squares are rationals
    into a sum of terms whose surds squared have gcd equal to g
    and a sum of terms with surds squared prime with g

    Examples
    ========

    >>> from sympy import sqrt
    >>> from sympy.simplify.simplify import split_surds
    >>> split_surds(3*sqrt(3) + sqrt(5)/7 + sqrt(6) + sqrt(10) + sqrt(15))
    (3, sqrt(2) + sqrt(5) + 3, sqrt(5)/7 + sqrt(10))
    """
    expr = expr._dist_const()
    args = sorted(expr.args, key=default_sort_key)
    coeff_muls = [x.as_coeff_Mul() for x in args]
    surds = [x[1]**2 for x in coeff_muls if x[1].is_Pow]
    surds.sort(key=default_sort_key)
    g, b1, b2 = _split_gcd(*surds)
    g2 = g
    if not b2 and len(b1) >= 2:
        b1n = [x/g for x in b1]
        b1n = [x for x in b1n if x != 1]
        # only a common factor has been factored; split again
        g1, b1n, b2 = _split_gcd(*b1n)
        g2 = g*g1
    a1v, a2v = [], []
    for c, s in coeff_muls:
        if s.is_Pow and s.exp == S.Half:
            s1 = s.base
            if s1 in b1:
                a1v.append(c*sqrt(s1/g2))
            else:
                a2v.append(c*s)
        else:
            a2v.append(c*s)
    a = Add(*a1v)
    b = Add(*a2v)
    return g2, a, b


def rad_rationalize(num, den):
    """
    Rationalize num/den by removing square roots in the denominator;
    num and den are sum of terms whose squares are rationals

    Examples
    ========

    >>> from sympy import sqrt
    >>> from sympy.simplify.simplify import rad_rationalize
    >>> rad_rationalize(sqrt(3), 1 + sqrt(2)/3)
    (-sqrt(3) + sqrt(6)/3, -7/9)
    """
    if not den.is_Add:
        return num, den
    g, a, b = split_surds(den)
    a = a*sqrt(g)
    num = _mexpand((a - b)*num)
    den = _mexpand(a**2 - b**2)
    return rad_rationalize(num, den)


def radsimp(expr, symbolic=True, max_terms=4):
    """
    Rationalize the denominator by removing square roots.

    Note: the expression returned from radsimp must be used with caution
    since if the denominator contains symbols, it will be possible to make
    substitutions that violate the assumptions of the simplification process:
    that for a denominator matching a + b*sqrt(c), a != +/-b*sqrt(c). (If
    there are no symbols, this assumptions is made valid by collecting terms
    of sqrt(c) so the match variable ``a`` does not contain ``sqrt(c)``.) If
    you do not want the simplification to occur for symbolic denominators, set
    ``symbolic`` to False.

    If there are more than ``max_terms`` radical terms then the expression is
    returned unchanged.

    Examples
    ========

    >>> from sympy import radsimp, sqrt, Symbol, denom, pprint, I
    >>> from sympy import factor_terms, fraction, signsimp
    >>> from sympy.simplify.simplify import collect_sqrt
    >>> from sympy.abc import a, b, c

    >>> radsimp(1/(I + 1))
    (1 - I)/2
    >>> radsimp(1/(2 + sqrt(2)))
    (-sqrt(2) + 2)/2
    >>> x,y = map(Symbol, 'xy')
    >>> e = ((2 + 2*sqrt(2))*x + (2 + sqrt(8))*y)/(2 + sqrt(2))
    >>> radsimp(e)
    sqrt(2)*(x + y)

    No simplification beyond removal of the gcd is done. One might
    want to polish the result a little, however, by collecting
    square root terms:

    >>> r2 = sqrt(2)
    >>> r5 = sqrt(5)
    >>> ans = radsimp(1/(y*r2 + x*r2 + a*r5 + b*r5)); pprint(ans)
        ___       ___       ___       ___
      \/ 5 *a + \/ 5 *b - \/ 2 *x - \/ 2 *y
    ------------------------------------------
       2               2      2              2
    5*a  + 10*a*b + 5*b  - 2*x  - 4*x*y - 2*y

    >>> n, d = fraction(ans)
    >>> pprint(factor_terms(signsimp(collect_sqrt(n))/d, radical=True))
            ___             ___
          \/ 5 *(a + b) - \/ 2 *(x + y)
    ------------------------------------------
       2               2      2              2
    5*a  + 10*a*b + 5*b  - 2*x  - 4*x*y - 2*y

    If radicals in the denominator cannot be removed or there is no denominator,
    the original expression will be returned.

    >>> radsimp(sqrt(2)*x + sqrt(2))
    sqrt(2)*x + sqrt(2)

    Results with symbols will not always be valid for all substitutions:

    >>> eq = 1/(a + b*sqrt(c))
    >>> eq.subs(a, b*sqrt(c))
    1/(2*b*sqrt(c))
    >>> radsimp(eq).subs(a, b*sqrt(c))
    nan

    If symbolic=False, symbolic denominators will not be transformed (but
    numeric denominators will still be processed):

    >>> radsimp(eq, symbolic=False)
    1/(a + b*sqrt(c))

    """
    from sympy.core.mul import _unevaluated_Mul as _umul
    from sympy.core.exprtools import Factors

    syms = symbols("a:d A:D")
    def _num(rterms):
        # return the multiplier that will simplify the expression described
        # by rterms [(sqrt arg, coeff), ... ]
        a, b, c, d, A, B, C, D = syms
        if len(rterms) == 2:
            reps = dict(list(zip([A, a, B, b], [j for i in rterms for j in i])))
            return (
            sqrt(A)*a - sqrt(B)*b).xreplace(reps)
        if len(rterms) == 3:
            reps = dict(list(zip([A, a, B, b, C, c], [j for i in rterms for j in i])))
            return (
            (sqrt(A)*a + sqrt(B)*b - sqrt(C)*c)*(2*sqrt(A)*sqrt(B)*a*b - A*a**2 -
            B*b**2 + C*c**2)).xreplace(reps)
        elif len(rterms) == 4:
            reps = dict(list(zip([A, a, B, b, C, c, D, d], [j for i in rterms for j in i])))
            return ((sqrt(A)*a + sqrt(B)*b - sqrt(C)*c - sqrt(D)*d)*(2*sqrt(A)*sqrt(B)*a*b
                - A*a**2 - B*b**2 - 2*sqrt(C)*sqrt(D)*c*d + C*c**2 +
                D*d**2)*(-8*sqrt(A)*sqrt(B)*sqrt(C)*sqrt(D)*a*b*c*d + A**2*a**4 -
                2*A*B*a**2*b**2 - 2*A*C*a**2*c**2 - 2*A*D*a**2*d**2 + B**2*b**4 -
                2*B*C*b**2*c**2 - 2*B*D*b**2*d**2 + C**2*c**4 - 2*C*D*c**2*d**2 +
                D**2*d**4)).xreplace(reps)
        elif len(rterms) == 1:
            return sqrt(rterms[0][0])
        else:
            raise NotImplementedError

    def ispow2(d, log2=False):
        if not d.is_Pow:
            return False
        e = d.exp
        if e.is_Rational and e.q == 2 or symbolic and fraction(e)[1] == 2:
            return True
        if log2:
            q = 1
            if e.is_Rational:
                q = e.q
            elif symbolic:
                d = fraction(e)[1]
                if d.is_Integer:
                    q = d
            if q != 1 and log(q, 2).is_Integer:
                return True
        return False

    def handle(expr):
        # Handle first reduces to the case
        # expr = 1/d, where d is an add, or d is base**p/2.
        # We do this by recursively calling handle on each piece.
        n, d = fraction(expr)

        if expr.is_Atom or (d.is_Atom and n.is_Atom):
            return expr
        elif not n.is_Atom:
            n = n.func(*[handle(a) for a in n.args])
            return _umul(n, handle(1/d))
        elif n is not S.One:
            return _umul(n, handle(1/d))
        elif d.is_Mul:
            return _umul(*[handle(1/d) for d in d.args])

        # By this step, expr is 1/d, and d is not a mul.
        if not symbolic and d.free_symbols:
            return expr

        if ispow2(d):
            d2 = sqrtdenest(sqrt(d.base))**fraction(d.exp)[0]
            if d2 != d:
                return handle(1/d2)
        elif d.is_Pow and (d.exp.is_integer or d.base.is_positive):
            # (1/d**i) = (1/d)**i
            return handle(1/d.base)**d.exp

        if not (d.is_Add or ispow2(d)):
            return 1/d.func(*[handle(a) for a in d.args])

        # handle 1/d treating d as an Add (though it may not be)

        keep = True  # keep changes that are made

        # flatten it and collect radicals after checking for special
        # conditions
        d = _mexpand(d)

        # did it change?
        if d.is_Atom:
            return 1/d

        # is it a number that might be handled easily?
        if d.is_number:
            _d = nsimplify(d)
            if _d.is_Number and _d.equals(d):
                return 1/_d

        while True:
            # collect similar terms
            collected = defaultdict(list)
            for m in Add.make_args(d):  # d might have become non-Add
                p2 = []
                other = []
                for i in Mul.make_args(m):
                    if ispow2(i, log2=True):
                        p2.append(i.base if i.exp is S.Half else i.base**(2*i.exp))
                    elif i is S.ImaginaryUnit:
                        p2.append(S.NegativeOne)
                    else:
                        other.append(i)
                collected[tuple(ordered(p2))].append(Mul(*other))
            rterms = list(ordered(list(collected.items())))
            rterms = [(Mul(*i), Add(*j)) for i, j in rterms]
            nrad = len(rterms) - (1 if rterms[0][0] is S.One else 0)
            if nrad < 1:
                break
            elif nrad > max_terms:
                # there may have been invalid operations leading to this point
                # so don't keep changes, e.g. this expression is troublesome
                # in collecting terms so as not to raise the issue of 2834:
                # r = sqrt(sqrt(5) + 5)
                # eq = 1/(sqrt(5)*r + 2*sqrt(5)*sqrt(-sqrt(5) + 5) + 5*r)
                keep = False
                break
            if len(rterms) > 4:
                # in general, only 4 terms can be removed with repeated squaring
                # but other considerations can guide selection of radical terms
                # so that radicals are removed
                if all([x.is_Integer and (y**2).is_Rational for x, y in rterms]):
                    nd, d = rad_rationalize(S.One, Add._from_args(
                        [sqrt(x)*y for x, y in rterms]))
                    n *= nd
                else:
                    # is there anything else that might be attempted?
                    keep = False
                break

            num = powsimp(_num(rterms))
            n *= num
            d *= num
            d = powdenest(_mexpand(d), force=symbolic)
            if d.is_Atom:
                break

        if not keep:
            return expr
        return _umul(n, 1/d)

    coeff, expr = expr.as_coeff_Add()
    expr = expr.normal()._dist_const()
    old = fraction(expr)
    n, d = fraction(handle(expr))
    if old != (n, d):
        if not d.is_Atom:
            was = (n, d)
            n = signsimp(n, evaluate=False)
            d = signsimp(d, evaluate=False)
            u = Factors(_umul(n, 1/d))
            u = _umul(*[k**v for k, v in u.factors.items()])
            n, d = fraction(u)
            if old == (n, d):
                n, d = was
        n = expand_mul(n)
        if d.is_Number or d.is_Add:
            n2, d2 = fraction(gcd_terms(_umul(n, 1/d)))
            if d2.is_Number or (d2.count_ops() <= d.count_ops()):
                n, d = [signsimp(i) for i in (n2, d2)]
                if n.is_Mul and n.args[0].is_Number:
                    n = n.func(*n.args)

    return coeff + _umul(n, 1/d)


def posify(eq):
    """Return eq (with generic symbols made positive) and a restore
    dictionary.

    Any symbol that has positive=None will be replaced with a positive dummy
    symbol having the same name. This replacement will allow more symbolic
    processing of expressions, especially those involving powers and
    logarithms.

    A dictionary that can be sent to subs to restore eq to its original
    symbols is also returned.

    >>> from sympy import posify, Symbol, log
    >>> from sympy.abc import x
    >>> posify(x + Symbol('p', positive=True) + Symbol('n', negative=True))
    (_x + n + p, {_x: x})

    >> log(1/x).expand() # should be log(1/x) but it comes back as -log(x)
    log(1/x)

    >>> log(posify(1/x)[0]).expand() # take [0] and ignore replacements
    -log(_x)
    >>> eq, rep = posify(1/x)
    >>> log(eq).expand().subs(rep)
    -log(x)
    >>> posify([x, 1 + x])
    ([_x, _x + 1], {_x: x})
    """
    eq = sympify(eq)
    if iterable(eq):
        f = type(eq)
        eq = list(eq)
        syms = set()
        for e in eq:
            syms = syms.union(e.atoms(C.Symbol))
        reps = {}
        for s in syms:
            reps.update(dict((v, k) for k, v in posify(s)[1].items()))
        for i, e in enumerate(eq):
            eq[i] = e.subs(reps)
        return f(eq), dict([(r, s) for s, r in reps.items()])

    reps = dict([(s, Dummy(s.name, positive=True))
                 for s in eq.free_symbols if s.is_positive is None])
    eq = eq.subs(reps)
    return eq, dict([(r, s) for s, r in reps.items()])


def _polarify(eq, lift, pause=False):
    from sympy import polar_lift, Integral
    if eq.is_polar:
        return eq
    if eq.is_number and not pause:
        return polar_lift(eq)
    if isinstance(eq, Symbol) and not pause and lift:
        return polar_lift(eq)
    elif eq.is_Atom:
        return eq
    elif eq.is_Add:
        r = eq.func(*[_polarify(arg, lift, pause=True) for arg in eq.args])
        if lift:
            return polar_lift(r)
        return r
    elif eq.is_Function:
        return eq.func(*[_polarify(arg, lift, pause=False) for arg in eq.args])
    elif isinstance(eq, Integral):
        # Don't lift the integration variable
        func = _polarify(eq.function, lift, pause=pause)
        limits = []
        for limit in eq.args[1:]:
            var = _polarify(limit[0], lift=False, pause=pause)
            rest = _polarify(limit[1:], lift=lift, pause=pause)
            limits.append((var,) + rest)
        return Integral(*((func,) + tuple(limits)))
    else:
        return eq.func(*[_polarify(arg, lift, pause=pause)
                         if isinstance(arg, Expr) else arg for arg in eq.args])


def polarify(eq, subs=True, lift=False):
    """
    Turn all numbers in eq into their polar equivalents (under the standard
    choice of argument).

    Note that no attempt is made to guess a formal convention of adding
    polar numbers, expressions like 1 + x will generally not be altered.

    Note also that this function does not promote exp(x) to exp_polar(x).

    If ``subs`` is True, all symbols which are not already polar will be
    substituted for polar dummies; in this case the function behaves much
    like posify.

    If ``lift`` is True, both addition statements and non-polar symbols are
    changed to their polar_lift()ed versions.
    Note that lift=True implies subs=False.

    >>> from sympy import polarify, sin, I
    >>> from sympy.abc import x, y
    >>> expr = (-x)**y
    >>> expr.expand()
    (-x)**y
    >>> polarify(expr)
    ((_x*exp_polar(I*pi))**_y, {_x: x, _y: y})
    >>> polarify(expr)[0].expand()
    _x**_y*exp_polar(_y*I*pi)
    >>> polarify(x, lift=True)
    polar_lift(x)
    >>> polarify(x*(1+y), lift=True)
    polar_lift(x)*polar_lift(y + 1)

    Adds are treated carefully:

    >>> polarify(1 + sin((1 + I)*x))
    (sin(_x*polar_lift(1 + I)) + 1, {_x: x})
    """
    if lift:
        subs = False
    eq = _polarify(sympify(eq), lift)
    if not subs:
        return eq
    reps = dict([(s, Dummy(s.name, polar=True)) for s in eq.free_symbols])
    eq = eq.subs(reps)
    return eq, dict([(r, s) for s, r in reps.items()])


def _unpolarify(eq, exponents_only, pause=False):
    from sympy import polar_lift, exp, principal_branch, pi

    if isinstance(eq, bool) or eq.is_Atom:
        return eq

    if not pause:
        if eq.func is exp_polar:
            return exp(_unpolarify(eq.exp, exponents_only))
        if eq.func is principal_branch and eq.args[1] == 2*pi:
            return _unpolarify(eq.args[0], exponents_only)
        if (
            eq.is_Add or eq.is_Mul or eq.is_Boolean or
            eq.is_Relational and (
                eq.rel_op in ('==', '!=') and 0 in eq.args or
                eq.rel_op not in ('==', '!='))
        ):
            return eq.func(*[_unpolarify(x, exponents_only) for x in eq.args])
        if eq.func is polar_lift:
            return _unpolarify(eq.args[0], exponents_only)

    if eq.is_Pow:
        expo = _unpolarify(eq.exp, exponents_only)
        base = _unpolarify(eq.base, exponents_only,
            not (expo.is_integer and not pause))
        return base**expo

    if eq.is_Function and getattr(eq.func, 'unbranched', False):
        return eq.func(*[_unpolarify(x, exponents_only, exponents_only)
            for x in eq.args])

    return eq.func(*[_unpolarify(x, exponents_only, True) for x in eq.args])


def unpolarify(eq, subs={}, exponents_only=False):
    """
    If p denotes the projection from the Riemann surface of the logarithm to
    the complex line, return a simplified version eq' of `eq` such that
    p(eq') == p(eq).
    Also apply the substitution subs in the end. (This is a convenience, since
    ``unpolarify``, in a certain sense, undoes polarify.)

    >>> from sympy import unpolarify, polar_lift, sin, I
    >>> unpolarify(polar_lift(I + 2))
    2 + I
    >>> unpolarify(sin(polar_lift(I + 7)))
    sin(7 + I)
    """
    from sympy import exp_polar, polar_lift
    if isinstance(eq, bool):
        return eq

    eq = sympify(eq)
    if subs != {}:
        return unpolarify(eq.subs(subs))
    changed = True
    pause = False
    if exponents_only:
        pause = True
    while changed:
        changed = False
        res = _unpolarify(eq, exponents_only, pause)
        if res != eq:
            changed = True
            eq = res
        if isinstance(res, bool):
            return res
    # Finally, replacing Exp(0) by 1 is always correct.
    # So is polar_lift(0) -> 0.
    return res.subs({exp_polar(0): 1, polar_lift(0): 0})


def _denest_pow(eq):
    """
    Denest powers.

    This is a helper function for powdenest that performs the actual
    transformation.
    """
    b, e = eq.as_base_exp()
    if b.is_Pow or isinstance(b.func, exp) and e != 1:
        new = b._eval_power(e)
        if new is not None:
            eq = new
            b, e = new.as_base_exp()

    # denest exp with log terms in exponent
    if b is S.Exp1 and e.is_Mul:
        logs = []
        other = []
        for ei in e.args:
            if any(ai.func is C.log for ai in Add.make_args(ei)):
                logs.append(ei)
            else:
                other.append(ei)
        logs = logcombine(Mul(*logs))
        return Pow(exp(logs), Mul(*other))

    _, be = b.as_base_exp()
    if be is S.One and not (b.is_Mul or
                            b.is_Rational and b.q != 1 or
                            b.is_positive):
        return eq

    # denest eq which is either pos**e or Pow**e or Mul**e or
    # Mul(b1**e1, b2**e2)

    # handle polar numbers specially
    polars, nonpolars = [], []
    for bb in Mul.make_args(b):
        if bb.is_polar:
            polars.append(bb.as_base_exp())
        else:
            nonpolars.append(bb)
    if len(polars) == 1 and not polars[0][0].is_Mul:
        return Pow(polars[0][0], polars[0][1]*e)*powdenest(Mul(*nonpolars)**e)
    elif polars:
        return Mul(*[powdenest(bb**(ee*e)) for (bb, ee) in polars]) \
            *powdenest(Mul(*nonpolars)**e)

    if b.is_Integer:
        # use log to see if there is a power here
        logb = expand_log(log(b))
        if logb.is_Mul:
            c, logb = logb.args
            e *= c
            base = logb.args[0]
            return Pow(base, e)

    # if b is not a Mul or any factor is an atom then there is nothing to do
    if not b.is_Mul or any(s.is_Atom for s in Mul.make_args(b)):
        return eq

    # let log handle the case of the base of the argument being a Mul, e.g.
    # sqrt(x**(2*i)*y**(6*i)) -> x**i*y**(3**i) if x and y are positive; we
    # will take the log, expand it, and then factor out the common powers that
    # now appear as coefficient. We do this manually since terms_gcd pulls out
    # fractions, terms_gcd(x+x*y/2) -> x*(y + 2)/2 and we don't want the 1/2;
    # gcd won't pull out numerators from a fraction: gcd(3*x, 9*x/2) -> x but
    # we want 3*x. Neither work with noncommutatives.

    def nc_gcd(aa, bb):
        a, b = [i.as_coeff_Mul() for i in [aa, bb]]
        c = gcd(a[0], b[0]).as_numer_denom()[0]
        g = Mul(*(a[1].args_cnc(cset=True)[0] & b[1].args_cnc(cset=True)[0]))
        return _keep_coeff(c, g)

    glogb = expand_log(log(b))
    if glogb.is_Add:
        args = glogb.args
        g = reduce(nc_gcd, args)
        if g != 1:
            cg, rg = g.as_coeff_Mul()
            glogb = _keep_coeff(cg, rg*Add(*[a/g for a in args]))

    # now put the log back together again
    if glogb.func is C.log or not glogb.is_Mul:
        if glogb.args[0].is_Pow or glogb.args[0].func is exp:
            glogb = _denest_pow(glogb.args[0])
            if (abs(glogb.exp) < 1) == True:
                return Pow(glogb.base, glogb.exp*e)
        return eq

    # the log(b) was a Mul so join any adds with logcombine
    add = []
    other = []
    for a in glogb.args:
        if a.is_Add:
            add.append(a)
        else:
            other.append(a)
    return Pow(exp(logcombine(Mul(*add))), e*Mul(*other))


def powdenest(eq, force=False, polar=False):
    r"""
    Collect exponents on powers as assumptions allow.

    Given ``(bb**be)**e``, this can be simplified as follows:
        * if ``bb`` is positive, or
        * ``e`` is an integer, or
        * ``|be| < 1`` then this simplifies to ``bb**(be*e)``

    Given a product of powers raised to a power, ``(bb1**be1 *
    bb2**be2...)**e``, simplification can be done as follows:

    - if e is positive, the gcd of all bei can be joined with e;
    - all non-negative bb can be separated from those that are negative
      and their gcd can be joined with e; autosimplification already
      handles this separation.
    - integer factors from powers that have integers in the denominator
      of the exponent can be removed from any term and the gcd of such
      integers can be joined with e

    Setting ``force`` to True will make symbols that are not explicitly
    negative behave as though they are positive, resulting in more
    denesting.

    Setting ``polar`` to True will do simplifications on the Riemann surface of
    the logarithm, also resulting in more denestings.

    When there are sums of logs in exp() then a product of powers may be
    obtained e.g. ``exp(3*(log(a) + 2*log(b)))`` - > ``a**3*b**6``.

    Examples
    ========

    >>> from sympy.abc import a, b, x, y, z
    >>> from sympy import Symbol, exp, log, sqrt, symbols, powdenest

    >>> powdenest((x**(2*a/3))**(3*x))
    (x**(2*a/3))**(3*x)
    >>> powdenest(exp(3*x*log(2)))
    2**(3*x)

    Assumptions may prevent expansion:

    >>> powdenest(sqrt(x**2))
    sqrt(x**2)

    >>> p = symbols('p', positive=True)
    >>> powdenest(sqrt(p**2))
    p

    No other expansion is done.

    >>> i, j = symbols('i,j', integer=True)
    >>> powdenest((x**x)**(i + j)) # -X-> (x**x)**i*(x**x)**j
    x**(x*(i + j))

    But exp() will be denested by moving all non-log terms outside of
    the function; this may result in the collapsing of the exp to a power
    with a different base:

    >>> powdenest(exp(3*y*log(x)))
    x**(3*y)
    >>> powdenest(exp(y*(log(a) + log(b))))
    (a*b)**y
    >>> powdenest(exp(3*(log(a) + log(b))))
    a**3*b**3

    If assumptions allow, symbols can also be moved to the outermost exponent:

    >>> i = Symbol('i', integer=True)
    >>> powdenest(((x**(2*i))**(3*y))**x)
    ((x**(2*i))**(3*y))**x
    >>> powdenest(((x**(2*i))**(3*y))**x, force=True)
    x**(6*i*x*y)

    >>> powdenest(((x**(2*a/3))**(3*y/i))**x)
    ((x**(2*a/3))**(3*y/i))**x
    >>> powdenest((x**(2*i)*y**(4*i))**z, force=True)
    (x*y**2)**(2*i*z)

    >>> n = Symbol('n', negative=True)

    >>> powdenest((x**i)**y, force=True)
    x**(i*y)
    >>> powdenest((n**i)**x, force=True)
    (n**i)**x

    """

    if force:
        eq, rep = posify(eq)
        return powdenest(eq, force=False).xreplace(rep)

    if polar:
        eq, rep = polarify(eq)
        return unpolarify(powdenest(unpolarify(eq, exponents_only=True)), rep)

    new = powsimp(sympify(eq))
    return new.xreplace(Transform(
        _denest_pow, filter=lambda m: m.is_Pow or m.func is exp))

_y = Dummy('y')


def powsimp(expr, deep=False, combine='all', force=False, measure=count_ops):
    """
    reduces expression by combining powers with similar bases and exponents.

    Notes
    =====

    If deep is True then powsimp() will also simplify arguments of
    functions. By default deep is set to False.

    If force is True then bases will be combined without checking for
    assumptions, e.g. sqrt(x)*sqrt(y) -> sqrt(x*y) which is not true
    if x and y are both negative.

    You can make powsimp() only combine bases or only combine exponents by
    changing combine='base' or combine='exp'.  By default, combine='all',
    which does both.  combine='base' will only combine::

         a   a          a                          2x      x
        x * y  =>  (x*y)   as well as things like 2   =>  4

    and combine='exp' will only combine
    ::

         a   b      (a + b)
        x * x  =>  x

    combine='exp' will strictly only combine exponents in the way that used
    to be automatic.  Also use deep=True if you need the old behavior.

    When combine='all', 'exp' is evaluated first.  Consider the first
    example below for when there could be an ambiguity relating to this.
    This is done so things like the second example can be completely
    combined.  If you want 'base' combined first, do something like
    powsimp(powsimp(expr, combine='base'), combine='exp').

    Examples
    ========

    >>> from sympy import powsimp, exp, log, symbols
    >>> from sympy.abc import x, y, z, n
    >>> powsimp(x**y*x**z*y**z, combine='all')
    x**(y + z)*y**z
    >>> powsimp(x**y*x**z*y**z, combine='exp')
    x**(y + z)*y**z
    >>> powsimp(x**y*x**z*y**z, combine='base', force=True)
    x**y*(x*y)**z

    >>> powsimp(x**z*x**y*n**z*n**y, combine='all', force=True)
    (n*x)**(y + z)
    >>> powsimp(x**z*x**y*n**z*n**y, combine='exp')
    n**(y + z)*x**(y + z)
    >>> powsimp(x**z*x**y*n**z*n**y, combine='base', force=True)
    (n*x)**y*(n*x)**z

    >>> x, y = symbols('x y', positive=True)
    >>> powsimp(log(exp(x)*exp(y)))
    log(exp(x)*exp(y))
    >>> powsimp(log(exp(x)*exp(y)), deep=True)
    x + y

    Radicals with Mul bases will be combined if combine='exp'

    >>> from sympy import sqrt, Mul
    >>> x, y = symbols('x y')

    Two radicals are automatically joined through Mul:
    >>> a=sqrt(x*sqrt(y))
    >>> a*a**3 == a**4
    True

    But if an integer power of that radical has been
    autoexpanded then Mul does not join the resulting factors:
    >>> a**4 # auto expands to a Mul, no longer a Pow
    x**2*y
    >>> _*a # so Mul doesn't combine them
    x**2*y*sqrt(x*sqrt(y))
    >>> powsimp(_) # but powsimp will
    (x*sqrt(y))**(5/2)
    >>> powsimp(x*y*a) # but won't when doing so would violate assumptions
    x*y*sqrt(x*sqrt(y))

    """

    def recurse(arg, **kwargs):
        _deep = kwargs.get('deep', deep)
        _combine = kwargs.get('combine', combine)
        _force = kwargs.get('force', force)
        _measure = kwargs.get('measure', measure)
        return powsimp(arg, _deep, _combine, _force, _measure)

    expr = sympify(expr)

    if not isinstance(expr, Basic) or expr.is_Atom or expr in (
            exp_polar(0), exp_polar(1)):
        return expr

    if deep or expr.is_Add or expr.is_Mul and _y not in expr.args:
        expr = expr.func(*[recurse(w) for w in expr.args])

    if expr.is_Pow:
        return recurse(expr*_y, deep=False)/_y

    if not expr.is_Mul:
        return expr

    # handle the Mul
    if combine in ('exp', 'all'):
        # Collect base/exp data, while maintaining order in the
        # non-commutative parts of the product
        c_powers = defaultdict(list)
        nc_part = []
        newexpr = []
        coeff = S.One
        for term in expr.args:
            if term.is_Rational:
                coeff *= term
                continue
            if term.is_Pow:
                term = _denest_pow(term)
            if term.is_commutative:
                b, e = term.as_base_exp()
                if deep:
                    b, e = [recurse(i) for i in [b, e]]
                if b.is_Pow or b.func is exp:
                    # don't let smthg like sqrt(x**a) split into x**a, 1/2
                    # or else it will be joined as x**(a/2) later
                    b, e = b**e, S.One
                c_powers[b].append(e)
            else:
                # This is the logic that combines exponents for equal,
                # but non-commutative bases: A**x*A**y == A**(x+y).
                if nc_part:
                    b1, e1 = nc_part[-1].as_base_exp()
                    b2, e2 = term.as_base_exp()
                    if (b1 == b2 and
                            e1.is_commutative and e2.is_commutative):
                        nc_part[-1] = Pow(b1, Add(e1, e2))
                        continue
                nc_part.append(term)

        # add up exponents of common bases
        for b, e in ordered(iter(c_powers.items())):
            # allow 2**x/4 -> 2**(x - 2); don't do this when b and e are
            # Numbers since autoevaluation will undo it, e.g.
            # 2**(1/3)/4 -> 2**(1/3 - 2) -> 2**(1/3)/4
            if (b and b.is_Number and not all(ei.is_Number for ei in e) and \
                    coeff is not S.One and
                    b not in (S.One, S.NegativeOne)):
                m = multiplicity(abs(b), abs(coeff))
                if m:
                    e.append(m)
                    coeff /= b**m
            c_powers[b] = Add(*e)
        if coeff is not S.One:
            if coeff in c_powers:
                c_powers[coeff] += S.One
            else:
                c_powers[coeff] = S.One

        # convert to plain dictionary
        c_powers = dict(c_powers)

        # check for base and inverted base pairs
        be = list(c_powers.items())
        skip = set()  # skip if we already saw them
        for b, e in be:
            if b in skip:
                continue
            bpos = b.is_positive or b.is_polar
            if bpos:
                binv = 1/b
                if b != binv and binv in c_powers:
                    if b.as_numer_denom()[0] is S.One:
                        c_powers.pop(b)
                        c_powers[binv] -= e
                    else:
                        skip.add(binv)
                        e = c_powers.pop(binv)
                        c_powers[b] -= e

        # check for base and negated base pairs
        be = list(c_powers.items())
        _n = S.NegativeOne
        for i, (b, e) in enumerate(be):
            neg_b = (-b)._dist_const()
            if (neg_b.is_Symbol or b.is_Add) and neg_b in c_powers:
                if (b.is_positive in (0, 1) or e.is_integer):
                    c_powers[neg_b] += c_powers.pop(b)
                    if _n in c_powers:
                        c_powers[_n] += e
                    else:
                        c_powers[_n] = e

        # filter c_powers and convert to a list
        c_powers = [(b, e) for b, e in c_powers.items() if e]

        # ==============================================================
        # check for Mul bases of Rational powers that can be combined with
        # separated bases, e.g. x*sqrt(x*y)*sqrt(x*sqrt(x*y)) ->
        # (x*sqrt(x*y))**(3/2)
        # ---------------- helper functions

        def ratq(x):
            '''Return Rational part of x's exponent as it appears in the bkey.
            '''
            return bkey(x)[0][1]

        def bkey(b, e=None):
            '''Return (b**s, c.q), c.p where e -> c*s. If e is not given then
            it will be taken by using as_base_exp() on the input b.
            e.g.
                x**3/2 -> (x, 2), 3
                x**y -> (x**y, 1), 1
                x**(2*y/3) -> (x**y, 3), 2
                exp(x/2) -> (exp(a), 2), 1

            '''
            if e is not None:  # coming from c_powers or from below
                if e.is_Integer:
                    return (b, S.One), e
                elif e.is_Rational:
                    return (b, Integer(e.q)), Integer(e.p)
                else:
                    c, m = e.as_coeff_Mul(rational=True)
                    if c is not S.One:
                        return (b**m, Integer(c.q)), Integer(c.p)
                    else:
                        return (b**e, S.One), S.One
            else:
                return bkey(*b.as_base_exp())

        def update(b):
            '''Decide what to do with base, b. If its exponent is now an
            integer multiple of the Rational denominator, then remove it
            and put the factors of its base in the common_b dictionary or
            update the existing bases if necessary. If it has been zeroed
            out, simply remove the base.
            '''
            newe, r = divmod(common_b[b], b[1])
            if not r:
                common_b.pop(b)
                if newe:
                    for m in Mul.make_args(b[0]**newe):
                        b, e = bkey(m)
                        if b not in common_b:
                            common_b[b] = 0
                        common_b[b] += e
                        if b[1] != 1:
                            bases.append(b)
        # ---------------- end of helper functions

        # assemble a dictionary of the factors having a Rational power
        common_b = {}
        done = []
        bases = []
        for b, e in c_powers:
            b, e = bkey(b, e)
            if b in common_b.keys():
                common_b[b] = common_b[b] + e
            else:
                common_b[b] = e
            if b[1] != 1 and b[0].is_Mul:
                bases.append(b)
        c_powers = [(b, e) for b, e in common_b.items() if e]
        bases.sort(key=default_sort_key)  # this makes tie-breaking canonical
        bases.sort(key=measure, reverse=True)  # handle longest first
        for base in bases:
            if base not in common_b:  # it may have been removed already
                continue
            b, exponent = base
            last = False  # True when no factor of base is a radical
            qlcm = 1  # the lcm of the radical denominators
            while True:
                bstart = b
                qstart = qlcm

                bb = []  # list of factors
                ee = []  # (factor's expo. and it's current value in common_b)
                for bi in Mul.make_args(b):
                    bib, bie = bkey(bi)
                    if bib not in common_b or common_b[bib] < bie:
                        ee = bb = []  # failed
                        break
                    ee.append([bie, common_b[bib]])
                    bb.append(bib)
                if ee:
                    # find the number of extractions possible
                    # e.g. [(1, 2), (2, 2)] -> min(2/1, 2/2) -> 1
                    min1 = ee[0][1]/ee[0][0]
                    for i in range(len(ee)):
                        rat = ee[i][1]/ee[i][0]
                        if rat < 1:
                            break
                        min1 = min(min1, rat)
                    else:
                        # update base factor counts
                        # e.g. if ee = [(2, 5), (3, 6)] then min1 = 2
                        # and the new base counts will be 5-2*2 and 6-2*3
                        for i in range(len(bb)):
                            common_b[bb[i]] -= min1*ee[i][0]
                            update(bb[i])
                        # update the count of the base
                        # e.g. x**2*y*sqrt(x*sqrt(y)) the count of x*sqrt(y)
                        # will increase by 4 to give bkey (x*sqrt(y), 2, 5)
                        common_b[base] += min1*qstart*exponent
                if (last  # no more radicals in base
                    or len(common_b) == 1  # nothing left to join with
                    or all(k[1] == 1 for k in common_b)  # no rad's in common_b
                        ):
                    break
                # see what we can exponentiate base by to remove any radicals
                # so we know what to search for
                # e.g. if base were x**(1/2)*y**(1/3) then we should
                # exponentiate by 6 and look for powers of x and y in the ratio
                # of 2 to 3
                qlcm = lcm([ratq(bi) for bi in Mul.make_args(bstart)])
                if qlcm == 1:
                    break  # we are done
                b = bstart**qlcm
                qlcm *= qstart
                if all(ratq(bi) == 1 for bi in Mul.make_args(b)):
                    last = True  # we are going to be done after this next pass
            # this base no longer can find anything to join with and
            # since it was longer than any other we are done with it
            b, q = base
            done.append((b, common_b.pop(base)*Rational(1, q)))

        # update c_powers and get ready to continue with powsimp
        c_powers = done
        # there may be terms still in common_b that were bases that were
        # identified as needing processing, so remove those, too
        for (b, q), e in common_b.items():
            if (b.is_Pow or b.func is exp) and \
                    q is not S.One and not b.exp.is_Rational:
                b, be = b.as_base_exp()
                b = b**(be/q)
            else:
                b = root(b, q)
            c_powers.append((b, e))
        check = len(c_powers)
        c_powers = dict(c_powers)
        assert len(c_powers) == check  # there should have been no duplicates
        # ==============================================================

        # rebuild the expression
        newexpr = expr.func(
            *(newexpr + [Pow(b, e)._dist_const() for b, e in c_powers.items()]))
        if combine == 'exp':
            return expr.func(newexpr, expr.func(*nc_part))
        else:
            return recurse(expr.func(*nc_part), combine='base') * \
                recurse(newexpr, combine='base')

    elif combine == 'base':

        # Build c_powers and nc_part.  These must both be lists not
        # dicts because exp's are not combined.
        c_powers = []
        nc_part = []
        for term in expr.args:
            if term.is_commutative:
                c_powers.append(list(term.as_base_exp()))
            else:
                # This is the logic that combines bases that are
                # different and non-commutative, but with equal and
                # commutative exponents: A**x*B**x == (A*B)**x.
                if nc_part:
                    b1, e1 = nc_part[-1].as_base_exp()
                    b2, e2 = term.as_base_exp()
                    if (e1 == e2 and e2.is_commutative):
                        nc_part[-1] = Pow(b1*b2, e1)
                        continue
                nc_part.append(term)

        # Pull out numerical coefficients from exponent if assumptions allow
        # e.g., 2**(2*x) => 4**x
        for i in range(len(c_powers)):
            b, e = c_powers[i]
            if not (all(x.is_nonnegative for x in b.as_numer_denom()) or e.is_integer or force or b.is_polar):
                continue
            exp_c, exp_t = e.as_coeff_Mul(rational=True)
            if exp_c is not S.One and exp_t is not S.One:
                c_powers[i] = [Pow(b, exp_c), exp_t]

        # Combine bases whenever they have the same exponent and
        # assumptions allow
        # first gather the potential bases under the common exponent
        c_exp = defaultdict(list)
        for b, e in c_powers:
            if deep:
                e = recurse(e)
            c_exp[e].append(b)
        del c_powers

        # Merge back in the results of the above to form a new product
        c_powers = defaultdict(list)
        for e in c_exp:
            bases = c_exp[e]

            # calculate the new base for e

            if len(bases) == 1:
                new_base = bases[0]
            elif e.is_integer or force:
                new_base = expr.func(*bases)
            else:
                # see which ones can be joined
                unk = []
                nonneg = []
                neg = []
                for bi in bases:
                    if bi.is_negative:
                        neg.append(bi)
                    elif bi.is_nonnegative:
                        nonneg.append(bi)
                    elif bi.is_polar:
                        nonneg.append(
                            bi)  # polar can be treated like non-negative
                    else:
                        unk.append(bi)
                if len(unk) == 1 and not neg or len(neg) == 1 and not unk:
                    # a single neg or a single unk can join the rest
                    nonneg.extend(unk + neg)
                    unk = neg = []
                elif neg:
                    # their negative signs cancel in groups of 2*q if we know
                    # that e = p/q else we have to treat them as unknown
                    israt = False
                    if e.is_Rational:
                        israt = True
                    else:
                        p, d = e.as_numer_denom()
                        if p.is_integer and d.is_integer:
                            israt = True
                    if israt:
                        neg = [-w for w in neg]
                        unk.extend([S.NegativeOne]*len(neg))
                    else:
                        unk.extend(neg)
                        neg = []
                    del israt

                # these shouldn't be joined
                for b in unk:
                    c_powers[b].append(e)
                # here is a new joined base
                new_base = expr.func(*(nonneg + neg))
                # if there are positive parts they will just get separated
                # again unless some change is made

                def _terms(e):
                    # return the number of terms of this expression
                    # when multiplied out -- assuming no joining of terms
                    if e.is_Add:
                        return sum([_terms(ai) for ai in e.args])
                    if e.is_Mul:
                        return prod([_terms(mi) for mi in e.args])
                    return 1
                xnew_base = expand_mul(new_base, deep=False)
                if len(Add.make_args(xnew_base)) < _terms(new_base):
                    new_base = factor_terms(xnew_base)

            c_powers[new_base].append(e)

        # break out the powers from c_powers now
        c_part = [Pow(b, ei) for b, e in c_powers.items() for ei in e]

        # we're done
        return expr.func(*(c_part + nc_part))

    else:
        raise ValueError("combine must be one of ('all', 'exp', 'base').")


def hypersimp(f, k):
    """Given combinatorial term f(k) simplify its consecutive term ratio
       i.e. f(k+1)/f(k).  The input term can be composed of functions and
       integer sequences which have equivalent representation in terms
       of gamma special function.

       The algorithm performs three basic steps:

       1. Rewrite all functions in terms of gamma, if possible.

       2. Rewrite all occurrences of gamma in terms of products
          of gamma and rising factorial with integer,  absolute
          constant exponent.

       3. Perform simplification of nested fractions, powers
          and if the resulting expression is a quotient of
          polynomials, reduce their total degree.

       If f(k) is hypergeometric then as result we arrive with a
       quotient of polynomials of minimal degree. Otherwise None
       is returned.

       For more information on the implemented algorithm refer to:

       1. W. Koepf, Algorithms for m-fold Hypergeometric Summation,
          Journal of Symbolic Computation (1995) 20, 399-417
    """
    f = sympify(f)

    g = f.subs(k, k + 1) / f

    g = g.rewrite(gamma)
    g = expand_func(g)
    g = powsimp(g, deep=True, combine='exp')

    if g.is_rational_function(k):
        return simplify(g, ratio=S.Infinity)
    else:
        return None


def hypersimilar(f, g, k):
    """Returns True if 'f' and 'g' are hyper-similar.

       Similarity in hypergeometric sense means that a quotient of
       f(k) and g(k) is a rational function in k.  This procedure
       is useful in solving recurrence relations.

       For more information see hypersimp().

    """
    f, g = list(map(sympify, (f, g)))

    h = (f/g).rewrite(gamma)
    h = h.expand(func=True, basic=False)

    return h.is_rational_function(k)

from sympy.utilities.timeutils import timethis

class _rf(Function):
    @classmethod
    def eval(cls, a, b):
        if b.is_Integer:
            if not b:
                return S.One

            n, result = int(b), S.One

            if n > 0:
                for i in range(n):
                    result *= a + i

                return result
            elif n < 0:
                for i in range(1, -n + 1):
                    result *= a - i

                return 1/result
        else:
            if b.is_Add:
                c, _b = b.as_coeff_Add()

                if c.is_Integer:
                    if c > 0:
                        return _rf(a, _b)*_rf(a + _b, c)
                    elif c < 0:
                        return _rf(a, _b)/_rf(a + _b + c, -c)

            if a.is_Add:
                c, _a = a.as_coeff_Add()

                if c.is_Integer:
                    if c > 0:
                        return _rf(_a, b)*_rf(_a + b, c)/_rf(_a, c)
                    elif c < 0:
                        return _rf(_a, b)*_rf(_a + c, -c)/_rf(_a + b + c, -c)



@timethis('combsimp')
def combsimp(expr):
    r"""
    Simplify combinatorial expressions.

    This function takes as input an expression containing factorials,
    binomials, Pochhammer symbol and other "combinatorial" functions,
    and tries to minimize the number of those functions and reduce
    the size of their arguments. The result is be given in terms of
    binomials and factorials.

    The algorithm works by rewriting all combinatorial functions as
    expressions involving rising factorials (Pochhammer symbols) and
    applies recurrence relations and other transformations applicable
    to rising factorials, to reduce their arguments, possibly letting
    the resulting rising factorial to cancel. Rising factorials with
    the second argument being an integer are expanded into polynomial
    forms and finally all other rising factorial are rewritten in terms
    more familiar functions. If the initial expression contained any
    combinatorial functions, the result is expressed using binomial
    coefficients and gamma functions. If the initial expression consisted
    of gamma functions alone, the result is expressed in terms of gamma
    functions.

    If the result is expressed using gamma functions, the following three
    additional steps are performed:

    1. Reduce the number of gammas by applying the reflection theorem
       gamma(x)*gamma(1-x) == pi/sin(pi*x).
    2. Reduce the number of gammas by applying the multiplication theorem
       gamma(x)*gamma(x+1/n)*...*gamma(x+(n-1)/n) == C*gamma(n*x).
    3. Reduce the number of prefactors by absorbing them into gammas, where
       possible.

    All transformation rules can be found (or was derived from) here:

    1. http://functions.wolfram.com/GammaBetaErf/Pochhammer/17/01/02/
    2. http://functions.wolfram.com/GammaBetaErf/Pochhammer/27/01/0005/

    Examples
    ========

    >>> from sympy.simplify import combsimp
    >>> from sympy import factorial, binomial
    >>> from sympy.abc import n, k

    >>> combsimp(factorial(n)/factorial(n - 3))
    n*(n - 2)*(n - 1)
    >>> combsimp(binomial(n+1, k+1)/binomial(n, k))
    (n + 1)/(k + 1)

    """
    factorial = C.factorial
    binomial = C.binomial
    gamma = C.gamma

    # as a rule of thumb, if the expression contained gammas initially, it
    # probably makes sense to retain them
    as_gamma = not expr.has(factorial, binomial)


    expr = expr.replace(binomial,
<<<<<<< HEAD
        lambda n, k: rf(((n - k)._dist_const() + 1).expand(), k.expand())/rf(1, k.expand()))
=======
        lambda n, k: _rf((n - k + 1).expand(), k.expand())/_rf(1, k.expand()))
>>>>>>> 510e474f
    expr = expr.replace(factorial,
        lambda n: _rf(1, n.expand()))
    expr = expr.rewrite(gamma)
    expr = expr.replace(gamma,
        lambda n: _rf(1, (n - 1).expand()))

    if as_gamma:
        expr = expr.replace(_rf,
            lambda a, b: gamma(a + b)/gamma(a))
    else:
        expr = expr.replace(_rf,
            lambda a, b: binomial(a + b - 1, b)*factorial(b))

    def rule(n, k):
        coeff, rewrite = S.One, False

        cn, _n = n.as_coeff_Add()

        if _n and cn.is_Integer and cn:
            coeff *= _rf(_n + 1, cn)/_rf(_n - k + 1, cn)
            rewrite = True
            n = _n

        # this sort of binomial has already been removed by
        # rising factorials but is left here in case the order
        # of rule application is changed
        if k.is_Add:
            ck, _k = k.as_coeff_Add()
            if _k and ck.is_Integer and ck:
                coeff *= _rf(n - ck - _k + 1, ck)/_rf(_k + 1, ck)
                rewrite = True
                k = _k

        if rewrite:
            return coeff*binomial(n, k)

    expr = expr.replace(binomial, rule)

    def rule_gamma(expr, level=0):
        """ Simplify products of gamma functions further. """

        if expr.is_Atom:
            return expr

        def gamma_rat(x):
            # helper to simplify ratios of gammas
            was = x.count(gamma)
            xx = x.replace(gamma, lambda n: _rf(1, (n - 1).expand()
                ).replace(_rf, lambda a, b: gamma(a + b)/gamma(a)))
            if xx.count(gamma) < was:
                x = xx
            return x

        def gamma_factor(x):
            # return True if there is a gamma factor in shallow args
            if x.func is gamma:
                return True
            if x.is_Add or x.is_Mul:
                return any(gamma_factor(xi) for xi in x.args)
            if x.is_Pow and (x.exp.is_integer or x.base.is_positive):
                return gamma_factor(x.base)
            return False

        # recursion step
        if level == 0:
            expr = expr.func(*[rule_gamma(x, level + 1) for x in expr.args])
            level += 1

        if not expr.is_Mul:
            return expr

        # non-commutative step
        if level == 1:
            args, nc = expr.args_cnc()
            if not args:
                return expr
            if nc:
                return rule_gamma(Mul._from_args(args), level + 1)*Mul._from_args(nc)
            level += 1

        # pure gamma handling, not factor absorbtion
        if level == 2:
            sifted = sift(expr.args, gamma_factor)
            gamma_ind = Mul(*sifted.pop(False, []))
            d = Mul(*sifted.pop(True, []))
            assert not sifted

            nd, dd = d.as_numer_denom()
            for ipass in range(2):
                args = list(ordered(Mul.make_args(nd)))
                for i, ni in enumerate(args):
                    if ni.is_Add:
                        ni, dd = Add(*[
                            rule_gamma(gamma_rat(a/dd), level + 1) for a in ni.args]
                            ).as_numer_denom()
                        args[i] = ni
                        if not dd.has(gamma):
                            break
                nd = Mul(*args)
                if ipass ==  0 and not gamma_factor(nd):
                    break
                nd, dd = dd, nd  # now process in reversed order
            expr = gamma_ind*nd/dd
            if not (expr.is_Mul and (gamma_factor(dd) or gamma_factor(nd))):
                return expr
            level += 1

        # iteration until constant
        if level == 3:
            while True:
                was = expr
                expr = rule_gamma(expr, 4)
                if expr == was:
                    return expr

        numer_gammas = []
        denom_gammas = []
        numer_others = []
        denom_others = []
        def explicate(p):
            if p is S.One:
                return None, []
            b, e = p.as_base_exp()
            if e.is_Integer:
                if b.func is gamma:
                    return True, [b.args[0]]*e
                else:
                    return False, [b]*e
            else:
                return False, [p]

        newargs = list(ordered(expr.args))
        while newargs:
            n, d = newargs.pop().as_numer_denom()
            isg, l = explicate(n)
            if isg:
                numer_gammas.extend(l)
            elif isg is False:
                numer_others.extend(l)
            isg, l = explicate(d)
            if isg:
                denom_gammas.extend(l)
            elif isg is False:
                denom_others.extend(l)

        # =========== level 2 work: pure gamma manipulation =========

        # Try to reduce the number of gamma factors by applying the
        # reflection formula gamma(x)*gamma(1-x) = pi/sin(pi*x)
        for gammas, numer, denom in [(
            numer_gammas, numer_others, denom_others),
                (denom_gammas, denom_others, numer_others)]:
            new = []
            while gammas:
                g1 = gammas.pop()
                if g1.is_integer:
                    new.append(g1)
                    continue
                for i, g2 in enumerate(gammas):
                    n = (g1 + g2 - 1)._dist_const()
                    if not n.is_Integer:
                        continue
                    numer.append(S.Pi)
                    denom.append(C.sin(S.Pi*g1))
                    gammas.pop(i)
                    if n > 0:
                        for k in range(n):
                            numer.append((1 - g1 + k)._dist_const())
                    elif n < 0:
                        for k in range(-n):
                            denom.append((-g1 - k)._dist_const())
                    break
                else:
                    new.append(g1)
            # /!\ updating IN PLACE
            gammas[:] = new

        # Try to reduce the number of gammas by using the duplication
        # theorem to cancel an upper and lower: gamma(2*s)/gamma(s) =
        # 2**(2*s + 1)/(4*sqrt(pi))*gamma(s + 1/2). Although this could
        # be done with higher argument ratios like gamma(3*x)/gamma(x),
        # this would not reduce the number of gammas as in this case.
        for ng, dg, no, do in [(numer_gammas, denom_gammas, numer_others,
                                denom_others),
                               (denom_gammas, numer_gammas, denom_others,
                                numer_others)]:

            while True:
                for x in ng:
                    for y in dg:
                        n = (x - 2*y)._dist_const()
                        if n.is_Integer:
                            break
                    else:
                        continue
                    break
                else:
                    break
                ng.remove(x)
                dg.remove(y)
                if n > 0:
<<<<<<< HEAD
                    for k in xrange(n):
                        no.append((2*y + k)._dist_const())
=======
                    for k in range(n):
                        no.append(2*y + k)
>>>>>>> 510e474f
                elif n < 0:
                    for k in range(-n):
                        do.append(2*y - 1 - k)
                ng.append(y + S(1)/2)
                no.append(2**((2*y - 1)._dist_const()))
                do.append(sqrt(S.Pi))

        # Try to reduce the number of gamma factors by applying the
        # multiplication theorem (used when n gammas with args differing
        # by 1/n mod 1 are encountered).
        #
        # run of 2 with args differing by 1/2
        #
        # >>> combsimp(gamma(x)*gamma(x+S.Half))
        # 2*sqrt(2)*2**(-2*x - 1/2)*sqrt(pi)*gamma(2*x)
        #
        # run of 3 args differing by 1/3 (mod 1)
        #
        # >>> combsimp(gamma(x)*gamma(x+S(1)/3)*gamma(x+S(2)/3))
        # 6*3**(-3*x - 1/2)*pi*gamma(3*x)
        # >>> combsimp(gamma(x)*gamma(x+S(1)/3)*gamma(x+S(5)/3))
        # 2*3**(-3*x - 1/2)*pi*(3*x + 2)*gamma(3*x)
        #
        def _run(coeffs):
            # find runs in coeffs such that the difference in terms (mod 1)
            # of t1, t2, ..., tn is 1/n
            from sympy.utilities.iterables import uniq
            u = list(uniq(coeffs))
            for i in range(len(u)):
                dj = ([((u[j] - u[i]) % 1, j) for j in range(i + 1, len(u))])
                for one, j in dj:
                    if one.p == 1 and one.q != 1:
                        n = one.q
                        got = [i]
                        get = list(range(1, n))
                        for d, j in dj:
                            m = n*d
                            if m.is_Integer and m in get:
                                get.remove(m)
                                got.append(j)
                                if not get:
                                    break
                        else:
                            continue
                        for i, j in enumerate(got):
                            c = u[j]
                            coeffs.remove(c)
                            got[i] = c
                        return one.q, got[0], got[1:]

        def _mult_thm(gammas, numer, denom):
            # pull off and analyze the leading coefficient from each gamma arg
            # looking for runs in those Rationals

            # expr -> coeff + resid -> rats[resid] = coeff
            rats = {}
            for g in gammas:
                c, resid = g.as_coeff_Add()
                rats.setdefault(resid, []).append(c)

            # look for runs in Rationals for each resid
            keys = sorted(rats, key=default_sort_key)
            for resid in keys:
                coeffs = list(sorted(rats[resid]))
                new = []
                while True:
                    run = _run(coeffs)
                    if run is None:
                        break

                    # process the sequence that was found:
                    # 1) convert all the gamma functions to have the right
                    #    argument (could be off by an integer)
                    # 2) append the factors corresponding to the theorem
                    # 3) append the new gamma function

                    n, ui, other = run

                    # (1)
                    for u in other:
                        con = resid + u - 1
                        for k in range(int(u - ui)):
                            numer.append(con - k)

                    con = n*(resid + ui)  # for (2) and (3)

                    # (2)
                    numer.append((2*S.Pi)**(S(n - 1)/2)*
                                 n**((S(1)/2 - con)._dist_const()))
                    # (3)
                    new.append(con._dist_const())

                # restore resid to coeffs
                rats[resid] = [resid + c for c in coeffs] + new

            # rebuild the gamma arguments
            g = []
            for resid in keys:
                g += rats[resid]
            # /!\ updating IN PLACE
            gammas[:] = g

        for l, numer, denom in [(numer_gammas, numer_others, denom_others),
                                (denom_gammas, denom_others, numer_others)]:
            _mult_thm(l, numer, denom)

        # =========== level >= 2 work: factor absorbtion =========

        if level >= 2:
            # Try to absorb factors into the gammas: x*gamma(x) -> gamma(x + 1)
            # and gamma(x)/(x - 1) -> gamma(x - 1)
            # This code (in particular repeated calls to find_fuzzy) can be very
            # slow.
            def find_fuzzy(l, x):
                if not l:
                    return
                S1, T1 = compute_ST(x)
                for y in l:
                    S2, T2 = inv[y]
                    if T1 != T2 or (not S1.intersection(S2) and
                                    (S1 != set() or S2 != set())):
                        continue
                    # XXX we want some simplification (e.g. cancel or
                    # simplify) but no matter what it's slow.
                    a = len(cancel(x/y).free_symbols)
                    b = len(x.free_symbols)
                    c = len(y.free_symbols)
                    # TODO is there a better heuristic?
                    if a == 0 and (b > 0 or c > 0):
                        return y

            # We thus try to avoid expensive calls by building the following
            # "invariants": For every factor or gamma function argument
            #   - the set of free symbols S
            #   - the set of functional components T
            # We will only try to absorb if T1==T2 and (S1 intersect S2 != emptyset
            # or S1 == S2 == emptyset)
            inv = {}

            def compute_ST(expr):
                from sympy import Function, Pow
                if expr in inv:
                    return inv[expr]
                return (expr.free_symbols, expr.atoms(Function).union(
                        set(e.exp for e in expr.atoms(Pow))))

            def update_ST(expr):
                inv[expr] = compute_ST(expr)
            for expr in numer_gammas + denom_gammas + numer_others + denom_others:
                update_ST(expr)

            for gammas, numer, denom in [(
                numer_gammas, numer_others, denom_others),
                    (denom_gammas, denom_others, numer_others)]:
                new = []
                while gammas:
                    g = gammas.pop()
                    cont = True
                    while cont:
                        cont = False
                        y = find_fuzzy(numer, g)
                        if y is not None:
                            numer.remove(y)
                            if y != g:
                                numer.append(y/g)
                                update_ST(y/g)
                            g += 1
                            cont = True
                        y = find_fuzzy(denom, g - 1)
                        if y is not None:
                            denom.remove(y)
                            if y != g - 1:
                                numer.append((g - 1)/y)
                                update_ST((g - 1)/y)
                            g -= 1
                            cont = True
                    new.append(g)
                # /!\ updating IN PLACE
                gammas[:] = new

        # =========== rebuild expr ==================================

        return ( C.Mul(*[gamma(g) for g in numer_gammas])
                 / C.Mul(*[gamma(g) for g in denom_gammas])
                 * C.Mul(*numer_others) / C.Mul(*denom_others)
                 )._dist_const()

    # (for some reason we cannot use Basic.replace in this case)
    was = factor(expr)
    expr = rule_gamma(was)
    if expr != was:
        expr = factor(expr)

    return expr


def signsimp(expr, evaluate=None):
    """Make all Add sub-expressions canonical wrt sign.

    If an Add subexpression, ``a``, can have a sign extracted,
    as determined by could_extract_minus_sign, it is replaced
    with Mul(-1, a, evaluate=False). This allows signs to be
    extracted from powers and products.

    Examples
    ========

    >>> from sympy import signsimp, exp, symbols
    >>> from sympy.abc import x, y
    >>> i = symbols('i', odd=True)
    >>> n = -1 + 1/x
    >>> n/x/(-n)**2 - 1/n/x
    (-1 + 1/x)/(x*(1 - 1/x)**2) - 1/(x*(-1 + 1/x))
    >>> signsimp(_)
    0
    >>> x*n + x*-n
    x*(-1 + 1/x) + x*(1 - 1/x)
    >>> signsimp(_)
    0

    Since powers automatically handle leading signs

    >>> (-2)**i
    -2**i

    signsimp can be used to put the base of a power with an integer
    exponent into canonical form:

    >>> n**i
    (-1 + 1/x)**i
    >>> signsimp(_)
    -(1 - 1/x)**i

    By default, signsimp doesn't leave behind any hollow simplification:
    if making an Add canonical wrt sign didn't change the expression, the
    original Add is restored. If this is not desired then the keyword
    ``evaluate`` can be set to False:

    >>> e = exp(y - x)
    >>> signsimp(e) == e
    True
    >>> signsimp(e, evaluate=False)
    exp(-(x - y))

    """
    if evaluate is None:
        evaluate = global_evaluate[0]
    expr = sympify(expr)
    if not isinstance(expr, Expr) or expr.is_Atom:
        return expr
    e = sub_post(sub_pre(expr))
    if not isinstance(e, Expr) or e.is_Atom:
        return e
    if e.is_Add:
        return e.func(*[signsimp(a) for a in e.args])
    if evaluate:
        e = e.xreplace(dict([(m, -(-m)) for m in e.atoms(Mul) if -(-m) != m]))
    return e


def simplify(expr, ratio=1.7, measure=count_ops, fu=False):
    """
    Simplifies the given expression.

    Simplification is not a well defined term and the exact strategies
    this function tries can change in the future versions of SymPy. If
    your algorithm relies on "simplification" (whatever it is), try to
    determine what you need exactly  -  is it powsimp()?, radsimp()?,
    together()?, logcombine()?, or something else? And use this particular
    function directly, because those are well defined and thus your algorithm
    will be robust.

    Nonetheless, especially for interactive use, or when you don't know
    anything about the structure of the expression, simplify() tries to apply
    intelligent heuristics to make the input expression "simpler".  For
    example:

    >>> from sympy import simplify, cos, sin
    >>> from sympy.abc import x, y
    >>> a = (x + x**2)/(x*sin(y)**2 + x*cos(y)**2)
    >>> a
    (x**2 + x)/(x*sin(y)**2 + x*cos(y)**2)
    >>> simplify(a)
    x + 1

    Note that we could have obtained the same result by using specific
    simplification functions:

    >>> from sympy import trigsimp, cancel
    >>> trigsimp(a)
    (x**2 + x)/x
    >>> cancel(_)
    x + 1

    In some cases, applying :func:`simplify` may actually result in some more
    complicated expression. The default ``ratio=1.7`` prevents more extreme
    cases: if (result length)/(input length) > ratio, then input is returned
    unmodified.  The ``measure`` parameter lets you specify the function used
    to determine how complex an expression is.  The function should take a
    single argument as an expression and return a number such that if
    expression ``a`` is more complex than expression ``b``, then
    ``measure(a) > measure(b)``.  The default measure function is
    :func:`count_ops`, which returns the total number of operations in the
    expression.

    For example, if ``ratio=1``, ``simplify`` output can't be longer
    than input.

    ::

        >>> from sympy import sqrt, simplify, count_ops, oo
        >>> root = 1/(sqrt(2)+3)

    Since ``simplify(root)`` would result in a slightly longer expression,
    root is returned unchanged instead::

       >>> simplify(root, ratio=1) == root
       True

    If ``ratio=oo``, simplify will be applied anyway::

        >>> count_ops(simplify(root, ratio=oo)) > count_ops(root)
        True

    Note that the shortest expression is not necessary the simplest, so
    setting ``ratio`` to 1 may not be a good idea.
    Heuristically, the default value ``ratio=1.7`` seems like a reasonable
    choice.

    You can easily define your own measure function based on what you feel
    should represent the "size" or "complexity" of the input expression.  Note
    that some choices, such as ``lambda expr: len(str(expr))`` may appear to be
    good metrics, but have other problems (in this case, the measure function
    may slow down simplify too much for very large expressions).  If you don't
    know what a good metric would be, the default, ``count_ops``, is a good
    one.

    For example:

    >>> from sympy import symbols, log
    >>> a, b = symbols('a b', positive=True)
    >>> g = log(a) + log(b) + log(a)*log(1/b)
    >>> h = simplify(g)
    >>> h
    log(a*b**(-log(a) + 1))
    >>> count_ops(g)
    8
    >>> count_ops(h)
    5

    So you can see that ``h`` is simpler than ``g`` using the count_ops metric.
    However, we may not like how ``simplify`` (in this case, using
    ``logcombine``) has created the ``b**(log(1/a) + 1)`` term.  A simple way
    to reduce this would be to give more weight to powers as operations in
    ``count_ops``.  We can do this by using the ``visual=True`` option:

    >>> print(count_ops(g, visual=True))
    2*ADD + DIV + 4*LOG + MUL
    >>> print(count_ops(h, visual=True))
    2*LOG + MUL + POW + SUB

    >>> from sympy import Symbol, S
    >>> def my_measure(expr):
    ...     POW = Symbol('POW')
    ...     # Discourage powers by giving POW a weight of 10
    ...     count = count_ops(expr, visual=True).subs(POW, 10)
    ...     # Every other operation gets a weight of 1 (the default)
    ...     count = count.replace(Symbol, type(S.One))
    ...     return count
    >>> my_measure(g)
    8
    >>> my_measure(h)
    14
    >>> 15./8 > 1.7 # 1.7 is the default ratio
    True
    >>> simplify(g, measure=my_measure)
    -log(a)*log(b) + log(a) + log(b)

    Note that because ``simplify()`` internally tries many different
    simplification strategies and then compares them using the measure
    function, we get a completely different result that is still different
    from the input expression by doing this.
    """
    expr = sympify(expr)

    try:
        return expr._eval_simplify(ratio=ratio, measure=measure)
    except AttributeError:
        pass

    original_expr = expr = signsimp(expr)

    from sympy.simplify.hyperexpand import hyperexpand
    from sympy.functions.special.bessel import BesselBase
    from sympy import Sum, Product

    if not isinstance(expr, Basic) or not expr.args:  # XXX: temporary hack
        return expr

    if not isinstance(expr, (Add, Mul, Pow, ExpBase)):
        return expr.func(*[simplify(x, ratio=ratio, measure=measure, fu=fu)
                         for x in expr.args])

    # TODO: Apply different strategies, considering expression pattern:
    # is it a purely rational function? Is there any trigonometric function?...
    # See also https://github.com/sympy/sympy/pull/185.

    def shorter(*choices):
        '''Return the choice that has the fewest ops. In case of a tie,
        the expression listed first is selected.'''
        if not has_variety(choices):
            return choices[0]
        return min(choices, key=measure)

    expr = bottom_up(expr, lambda w: w.normal())
    expr = Mul(*powsimp(expr).as_content_primitive())
    _e = cancel(expr)
    expr1 = shorter(_e, _mexpand(_e).cancel())  # issue 6829
    expr2 = shorter(together(expr, deep=True), together(expr1, deep=True))

    if ratio is S.Infinity:
        expr = expr2
    else:
        expr = shorter(expr2, expr1, expr)
    if not isinstance(expr, Basic):  # XXX: temporary hack
        return expr

    expr = factor_terms(expr, sign=False)

    # hyperexpand automatically only works on hypergeometric terms
    expr = hyperexpand(expr)

    expr = piecewise_fold(expr)

    if expr.has(BesselBase):
        expr = besselsimp(expr)

    if expr.has(C.TrigonometricFunction) and not fu or expr.has(
            C.HyperbolicFunction):
        expr = shorter(trigsimp(expr, deep=True),trigsimp(expr._dist_const(), deep=True))

    if expr.has(C.log):
        expr = shorter(expand_log(expr, deep=True), logcombine(expr))

    if expr.has(C.CombinatorialFunction, gamma):
        expr = combsimp(expr)

    if expr.has(Sum):
        expr = sum_simplify(expr)

    if expr.has(Product):
        expr = product_simplify(expr)

    short = shorter(expr, expr._dist_const(), factor_terms(expr._dist_const()))
    short = shorter(powsimp(short), powsimp(short, combine='exp', deep=True), short)
    short = shorter(short, factor_terms(short), expand_power_exp(expand_mul(short)))
    if short.has(C.TrigonometricFunction, C.HyperbolicFunction, C.ExpBase):
        short = exptrigsimp(short, simplify=False)

    # get rid of hollow 2-arg Mul factorization
    # Do we still need this?  -KATE
    from sympy.core.rules import Transform
    hollow_mul = Transform(
        lambda x: Mul(*x.args),
        lambda x:
        x.is_Mul and
        len(x.args) == 2 and
        x.args[0].is_Number and
        x.args[1].is_Add and
        x.is_commutative)
    expr = short.xreplace(hollow_mul)

    numer, denom = expr.as_numer_denom()
    denom = denom._dist_const()
    if denom.is_Add:
        n, d = fraction(radsimp(1/denom, symbolic=False, max_terms=1))
        if n is not S.One:
            expr = (numer*n).expand()/d

    if expr.could_extract_minus_sign():
        n, d = fraction(expr)
        if d != 0:
            expr = signsimp(-n/(-d))

    if measure(expr) > ratio*measure(original_expr):
        expr = original_expr

    return expr


def _real_to_rational(expr, tolerance=None):
    """
    Replace all reals in expr with rationals.

    >>> from sympy import nsimplify
    >>> from sympy.abc import x

    >>> nsimplify(.76 + .1*x**.5, rational=True)
    sqrt(x)/10 + 19/25

    """
    p = expr
    reps = {}
    reduce_num = None
    if tolerance is not None and tolerance < 1:
        reduce_num = ceiling(1/tolerance)
    for float in p.atoms(C.Float):
        key = float
        if reduce_num is not None:
            r = Rational(float).limit_denominator(reduce_num)
        elif (tolerance is not None and tolerance >= 1 and
                float.is_Integer is False):
            r = Rational(tolerance*round(float/tolerance)
                ).limit_denominator(int(tolerance))
        else:
            r = nsimplify(float, rational=False)
            # e.g. log(3).n() -> log(3) instead of a Rational
            if float and not r:
                r = Rational(float)
            elif not r.is_Rational:
                if float < 0:
                    float = -float
                    d = Pow(10, int((mpmath.log(float)/mpmath.log(10))))
                    r = -Rational(str(float/d))*d
                elif float > 0:
                    d = Pow(10, int((mpmath.log(float)/mpmath.log(10))))
                    r = Rational(str(float/d))*d
                else:
                    r = Integer(0)
        reps[key] = r
    return p.subs(reps, simultaneous=True)


def nsimplify(expr, constants=[], tolerance=None, full=False, rational=None):
    """
    Find a simple representation for a number or, if there are free symbols or
    if rational=True, then replace Floats with their Rational equivalents. If
    no change is made and rational is not False then Floats will at least be
    converted to Rationals.

    For numerical expressions, a simple formula that numerically matches the
    given numerical expression is sought (and the input should be possible
    to evalf to a precision of at least 30 digits).

    Optionally, a list of (rationally independent) constants to
    include in the formula may be given.

    A lower tolerance may be set to find less exact matches. If no tolerance
    is given then the least precise value will set the tolerance (e.g. Floats
    default to 15 digits of precision, so would be tolerance=10**-15).

    With full=True, a more extensive search is performed
    (this is useful to find simpler numbers when the tolerance
    is set low).

    Examples
    ========

    >>> from sympy import nsimplify, sqrt, GoldenRatio, exp, I, exp, pi
    >>> nsimplify(4/(1+sqrt(5)), [GoldenRatio])
    -2 + 2*GoldenRatio
    >>> nsimplify((1/(exp(3*pi*I/5)+1)))
    1/2 - I*sqrt(sqrt(5)/10 + 1/4)
    >>> nsimplify(I**I, [pi])
    exp(-pi/2)
    >>> nsimplify(pi, tolerance=0.01)
    22/7

    See Also
    ========
    sympy.core.function.nfloat

    """
    try:
        return sympify(as_int(expr))
    except (TypeError, ValueError):
        pass
    expr = sympify(expr)
    if rational or expr.free_symbols:
        return _real_to_rational(expr, tolerance)

    # SymPy's default tolerance for Rationals is 15; other numbers may have
    # lower tolerances set, so use them to pick the largest tolerance if None
    # was given
    if tolerance is None:
        tolerance = 10**-min([15] +
             [mpmath.libmp.libmpf.prec_to_dps(n._prec)
             for n in expr.atoms(Float)])
    # XXX should prec be set independent of tolerance or should it be computed
    # from tolerance?
    prec = 30
    bprec = int(prec*3.33)

    constants_dict = {}
    for constant in constants:
        constant = sympify(constant)
        v = constant.evalf(prec)
        if not v.is_Float:
            raise ValueError("constants must be real-valued")
        constants_dict[str(constant)] = v._to_mpmath(bprec)

    exprval = expr.evalf(prec, chop=True)
    re, im = exprval.as_real_imag()

    # safety check to make sure that this evaluated to a number
    if not (re.is_Number and im.is_Number):
        return expr

    def nsimplify_real(x):
        orig = mpmath.mp.dps
        xv = x._to_mpmath(bprec)
        try:
            # We'll be happy with low precision if a simple fraction
            if not (tolerance or full):
                mpmath.mp.dps = 15
                rat = mpmath.findpoly(xv, 1)
                if rat is not None:
                    return Rational(-int(rat[1]), int(rat[0]))
            mpmath.mp.dps = prec
            newexpr = mpmath.identify(xv, constants=constants_dict,
                tol=tolerance, full=full)
            if not newexpr:
                raise ValueError
            if full:
                newexpr = newexpr[0]
            expr = sympify(newexpr)
            if x and not expr:  # don't let x become 0
                raise ValueError
            if expr.is_finite is False and not xv in [mpmath.inf, mpmath.ninf]:
                raise ValueError
            return expr
        finally:
            # even though there are returns above, this is executed
            # before leaving
            mpmath.mp.dps = orig
    try:
        if re:
            re = nsimplify_real(re)._dist_const()
        if im:
            im = nsimplify_real(im)._dist_const()
    except ValueError:
        if rational is None:
            return _real_to_rational(expr)
        return expr

    rv = re + im*S.ImaginaryUnit
    # if there was a change or rational is explicitly not wanted
    # return the value, else return the Rational representation
    if rv != expr or rational is False:
        return rv
    return _real_to_rational(expr)


def logcombine(expr, force=False):
    """
    Takes logarithms and combines them using the following rules:

    - log(x) + log(y) == log(x*y) if both are not negative
    - a*log(x) == log(x**a) if x is positive and a is real

    If ``force`` is True then the assumptions above will be assumed to hold if
    there is no assumption already in place on a quantity. For example, if
    ``a`` is imaginary or the argument negative, force will not perform a
    combination but if ``a`` is a symbol with no assumptions the change will
    take place.

    Examples
    ========

    >>> from sympy import Symbol, symbols, log, logcombine, I
    >>> from sympy.abc import a, x, y, z
    >>> logcombine(a*log(x) + log(y) - log(z))
    a*log(x) + log(y) - log(z)
    >>> logcombine(a*log(x) + log(y) - log(z), force=True)
    log(x**a*y/z)
    >>> x,y,z = symbols('x,y,z', positive=True)
    >>> a = Symbol('a', real=True)
    >>> logcombine(a*log(x) + log(y) - log(z))
    log(x**a*y/z)

    The transformation is limited to factors and/or terms that
    contain logs, so the result depends on the initial state of
    expansion:

    >>> eq = (2 + 3*I)*log(x)
    >>> logcombine(eq, force=True) == eq
    True
    >>> logcombine(eq.expand(), force=True)
    log(x**2) + I*log(x**3)

    See Also
    ========
    posify: replace all symbols with symbols having positive assumptions

    """

    def f(rv):
        if not (rv.is_Add or rv.is_Mul):
            return rv

        def gooda(a):
            # bool to tell whether the leading ``a`` in ``a*log(x)``
            # could appear as log(x**a)
            return (a is not S.NegativeOne and  # -1 *could* go, but we disallow
                (a.is_real or force and a.is_real is not False))

        def goodlog(l):
            # bool to tell whether log ``l``'s argument can combine with others
            a = l.args[0]
            return a.is_positive or force and a.is_nonpositive is not False

        other = []
        logs = []
        log1 = defaultdict(list)
        for a in Add.make_args(rv):
            if a.func is log and goodlog(a):
                log1[()].append(([], a))
            elif not a.is_Mul:
                other.append(a)
            else:
                ot = []
                co = []
                lo = []
                for ai in a.args:
                    if ai.is_Rational and ai < 0:
                        ot.append(S.NegativeOne)
                        co.append(-ai)
                    elif ai.func is log and goodlog(ai):
                        lo.append(ai)
                    elif gooda(ai):
                        co.append(ai)
                    else:
                        ot.append(ai)
                if len(lo) > 1:
                    logs.append((ot, co, lo))
                elif lo:
                    log1[tuple(ot)].append((co, lo[0]))
                else:
                    other.append(a)

        # if there is only one log at each coefficient and none have
        # an exponent to place inside the log then there is nothing to do
        if not logs and all(len(log1[k]) == 1 and log1[k][0] == [] for k in log1):
            return rv

        # collapse multi-logs as far as possible in a canonical way
        # TODO: see if x*log(a)+x*log(a)*log(b) -> x*log(a)*(1+log(b))?
        # -- in this case, it's unambiguous, but if it were were a log(c) in
        # each term then it's arbitrary whether they are grouped by log(a) or
        # by log(c). So for now, just leave this alone; it's probably better to
        # let the user decide
        for o, e, l in logs:
            l = list(ordered(l))
            e = log(l.pop(0).args[0]**Mul(*e))
            while l:
                li = l.pop(0)
                e = log(li.args[0]**e)
            c, l = Mul(*o), e
            if l.func is log:  # it should be, but check to be sure
                log1[(c,)].append(([], l))
            else:
                other.append(c*l)

        # logs that have the same coefficient can multiply
        for k in list(log1.keys()):
            log1[Mul(*k)._dist_const()] = log(logcombine(Mul(*[
                l.args[0]**Mul(*c) for c, l in log1.pop(k)]),
                force=force))

        # logs that have oppositely signed coefficients can divide
        for k in ordered(list(log1.keys())):
            if not k in log1:  # already popped as -k
                continue
            neg_k = (-k)._dist_const()
            if neg_k in log1:
                # figure out which has the minus sign; the one with
                # more op counts should be the one
                num, den = k, neg_k
                if num.count_ops() > den.count_ops():
                    num, den = den, num
                other.append(num*log(log1.pop(num).args[0]/log1.pop(den).args[0]))
            else:
                other.append(k*log1.pop(k))

        return Add(*other)

    return bottom_up(expr, f)


def bottom_up(rv, F, atoms=False, nonbasic=False):
    """Apply ``F`` to all expressions in an expression tree from the
    bottom up. If ``atoms`` is True, apply ``F`` even if there are no args;
    if ``nonbasic`` is True, try to apply ``F`` to non-Basic objects.
    """
    try:
        if rv.args:
            args = tuple([bottom_up(a, F, atoms, nonbasic)
                for a in rv.args])
            if args != rv.args:
                rv = rv.func(*args)
            rv = F(rv)
        elif atoms:
            rv = F(rv)
    except AttributeError:
        if nonbasic:
            try:
                rv = F(rv)
            except TypeError:
                pass

    return rv


def besselsimp(expr):
    """
    Simplify bessel-type functions.

    This routine tries to simplify bessel-type functions. Currently it only
    works on the Bessel J and I functions, however. It works by looking at all
    such functions in turn, and eliminating factors of "I" and "-1" (actually
    their polar equivalents) in front of the argument. Then, functions of
    half-integer order are rewritten using trigonometric functions and
    functions of integer order (> 1) are rewritten using functions
    of low order.  Finally, if the expression was changed, compute
    factorization of the result with factor().

    >>> from sympy import besselj, besseli, besselsimp, polar_lift, I, S
    >>> from sympy.abc import z, nu
    >>> besselsimp(besselj(nu, z*polar_lift(-1)))
    exp(I*pi*nu)*besselj(nu, z)
    >>> besselsimp(besseli(nu, z*polar_lift(-I)))
    exp(-I*pi*nu/2)*besselj(nu, z)
    >>> besselsimp(besseli(S(-1)/2, z))
    sqrt(2)*cosh(z)/(sqrt(pi)*sqrt(z))
    >>> besselsimp(z*besseli(0, z) + z*(besseli(2, z))/2 + besseli(1, z))
    3*z*besseli(0, z)/2
    """
    from sympy import besselj, bessely, besseli, besselk, jn, I, pi, Dummy
    # TODO
    # - better algorithm?
    # - simplify (cos(pi*b)*besselj(b,z) - besselj(-b,z))/sin(pi*b) ...
    # - use contiguity relations?

    def replacer(fro, to, factors):
        factors = set(factors)

        def repl(nu, z):
            if factors.intersection(Mul.make_args(z)):
                return to(nu, z)
            return fro(nu, z)
        return repl

    def torewrite(fro, to):
        def tofunc(nu, z):
            return fro(nu, z).rewrite(to)
        return tofunc

    def tominus(fro):
        def tofunc(nu, z):
            return exp(I*pi*nu)*fro(nu, exp_polar(-I*pi)*z)
        return tofunc

    orig_expr = expr

    ifactors = [I, exp_polar(I*pi/2), exp_polar(-I*pi/2)]
    expr = expr.replace(
        besselj, replacer(besselj,
        torewrite(besselj, besseli), ifactors))
    expr = expr.replace(
        besseli, replacer(besseli,
        torewrite(besseli, besselj), ifactors))

    minusfactors = [-1, exp_polar(I*pi)]
    expr = expr.replace(
        besselj, replacer(besselj, tominus(besselj), minusfactors))
    expr = expr.replace(
        besseli, replacer(besseli, tominus(besseli), minusfactors))

    z0 = Dummy('z')

    def expander(fro):
        def repl(nu, z):
            if (nu % 1) == S(1)/2:
                return exptrigsimp(trigsimp(unpolarify(
                        fro(nu, z0).rewrite(besselj).rewrite(jn).expand(
                            func=True)).subs(z0, z)))
            elif nu.is_Integer and nu > 1:
                return fro(nu, z).expand(func=True)
            return fro(nu, z)
        return repl

    expr = expr.replace(besselj, expander(besselj))
    expr = expr.replace(bessely, expander(bessely))
    expr = expr.replace(besseli, expander(besseli))
    expr = expr.replace(besselk, expander(besselk))

    if expr != orig_expr:
        expr = expr.factor()

    return expr

def exptrigsimp(expr, simplify=True):
    """
    Simplifies exponential / trigonometric / hyperbolic functions.
    When ``simplify`` is True (default) the expression obtained after the
    simplification step will be then be passed through simplify to
    precondition it so the final transformations will be applied.

    Examples
    ========

    >>> from sympy import exptrigsimp, exp, cosh, sinh
    >>> from sympy.abc import z

    >>> exptrigsimp(exp(z) + exp(-z))
    2*cosh(z)
    >>> exptrigsimp(cosh(z) - sinh(z))
    exp(-z)
    """
    from sympy.simplify.fu import hyper_as_trig, TR2i

    def exp_trig(e):
        # select the better of e, and e rewritten in terms of exp or trig
        # functions
        choices = [e]
        if e.has(*_trigs):
            choices.append(e.rewrite(exp))
        choices.append(e.rewrite(cos))
        return min(*choices, key=count_ops)
    newexpr = bottom_up(expr, exp_trig)

    if simplify:
        newexpr = newexpr.simplify()

    # conversion from exp to hyperbolic
    ex = newexpr.atoms(exp, S.Exp1)
    ex = [ei for ei in ex if 1/ei not in ex]
    ## sinh and cosh
    for ei in ex:
        e2 = ei**-2
        if e2 in ex:
            a = e2.args[0]/2 if not e2 is S.Exp1 else S.Half
            newexpr = newexpr.subs((e2 + 1)*ei, 2*cosh(a))
            newexpr = newexpr.subs((e2 - 1)*ei, 2*sinh(a))
    ## exp ratios to tan and tanh
    for ei in ex:
        n, d = ei - 1, ei + 1
        et = n/d
        etinv = d/n  # not 1/et or else recursion errors arise
        a = ei.args[0] if ei.func is exp else S.One
        if a.is_Mul or a is S.ImaginaryUnit:
            c = a.as_coefficient(I)
            if c:
                t = S.ImaginaryUnit*tan(c/2)
                newexpr = newexpr.subs(etinv, 1/t)
                newexpr = newexpr.subs(et, t)
                continue
        t = tanh(a/2)
        newexpr = newexpr.subs(etinv, 1/t)
        newexpr = newexpr.subs(et, t)

    # sin/cos and sinh/cosh ratios to tan and tanh, respectively
    if newexpr.has(C.HyperbolicFunction):
        e, f = hyper_as_trig(newexpr)
        newexpr = f(TR2i(e))
    if newexpr.has(C.TrigonometricFunction):
        newexpr = TR2i(newexpr)

    # can we ever generate an I where there was none previously?
    if not (newexpr.has(I) and not expr.has(I)):
        expr = newexpr
    return expr


def _is_Expr(e):
    """_eapply helper to tell whether ``e`` and all its args
    are Exprs."""
    if not isinstance(e, Expr):
        return False
    return all(_is_Expr(i) for i in e.args)


def _eapply(func, e, cond=None):
    """Apply ``func`` to ``e`` if all args are Exprs else only
    apply it to those args that *are* Exprs."""
    if not isinstance(e, Expr):
        return e
    if _is_Expr(e) or not e.args:
        return func(e)
    return e.func(*[
        _eapply(func, ei) if (cond is None or cond(ei)) else ei
        for ei in e.args])


def futrig(e, **kwargs):
    """Return simplified ``e`` using Fu-like transformations.
    This is not the "Fu" algorithm. This is called by default
    from ``trigsimp``. By default, hyperbolics subexpressions
    will be simplified, but this can be disabled by setting
    ``hyper=False``.

    Examples
    ========

    >>> from sympy import trigsimp, tan, sinh, tanh
    >>> from sympy.simplify.simplify import futrig
    >>> from sympy.abc import x
    >>> trigsimp(1/tan(x)**2)
    tan(x)**(-2)

    >>> futrig(sinh(x)/tanh(x))
    cosh(x)

    """
    from sympy.simplify.fu import hyper_as_trig

    e = sympify(e)

    if not isinstance(e, Basic):
        return e

    if not e.args:
        return e

    old = e
    e = bottom_up(e, lambda x: _futrig(x, **kwargs))

    if kwargs.pop('hyper', True) and e.has(C.HyperbolicFunction):
        e, f = hyper_as_trig(e)
        e = f(_futrig(e))

    if e != old and e.is_Mul and e.args[0].is_Rational:
        # redistribute leading coeff on 2-arg Add
        e = Mul(*e.as_coeff_Mul())
    return e


def _futrig(e, **kwargs):
    """Helper for futrig."""
    from sympy.strategies.tree import greedy
    from sympy.strategies.core import identity
    from sympy.simplify.fu import (
        TR1, TR2, TR3, TR2i, TR10, L, TR10i,
        TR8, TR6, TR15, TR16, TR111, TR5, TRmorrie, TR11, TR14, TR22,
        TR12)
    from sympy.core.compatibility import _nodes

    if not e.has(C.TrigonometricFunction):
        return e

    if e.is_Mul:
        coeff, e = e.as_independent(C.TrigonometricFunction)
    else:
        coeff = S.One

    Lops = lambda x: (L(x), x.count_ops(), _nodes(x), len(x.args), x.is_Add)
    trigs = lambda x: x.has(C.TrigonometricFunction)

    tree = [identity,
        (
        TR3,  # canonical angles
        TR1,  # sec-csc -> cos-sin
        TR12,  # expand tan of sum
        lambda x: _eapply(factor, x, trigs),
        TR2,  # tan-cot -> sin-cos
        [identity, lambda x: _eapply(_mexpand, x, trigs)],
        TR2i,  # sin-cos ratio -> tan
        lambda x: _eapply(lambda i: factor(i.normal()), x, trigs),
        TR14,  # factored identities
        TR5,  # sin-pow -> cos_pow
        TR10,  # sin-cos of sums -> sin-cos prod
        TR11, TR6, # reduce double angles and rewrite cos pows
        lambda x: _eapply(factor, x, trigs),
        TR14,  # factored powers of identities
        [identity, lambda x: _eapply(_mexpand, x, trigs)],
        TRmorrie,
        TR10i,  # sin-cos products > sin-cos of sums
        [identity, TR8],  # sin-cos products -> sin-cos of sums
        [identity, lambda x: TR2i(TR2(x))],  # tan -> sin-cos -> tan
        [
            lambda x: _eapply(expand_mul, TR5(x), trigs),
            lambda x: _eapply(
                expand_mul, TR15(x), trigs)], # pos/neg powers of sin
        [
            lambda x:  _eapply(expand_mul, TR6(x), trigs),
            lambda x:  _eapply(
                expand_mul, TR16(x), trigs)], # pos/neg powers of cos
        TR111,  # tan, sin, cos to neg power -> cot, csc, sec
        [identity, TR2i],  # sin-cos ratio to tan
        [identity, lambda x: _eapply(
            expand_mul, TR22(x), trigs)],  # tan-cot to sec-csc
        TR1, TR2, TR2i,
        [identity, lambda x: _eapply(
            factor_terms, TR12(x), trigs)],  # expand tan of sum
        )]
    e = greedy(tree, objective=Lops)(e)

    return coeff*e


def sum_simplify(s):
    """Main function for Sum simplification"""
    from sympy.concrete.summations import Sum

    terms = Add.make_args(s)
    s_t = [] # Sum Terms
    o_t = [] # Other Terms

    for term in terms:
        if isinstance(term, Mul):
            constant = 1
            other = 1
            s = 0
            n_sum_terms = 0
            for j in range(len(term.args)):
                if isinstance(term.args[j], Sum):
                    s = term.args[j]
                    n_sum_terms = n_sum_terms + 1
                elif term.args[j].is_number == True:
                    constant = constant * term.args[j]
                else:
                    other = other * term.args[j]
            if other == 1 and n_sum_terms == 1:
                # Insert the constant inside the Sum
                s_t.append(Sum(constant * s.function, *s.limits))
            elif other != 1 and n_sum_terms == 1:
                o_t.append(other * Sum(constant * s.function, *s.limits))
            else:
                o_t.append(term)
        elif isinstance(term, Sum):
            s_t.append(term)
        else:
            o_t.append(term)

    used = [False] * len(s_t)

    for method in range(2):
        for i, s_term1 in enumerate(s_t):
            if not used[i]:
                for j, s_term2 in enumerate(s_t):
                    if not used[j] and i != j:
                        temp = sum_add(s_term1, s_term2, method)
                        if isinstance(temp, Sum):
                            s_t[i] = temp
                            s_term1 = s_t[i]
                            used[j] = True

    result = Add(*o_t)

    for i, s_term in enumerate(s_t):
        if not used[i]:
            result = Add(result, s_term)

    return result


def sum_add(self, other, method=0):
    """Helper function for Sum simplification"""
    from sympy.concrete.summations import Sum

    if type(self) == type(other):
        if method == 0:
            if self.limits == other.limits:
                return Sum(self.function + other.function, *self.limits)
        elif method == 1:
            if simplify(self.function - other.function) == 0:
                if len(self.limits) == len(other.limits) == 1:
                    i = self.limits[0][0]
                    x1 = self.limits[0][1]
                    y1 = self.limits[0][2]
                    j = other.limits[0][0]
                    x2 = other.limits[0][1]
                    y2 = other.limits[0][2]

                    if i == j:
                        if x2 == y1 + 1:
                            return Sum(self.function, (i, x1, y2))
                        elif x1 == y2 + 1:
                            return Sum(self.function, (i, x2, y1))

    return Add(self, other)


def product_simplify(s):
    """Main function for Product simplification"""
    from sympy.concrete.products import Product

    terms = Mul.make_args(s)
    p_t = [] # Product Terms
    o_t = [] # Other Terms

    for term in terms:
        if isinstance(term, Product):
            p_t.append(term)
        else:
            o_t.append(term)

    used = [False] * len(p_t)

    for method in range(2):
        for i, p_term1 in enumerate(p_t):
            if not used[i]:
                for j, p_term2 in enumerate(p_t):
                    if not used[j] and i != j:
                        if isinstance(product_mul(p_term1, p_term2, method), Product):
                            p_t[i] = product_mul(p_term1, p_term2, method)
                            used[j] = True

    result = Mul(*o_t)

    for i, p_term in enumerate(p_t):
        if not used[i]:
            result = Mul(result, p_term)

    return result


def product_mul(self, other, method=0):
    """Helper function for Product simplification"""
    from sympy.concrete.products import Product

    if type(self) == type(other):
        if method == 0:
            if self.limits == other.limits:
                return Product(self.function * other.function, *self.limits)
        elif method == 1:
            if simplify(self.function - other.function) == 0:
                if len(self.limits) == len(other.limits) == 1:
                    i = self.limits[0][0]
                    x1 = self.limits[0][1]
                    y1 = self.limits[0][2]
                    j = other.limits[0][0]
                    x2 = other.limits[0][1]
                    y2 = other.limits[0][2]

                    if i == j:
                        if x2 == y1 + 1:
                            return Product(self.function, (i, x1, y2))
                        elif x1 == y2 + 1:
                            return Product(self.function, (i, x2, y1))

    return Mul(self, other)

#-------------------- the old trigsimp routines ---------------------
_trigs = (C.TrigonometricFunction, C.HyperbolicFunction)


def trigsimp_old(expr, **opts):
    """
    reduces expression by using known trig identities

    Notes
    =====

    deep:
    - Apply trigsimp inside all objects with arguments

    recursive:
    - Use common subexpression elimination (cse()) and apply
    trigsimp recursively (this is quite expensive if the
    expression is large)

    method:
    - Determine the method to use. Valid choices are 'matching' (default),
    'groebner', 'combined', 'fu' and 'futrig'. If 'matching', simplify the
    expression recursively by pattern matching. If 'groebner', apply an
    experimental groebner basis algorithm. In this case further options
    are forwarded to ``trigsimp_groebner``, please refer to its docstring.
    If 'combined', first run the groebner basis algorithm with small
    default parameters, then run the 'matching' algorithm. 'fu' runs the
    collection of trigonometric transformations described by Fu, et al.
    (see the `fu` docstring) while `futrig` runs a subset of Fu-transforms
    that mimic the behavior of `trigsimp`.

    compare:
    - show input and output from `trigsimp` and `futrig` when different,
    but returns the `trigsimp` value.

    Examples
    ========

    >>> from sympy import trigsimp, sin, cos, log, cosh, sinh, tan, cot
    >>> from sympy.abc import x, y
    >>> e = 2*sin(x)**2 + 2*cos(x)**2
    >>> trigsimp(e, old=True)
    2
    >>> trigsimp(log(e), old=True)
    log(2*sin(x)**2 + 2*cos(x)**2)
    >>> trigsimp(log(e), deep=True, old=True)
    log(2)

    Using `method="groebner"` (or `"combined"`) can sometimes lead to a lot
    more simplification:

    >>> e = (-sin(x) + 1)/cos(x) + cos(x)/(-sin(x) + 1)
    >>> trigsimp(e, old=True)
    (-sin(x) + 1)/cos(x) - cos(x)/(sin(x) - 1)
    >>> trigsimp(e, method="groebner", old=True)
    2/cos(x)

    >>> trigsimp(1/cot(x)**2, compare=True, old=True)
          futrig: tan(x)**2
    cot(x)**(-2)

    """
    from sympy import tan

    old = expr
    first = opts.pop('first', True)
    if first:
        if not expr.has(*_trigs):
            return expr

        trigsyms = set().union(*[t.free_symbols for t in expr.atoms(*_trigs)])
        if len(trigsyms) > 1:
            d = separatevars(expr)
            if d.is_Mul:
                d = separatevars(d, dict=True) or d
            if isinstance(d, dict):
                expr = 1
                for k, v in d.items():
                    # remove hollow factoring
                    was = v
                    v = expand_mul(v)
                    opts['first'] = False
                    vnew = trigsimp(v, **opts)
                    if vnew == v:
                        vnew = was
                    expr *= vnew
                old = expr
            else:
                if d.is_Add:
                    for s in trigsyms:
                        r, e = expr.as_independent(s)
                        if r:
                            opts['first'] = False
                            expr = r + trigsimp(e, **opts)
                            if not expr.is_Add:
                                break
                    old = expr

    recursive = opts.pop('recursive', False)
    deep = opts.pop('deep', False)
    method = opts.pop('method', 'matching')

    def groebnersimp(ex, deep, **opts):
        def traverse(e):
            if e.is_Atom:
                return e
            args = [traverse(x) for x in e.args]
            if e.is_Function or e.is_Pow:
                args = [trigsimp_groebner(x, **opts) for x in args]
            return e.func(*args)
        if deep:
            ex = traverse(ex)
        return trigsimp_groebner(ex, **opts)

    trigsimpfunc = {
        'matching': (lambda x, d: _trigsimp(x, d)),
        'groebner': (lambda x, d: groebnersimp(x, d, **opts)),
        'combined': (lambda x, d: _trigsimp(groebnersimp(x,
                                       d, polynomial=True, hints=[2, tan]),
                                   d))
                   }[method]

    if recursive:
        w, g = cse(expr)
        g = trigsimpfunc(g[0], deep)

        for sub in reversed(w):
            g = g.subs(sub[0], sub[1])
            g = trigsimpfunc(g, deep)
        result = g
    else:
        result = trigsimpfunc(expr, deep)

    if opts.get('compare', False):
        f = futrig(old)
        if f != result:
            print('\tfutrig:', f)

    return result


def _dotrig(a, b):
    """Helper to tell whether ``a`` and ``b`` have the same sorts
    of symbols in them -- no need to test hyperbolic patterns against
    expressions that have no hyperbolics in them."""
    return a.func == b.func and (
        a.has(C.TrigonometricFunction) and b.has(C.TrigonometricFunction) or
        a.has(C.HyperbolicFunction) and b.has(C.HyperbolicFunction))


_trigpat = None
def _trigpats():
    global _trigpat
    a, b, c = symbols('a b c', cls=Wild)
    d = Wild('d', commutative=False)

    # for the simplifications like sinh/cosh -> tanh:
    # DO NOT REORDER THE FIRST 14 since these are assumed to be in this
    # order in _match_div_rewrite.
    matchers_division = (
        (a*sin(b)**c/cos(b)**c, a*tan(b)**c, sin(b), cos(b)),
        (a*tan(b)**c*cos(b)**c, a*sin(b)**c, sin(b), cos(b)),
        (a*cot(b)**c*sin(b)**c, a*cos(b)**c, sin(b), cos(b)),
        (a*tan(b)**c/sin(b)**c, a/cos(b)**c, sin(b), cos(b)),
        (a*cot(b)**c/cos(b)**c, a/sin(b)**c, sin(b), cos(b)),
        (a*cot(b)**c*tan(b)**c, a, sin(b), cos(b)),
        (a*(cos(b) + 1)**c*(cos(b) - 1)**c,
            a*(-sin(b)**2)**c, cos(b) + 1, cos(b) - 1),
        (a*(sin(b) + 1)**c*(sin(b) - 1)**c,
            a*(-cos(b)**2)**c, sin(b) + 1, sin(b) - 1),

        (a*sinh(b)**c/cosh(b)**c, a*tanh(b)**c, S.One, S.One),
        (a*tanh(b)**c*cosh(b)**c, a*sinh(b)**c, S.One, S.One),
        (a*coth(b)**c*sinh(b)**c, a*cosh(b)**c, S.One, S.One),
        (a*tanh(b)**c/sinh(b)**c, a/cosh(b)**c, S.One, S.One),
        (a*coth(b)**c/cosh(b)**c, a/sinh(b)**c, S.One, S.One),
        (a*coth(b)**c*tanh(b)**c, a, S.One, S.One),

        (c*(tanh(a) + tanh(b))/(1 + tanh(a)*tanh(b)),
            tanh(a + b)*c, S.One, S.One),
    )

    matchers_add = (
        (c*sin(a)*cos(b) + c*cos(a)*sin(b) + d, sin(a + b)*c + d),
        (c*cos(a)*cos(b) - c*sin(a)*sin(b) + d, cos(a + b)*c + d),
        (c*sin(a)*cos(b) - c*cos(a)*sin(b) + d, sin(a - b)*c + d),
        (c*cos(a)*cos(b) + c*sin(a)*sin(b) + d, cos(a - b)*c + d),
        (c*sinh(a)*cosh(b) + c*sinh(b)*cosh(a) + d, sinh(a + b)*c + d),
        (c*cosh(a)*cosh(b) + c*sinh(a)*sinh(b) + d, cosh(a + b)*c + d),
    )

    # for cos(x)**2 + sin(x)**2 -> 1
    matchers_identity = (
        (a*sin(b)**2, a - a*cos(b)**2),
        (a*tan(b)**2, a*(1/cos(b))**2 - a),
        (a*cot(b)**2, a*(1/sin(b))**2 - a),
        (a*sin(b + c), a*(sin(b)*cos(c) + sin(c)*cos(b))),
        (a*cos(b + c), a*(cos(b)*cos(c) - sin(b)*sin(c))),
        (a*tan(b + c), a*((tan(b) + tan(c))/(1 - tan(b)*tan(c)))),

        (a*sinh(b)**2, a*cosh(b)**2 - a),
        (a*tanh(b)**2, a - a*(1/cosh(b))**2),
        (a*coth(b)**2, a + a*(1/sinh(b))**2),
        (a*sinh(b + c), a*(sinh(b)*cosh(c) + sinh(c)*cosh(b))),
        (a*cosh(b + c), a*(cosh(b)*cosh(c) + sinh(b)*sinh(c))),
        (a*tanh(b + c), a*((tanh(b) + tanh(c))/(1 + tanh(b)*tanh(c)))),

    )

    # Reduce any lingering artifacts, such as sin(x)**2 changing
    # to 1-cos(x)**2 when sin(x)**2 was "simpler"
    artifacts = (
        (a - a*cos(b)**2 + c, a*sin(b)**2 + c, cos),
        (a - a*(1/cos(b))**2 + c, -a*tan(b)**2 + c, cos),
        (a - a*(1/sin(b))**2 + c, -a*cot(b)**2 + c, sin),

        (a - a*cosh(b)**2 + c, -a*sinh(b)**2 + c, cosh),
        (a - a*(1/cosh(b))**2 + c, a*tanh(b)**2 + c, cosh),
        (a + a*(1/sinh(b))**2 + c, a*coth(b)**2 + c, sinh),

        # same as above but with noncommutative prefactor
        (a*d - a*d*cos(b)**2 + c, a*d*sin(b)**2 + c, cos),
        (a*d - a*d*(1/cos(b))**2 + c, -a*d*tan(b)**2 + c, cos),
        (a*d - a*d*(1/sin(b))**2 + c, -a*d*cot(b)**2 + c, sin),

        (a*d - a*d*cosh(b)**2 + c, -a*d*sinh(b)**2 + c, cosh),
        (a*d - a*d*(1/cosh(b))**2 + c, a*d*tanh(b)**2 + c, cosh),
        (a*d + a*d*(1/sinh(b))**2 + c, a*d*coth(b)**2 + c, sinh),
    )

    _trigpat = (a, b, c, d, matchers_division, matchers_add,
        matchers_identity, artifacts)
    return _trigpat


def _replace_mul_fpowxgpow(expr, f, g, rexp, h, rexph):
    """Helper for _match_div_rewrite.

    Replace f(b_)**c_*g(b_)**(rexp(c_)) with h(b)**rexph(c) if f(b_)
    and g(b_) are both positive or if c_ is an integer.
    """
    # assert expr.is_Mul and expr.is_commutative and f != g
    fargs = defaultdict(int)
    gargs = defaultdict(int)
    args = []
    for x in expr.args:
        if x.is_Pow or x.func in (f, g):
            b, e = x.as_base_exp()
            if b.is_positive or e.is_integer:
                if b.func == f:
                    fargs[b.args[0]] += e
                    continue
                elif b.func == g:
                    gargs[b.args[0]] += e
                    continue
        args.append(x)
    common = set(fargs) & set(gargs)
    hit = False
    while common:
        key = common.pop()
        fe = fargs.pop(key)
        ge = gargs.pop(key)
        if fe == rexp(ge):
            args.append(h(key)**rexph(fe))
            hit = True
        else:
            fargs[key] = fe
            gargs[key] = ge
    if not hit:
        return expr
    while fargs:
        key, e = fargs.popitem()
        args.append(f(key)**e)
    while gargs:
        key, e = gargs.popitem()
        args.append(g(key)**e)
    return Mul(*args)


_idn = lambda x: x
_midn = lambda x: -x
_one = lambda x: S.One

def _match_div_rewrite(expr, i):
    """helper for __trigsimp"""
    if i == 0:
         expr = _replace_mul_fpowxgpow(expr, sin, cos,
            _midn, tan, _idn)
    elif i == 1:
         expr = _replace_mul_fpowxgpow(expr, tan, cos,
            _idn, sin, _idn)
    elif i == 2:
         expr = _replace_mul_fpowxgpow(expr, cot, sin,
            _idn, cos, _idn)
    elif i == 3:
         expr = _replace_mul_fpowxgpow(expr, tan, sin,
            _midn, cos, _midn)
    elif i == 4:
         expr = _replace_mul_fpowxgpow(expr, cot, cos,
            _midn, sin, _midn)
    elif i == 5:
         expr = _replace_mul_fpowxgpow(expr, cot, tan,
            _idn, _one, _idn)
    # i in (6, 7) is skipped
    elif i == 8:
         expr = _replace_mul_fpowxgpow(expr, sinh, cosh,
            _midn, tanh, _idn)
    elif i == 9:
         expr = _replace_mul_fpowxgpow(expr, tanh, cosh,
            _idn, sinh, _idn)
    elif i == 10:
        expr = _replace_mul_fpowxgpow(expr, coth, sinh,
            _idn, cosh, _idn)
    elif i == 11:
        expr = _replace_mul_fpowxgpow(expr, tanh, sinh,
            _midn, cosh, _midn)
    elif i == 12:
        expr = _replace_mul_fpowxgpow(expr, coth, cosh,
            _midn, sinh, _midn)
    elif i == 13:
        expr = _replace_mul_fpowxgpow(expr, coth, tanh,
            _idn, _one, _idn)
    else:
        return None
    return expr


def _trigsimp(expr, deep=False):
    # protect the cache from non-trig patterns; we only allow
    # trig patterns to enter the cache
    if expr.has(*_trigs):
        return __trigsimp(expr, deep)
    return expr


@cacheit
def __trigsimp(expr, deep=False):
    """recursive helper for trigsimp"""
    from sympy.simplify.fu import TR10i

    if _trigpat is None:
        _trigpats()
    a, b, c, d, matchers_division, matchers_add, \
    matchers_identity, artifacts = _trigpat

    if expr.is_Mul:
        # do some simplifications like sin/cos -> tan:
        if not expr.is_commutative:
            com, nc = expr.args_cnc()
            expr = _trigsimp(Mul._from_args(com), deep)*Mul._from_args(nc)
        else:
            for i, (pattern, simp, ok1, ok2) in enumerate(matchers_division):
                if not _dotrig(expr, pattern):
                    continue

                newexpr = _match_div_rewrite(expr, i)
                if newexpr is not None:
                    if newexpr != expr:
                        expr = newexpr
                        break
                    else:
                        continue

                # use SymPy matching instead
                res = expr.match(pattern)
                if res and res.get(c, 0):
                    if not res[c].is_integer:
                        ok = ok1.subs(res)
                        if not ok.is_positive:
                            continue
                        ok = ok2.subs(res)
                        if not ok.is_positive:
                            continue
                    # if "a" contains any of trig or hyperbolic funcs with
                    # argument "b" then skip the simplification
                    if any(w.args[0] == res[b] for w in res[a].atoms(
                            C.TrigonometricFunction, C.HyperbolicFunction)):
                        continue
                    # simplify and finish:
                    expr = simp.subs(res)
                    break  # process below

    if expr.is_Add:
        args = []
        for term in expr.args:
            if not term.is_commutative:
                com, nc = term.args_cnc()
                nc = Mul._from_args(nc)
                term = Mul._from_args(com)
            else:
                nc = S.One
            term = _trigsimp(term, deep)
            for pattern, result in matchers_identity:
                res = term.match(pattern)
                if res is not None:
                    term = result.subs(res)
                    break
            args.append(term*nc)
        if args != expr.args:
            expr = Add(*args)
            expr = min(expr, expand(expr), key=count_ops)
        if expr.is_Add:
            for pattern, result in matchers_add:
                if not _dotrig(expr, pattern):
                    continue
                expr = TR10i(expr)
                if expr.has(C.HyperbolicFunction):
                    res = expr.match(pattern)
                    # if "d" contains any trig or hyperbolic funcs with
                    # argument "a" or "b" then skip the simplification;
                    # this isn't perfect -- see tests
                    if res is None or not (a in res and b in res) or any(
                        w.args[0] in (res[a], res[b]) for w in res[d].atoms(
                            C.TrigonometricFunction, C.HyperbolicFunction)):
                        continue
                    expr = result.subs(res)
                    break

        # Reduce any lingering artifacts, such as sin(x)**2 changing
        # to 1 - cos(x)**2 when sin(x)**2 was "simpler"
        for pattern, result, ex in artifacts:
            if not _dotrig(expr, pattern):
                continue
            # Substitute a new wild that excludes some function(s)
            # to help influence a better match. This is because
            # sometimes, for example, 'a' would match sec(x)**2
            a_t = Wild('a', exclude=[ex])
            pattern = pattern.subs(a, a_t)
            result = result.subs(a, a_t)

            m = expr.match(pattern)
            was = None
            while m and was != expr:
                was = expr
                if m[a_t] == 0 or \
                        -m[a_t] in m[c].args or m[a_t] + m[c] == 0:
                    break
                if d in m and m[a_t]*m[d] + m[c] == 0:
                    break
                expr = result.subs(m)
                m = expr.match(pattern)
                m.setdefault(c, S.Zero)

    elif expr.is_Mul or expr.is_Pow or deep and expr.args:
        expr = expr.func(*[_trigsimp(a, deep) for a in expr.args])

    try:
        if not expr.has(*_trigs):
            raise TypeError
        e = expr.atoms(exp)
        new = expr.rewrite(exp, deep=deep)
        if new == e:
            raise TypeError
        fnew = factor(new)
        if fnew != new:
            new = sorted([new, factor(new)], key=count_ops)[0]
        # if all exp that were introduced disappeared then accept it
        if not (new.atoms(exp) - e):
            expr = new
    except TypeError:
        pass

    return expr
#------------------- end of old trigsimp routines --------------------

def dist_const(arg):
    """Distributes constants for every element of a list or tuple.
    Useful, but maybe should be located somewhere else. -KATE"""
    from sympy.core.compatibility import iterable
    from sympy.core.containers import Dict

    if isinstance(arg,dict) or isinstance(arg,Dict):
        return type(arg)(dict([(dist_const(k),dist_const(arg[k])) for k in arg]))
    elif iterable(arg):
        return type(arg)([dist_const(i) for i in arg])
    elif isinstance(arg,Basic):
        return arg._dist_const()
    else:
        return arg<|MERGE_RESOLUTION|>--- conflicted
+++ resolved
@@ -3086,11 +3086,7 @@
 
 
     expr = expr.replace(binomial,
-<<<<<<< HEAD
-        lambda n, k: rf(((n - k)._dist_const() + 1).expand(), k.expand())/rf(1, k.expand()))
-=======
         lambda n, k: _rf((n - k + 1).expand(), k.expand())/_rf(1, k.expand()))
->>>>>>> 510e474f
     expr = expr.replace(factorial,
         lambda n: _rf(1, n.expand()))
     expr = expr.rewrite(gamma)
@@ -3292,13 +3288,8 @@
                 ng.remove(x)
                 dg.remove(y)
                 if n > 0:
-<<<<<<< HEAD
-                    for k in xrange(n):
+                    for k in range(n):
                         no.append((2*y + k)._dist_const())
-=======
-                    for k in range(n):
-                        no.append(2*y + k)
->>>>>>> 510e474f
                 elif n < 0:
                     for k in range(-n):
                         do.append(2*y - 1 - k)
