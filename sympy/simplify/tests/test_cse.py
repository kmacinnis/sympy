import itertools

from sympy import (Add, Pow, Symbol, exp, sqrt, symbols, sympify, cse,
                   Matrix, S, cos, sin, Eq, Function, Tuple, RootOf,
                   IndexedBase, Idx, Piecewise, O)
from sympy.simplify.cse_opts import sub_pre, sub_post
from sympy.functions.special.hyper import meijerg
from sympy.simplify import cse_main, cse_opts
from sympy.utilities.pytest import XFAIL, raises
from sympy.matrices import (eye, SparseMatrix, MutableDenseMatrix,
    MutableSparseMatrix, ImmutableDenseMatrix, ImmutableSparseMatrix)

from sympy.core.compatibility import range


w, x, y, z = symbols('w,x,y,z')
x0, x1, x2, x3, x4, x5, x6, x7, x8, x9, x10, x11, x12 = symbols('x:13')


def test_numbered_symbols():
    ns = cse_main.numbered_symbols(prefix='y')
    assert list(itertools.islice(
        ns, 0, 10)) == [Symbol('y%s' % i) for i in range(0, 10)]
    ns = cse_main.numbered_symbols(prefix='y')
    assert list(itertools.islice(
        ns, 10, 20)) == [Symbol('y%s' % i) for i in range(10, 20)]
    ns = cse_main.numbered_symbols()
    assert list(itertools.islice(
        ns, 0, 10)) == [Symbol('x%s' % i) for i in range(0, 10)]

# Dummy "optimization" functions for testing.


def opt1(expr):
    return expr + y


def opt2(expr):
    return expr*z


def test_preprocess_for_cse():
    assert cse_main.preprocess_for_cse(x, [(opt1, None)]) == x + y
    assert cse_main.preprocess_for_cse(x, [(None, opt1)]) == x
    assert cse_main.preprocess_for_cse(x, [(None, None)]) == x
    assert cse_main.preprocess_for_cse(x, [(opt1, opt2)]) == x + y
    assert cse_main.preprocess_for_cse(
        x, [(opt1, None), (opt2, None)]) == (x + y)*z


def test_postprocess_for_cse():
    assert cse_main.postprocess_for_cse(x, [(opt1, None)]) == x
    assert cse_main.postprocess_for_cse(x, [(None, opt1)]) == x + y
    assert cse_main.postprocess_for_cse(x, [(None, None)]) == x
    assert cse_main.postprocess_for_cse(x, [(opt1, opt2)]) == x*z
    # Note the reverse order of application.
    assert cse_main.postprocess_for_cse(
        x, [(None, opt1), (None, opt2)]) == x*z + y


def test_cse_single():
    # Simple substitution.
    e = Add(Pow(x + y, 2), sqrt(x + y))
    substs, reduced = cse([e])
    assert substs == [(x0, x + y)]
    assert reduced == [sqrt(x0) + x0**2]


def test_cse_single2():
    # Simple substitution, test for being able to pass the expression directly
    e = Add(Pow(x + y, 2), sqrt(x + y))
    substs, reduced = cse(e)
    assert substs == [(x0, x + y)]
    assert reduced == [sqrt(x0) + x0**2]
    substs, reduced = cse(Matrix([[1]]))
    assert isinstance(reduced[0], Matrix)


def test_cse_not_possible():
    # No substitution possible.
    e = Add(x, y)
    substs, reduced = cse([e])
    assert substs == []
    assert reduced == [x + y]
    # issue 6329
    eq = (meijerg((1, 2), (y, 4), (5,), [], x) +
          meijerg((1, 3), (y, 4), (5,), [], x))
    assert cse(eq) == ([], [eq])


def test_nested_substitution():
    # Substitution within a substitution.
    e = Add(Pow(w*x + y, 2), sqrt(w*x + y))
    substs, reduced = cse([e])
    assert substs == [(x0, w*x + y)]
    assert reduced == [sqrt(x0) + x0**2]


def test_subtraction_opt():
    # Make sure subtraction is optimized.
    e = (x - y)*(z - y) + exp((x - y)*(z - y))
    substs, reduced = cse(
        [e], optimizations=[(cse_opts.sub_pre, cse_opts.sub_post)])
    assert substs == [(x0, (x - y)*(y - z))]
    assert reduced == [-x0 + exp(-x0)]
    e = -(x - y)*(z - y) + exp(-(x - y)*(z - y))
    substs, reduced = cse(
        [e], optimizations=[(cse_opts.sub_pre, cse_opts.sub_post)])
    assert substs == [(x0, (x - y)*(y - z))]
    assert reduced == [x0 + exp(x0)]
    # issue 4077
    n = -1 + 1/x
    e = n/x/(-n)**2 - 1/n/x
    assert cse(e, optimizations=[(cse_opts.sub_pre, cse_opts.sub_post)]) == \
        ([], [0])


def test_multiple_expressions():
    e1 = (x + y)*z
    e2 = (x + y)*w
    substs, reduced = cse([e1, e2])
    assert substs == [(x0, x + y)]
    assert reduced == [x0*z, x0*w]
    l = [w*x*y + z, w*y]
    substs, reduced = cse(l)
    rsubsts, _ = cse(reversed(l))
    assert substs == rsubsts
    assert reduced == [z + x*x0, x0]
    l = [w*x*y, w*x*y + z, w*y]
    substs, reduced = cse(l)
    rsubsts, _ = cse(reversed(l))
    assert substs == rsubsts
    assert reduced == [x1, x1 + z, x0]
    l = [(x - z)*(y - z), x - z, y - z]
    substs, reduced = cse(l)
    rsubsts, _ = cse(reversed(l))
    assert substs == [(x0, -z), (x1, x + x0), (x2, x0 + y)]
    assert rsubsts == [(x0, -z), (x1, x0 + y), (x2, x + x0)]
    assert reduced == [x1*x2, x1, x2]
    l = [w*y + w + x + y + z, w*x*y]
    assert cse(l) == ([(x0, w*y)], [w + x + x0 + y + z, x*x0])
    assert cse([x + y, x + y + z]) == ([(x0, x + y)], [x0, z + x0])
    assert cse([x + y, x + z]) == ([], [x + y, x + z])
    assert cse([x*y, z + x*y, x*y*z + 3]) == \
        ([(x0, x*y)], [x0, z + x0, 3 + x0*z])


@XFAIL # CSE of non-commutative Mul terms is disabled
def test_non_commutative_cse():
    A, B, C = symbols('A B C', commutative=False)
    l = [A*B*C, A*C]
    assert cse(l) == ([], l)
    l = [A*B*C, A*B]
    assert cse(l) == ([(x0, A*B)], [x0*C, x0])


# Test if CSE of non-commutative Mul terms is disabled
def test_bypass_non_commutatives():
    A, B, C = symbols('A B C', commutative=False)
    l = [A*B*C, A*C]
    assert cse(l) == ([], l)
    l = [A*B*C, A*B]
    assert cse(l) == ([], l)
    l = [B*C, A*B*C]
    assert cse(l) == ([], l)


@XFAIL # CSE fails when replacing non-commutative sub-expressions
def test_non_commutative_order():
    A, B, C = symbols('A B C', commutative=False)
    x0 = symbols('x0', commutative=False)
    l = [B+C, A*(B+C)]
    assert cse(l) == ([(x0, B+C)], [x0, A*x0])


@XFAIL
def test_powers():
    assert cse(x*y**2 + x*y) == ([(x0, x*y)], [x0*y + x0])


def test_issue_4498():
    assert cse(w/(x - y) + z/(y - x), optimizations='basic') == \
        ([], [(w - z)/(x - y)])


def test_issue_4020():
    assert cse(x**5 + x**4 + x**3 + x**2, optimizations='basic') \
        == ([(x0, x**2)], [x0*(x**3 + x + x0 + 1)])


def test_issue_4203():
    assert cse(sin(x**x)/x**x) == ([(x0, x**x)], [sin(x0)/x0])


def test_issue_6263():
    e = Eq(x*(-x + 1) + x*(x - 1), 0)
    assert cse(e, optimizations='basic') == ([], [True])


def test_dont_cse_tuples():
    from sympy import Subs
    f = Function("f")
    g = Function("g")

    name_val, (expr,) = cse(
        Subs(f(x, y), (x, y), (0, 1))
        + Subs(g(x, y), (x, y), (0, 1)))

    assert name_val == []
    assert expr == (Subs(f(x, y), (x, y), (0, 1))
            + Subs(g(x, y), (x, y), (0, 1)))

    name_val, (expr,) = cse(
        Subs(f(x, y), (x, y), (0, x + y))
        + Subs(g(x, y), (x, y), (0, x + y)))

    assert name_val == [(x0, x + y)]
    assert expr == Subs(f(x, y), (x, y), (0, x0)) + \
        Subs(g(x, y), (x, y), (0, x0))


def test_pow_invpow():
    assert cse(1/x**2 + x**2) == \
        ([(x0, x**2)], [x0 + 1/x0])
    assert cse(x**2 + (1 + 1/x**2)/x**2) == \
        ([(x0, x**2), (x1, 1/x0)], [x0 + x1*(x1 + 1)])
    assert cse(1/x**2 + (1 + 1/x**2)*x**2) == \
        ([(x0, x**2), (x1, 1/x0)], [x0*(x1 + 1) + x1])
    assert cse(cos(1/x**2) + sin(1/x**2)) == \
        ([(x0, x**(-2))], [sin(x0) + cos(x0)])
    assert cse(cos(x**2) + sin(x**2)) == \
        ([(x0, x**2)], [sin(x0) + cos(x0)])
    assert cse(y/(2 + x**2) + z/x**2/y) == \
        ([(x0, x**2)], [y/(x0 + 2) + z/(x0*y)])
    assert cse(exp(x**2) + x**2*cos(1/x**2)) == \
        ([(x0, x**2)], [x0*cos(1/x0) + exp(x0)])
    assert cse((1 + 1/x**2)/x**2) == \
        ([(x0, x**(-2))], [x0*(x0 + 1)])
    assert cse(x**(2*y) + x**(-2*y)) == \
        ([(x0, x**(2*y))], [x0 + 1/x0])


def test_postprocess():
    eq = (x + 1 + exp((x + 1)/(y + 1)) + cos(y + 1))
    assert cse([eq, Eq(x, z + 1), z - 2, (z + 1)*(x + 1)],
        postprocess=cse_main.cse_separate) == \
        [[(x1, y + 1), (x2, z + 1), (x, x2), (x0, x + 1)],
        [x0 + exp(x0/x1) + cos(x1), z - 2, x0*x2]]


def test_issue_4499():
    # previously, this gave 16 constants
    from sympy.abc import a, b
    B = Function('B')
    G = Function('G')
    t = Tuple(*
        (a, a + S(1)/2, 2*a, b, 2*a - b + 1, (sqrt(z)/2)**(-2*a + 1)*B(2*a -
        b, sqrt(z))*B(b - 1, sqrt(z))*G(b)*G(2*a - b + 1),
        sqrt(z)*(sqrt(z)/2)**(-2*a + 1)*B(b, sqrt(z))*B(2*a - b,
        sqrt(z))*G(b)*G(2*a - b + 1), sqrt(z)*(sqrt(z)/2)**(-2*a + 1)*B(b - 1,
        sqrt(z))*B(2*a - b + 1, sqrt(z))*G(b)*G(2*a - b + 1),
        (sqrt(z)/2)**(-2*a + 1)*B(b, sqrt(z))*B(2*a - b + 1,
        sqrt(z))*G(b)*G(2*a - b + 1), 1, 0, S(1)/2, z/2, -b + 1, -2*a + b,
        -2*a))
    c = cse(t)
    ans = (
        [(x0, 2*a), (x1, -b), (x2, x1 + 1), (x3, x0 + x2), (x4, sqrt(z)), (x5,
        B(x0 + x1, x4)), (x6, G(b)), (x7, G(x3)), (x8, -x0), (x9,
        (x4/2)**(x8 + 1)), (x10, x6*x7*x9*B(b - 1, x4)), (x11, x6*x7*x9*B(b,
        x4)), (x12, B(x3, x4))], [(a, a + S(1)/2, x0, b, x3, x10*x5,
        x11*x4*x5, x10*x12*x4, x11*x12, 1, 0, S(1)/2, z/2, x2, b + x8, x8)])
    assert ans == c


def test_issue_6169():
    r = RootOf(x**6 - 4*x**5 - 2, 1)
    assert cse(r) == ([], [r])
    # and a check that the right thing is done with the new
    # mechanism
<<<<<<< HEAD
    assert sub_post(sub_pre((-x - y)*z - x - y)) == -z*(x + y) - (x + y)
=======
    assert sub_post(sub_pre((-x - y)*z - x - y)) == -z*(x + y) - x - y


def test_cse_Indexed():
    len_y = 5
    y = IndexedBase('y', shape=(len_y,))
    x = IndexedBase('x', shape=(len_y,))
    Dy = IndexedBase('Dy', shape=(len_y-1,))
    i = Idx('i', len_y-1)

    expr1 = (y[i+1]-y[i])/(x[i+1]-x[i])
    expr2 = 1/(x[i+1]-x[i])
    replacements, reduced_exprs = cse([expr1, expr2])
    assert len(replacements) > 0


@XFAIL
def test_cse_MatrixSymbol():
    from sympy import MatrixSymbol
    A = MatrixSymbol('A', 3, 3)
    y = MatrixSymbol('y', 3, 1)

    expr1 = (A.T*A).I * A * y
    expr2 = (A.T*A) * A * y
    replacements, reduced_exprs = cse([expr1, expr2])
    assert len(replacements) > 0


def test_Piecewise():
    f = Piecewise((-z + x*y, Eq(y, 0)), (-z - x*y, True))
    ans = cse(f)
    actual_ans = ([(x0, -z), (x1, x*y)], [Piecewise((x0+x1, Eq(y, 0)), (x0 - x1, True))])
    assert ans == actual_ans


def test_ignore_order_terms():
    eq = exp(x).series(x,0,3) + sin(y+x**3) - 1
    assert cse(eq) == ([], [sin(x**3 + y) + x + x**2/2 + O(x**3)])


def test_name_conflict():
    z1 = x0 + y
    z2 = x2 + x3
    l = [cos(z1) + z1, cos(z2) + z2, x0 + x2]
    substs, reduced = cse(l)
    assert [e.subs(reversed(substs)) for e in reduced] == l


def test_name_conflict_cust_symbols():
    z1 = x0 + y
    z2 = x2 + x3
    l = [cos(z1) + z1, cos(z2) + z2, x0 + x2]
    substs, reduced = cse(l, symbols("x:10"))
    assert [e.subs(reversed(substs)) for e in reduced] == l


def test_symbols_exhausted_error():
    l = cos(x+y)+x+y+cos(w+y)+sin(w+y)
    sym = [x, y, z]
    with raises(ValueError) as excinfo:
        cse(l, symbols=sym)


def test_issue_7840():
    # daveknippers' example
    C393 = sympify( \
        'Piecewise((C391 - 1.65, C390 < 0.5), (Piecewise((C391 - 1.65, \
        C391 > 2.35), (C392, True)), True))'
    )
    C391 = sympify( \
        'Piecewise((2.05*C390**(-1.03), C390 < 0.5), (2.5*C390**(-0.625), True))'
    )
    C393 = C393.subs('C391',C391)
    # simple substitution
    sub = {}
    sub['C390'] = 0.703451854
    sub['C392'] = 1.01417794
    ss_answer = C393.subs(sub)
    # cse
    substitutions,new_eqn = cse(C393)
    for pair in substitutions:
        sub[pair[0].name] = pair[1].subs(sub)
    cse_answer = new_eqn[0].subs(sub)
    # both methods should be the same
    assert ss_answer == cse_answer

    # GitRay's example
    expr = sympify(
        "Piecewise((Symbol('ON'), Equality(Symbol('mode'), Symbol('ON'))), \
        (Piecewise((Piecewise((Symbol('OFF'), StrictLessThan(Symbol('x'), \
        Symbol('threshold'))), (Symbol('ON'), S.true)), Equality(Symbol('mode'), \
        Symbol('AUTO'))), (Symbol('OFF'), S.true)), S.true))"
    )
    substitutions, new_eqn = cse(expr)
    # this Piecewise should be exactly the same
    assert new_eqn[0] == expr
    # there should not be any replacements
    assert len(substitutions) < 1


def test_issue_8891():
    for cls in (MutableDenseMatrix, MutableSparseMatrix,
            ImmutableDenseMatrix, ImmutableSparseMatrix):
        m = cls(2, 2, [x + y, 0, 0, 0])
        res = cse([x + y, m])
        ans = ([(x0, x + y)], [x0, cls([[x0, 0], [0, 0]])])
        assert res == ans
        assert isinstance(res[1][-1], cls)
>>>>>>> 510e474f
<|MERGE_RESOLUTION|>--- conflicted
+++ resolved
@@ -277,10 +277,7 @@
     assert cse(r) == ([], [r])
     # and a check that the right thing is done with the new
     # mechanism
-<<<<<<< HEAD
     assert sub_post(sub_pre((-x - y)*z - x - y)) == -z*(x + y) - (x + y)
-=======
-    assert sub_post(sub_pre((-x - y)*z - x - y)) == -z*(x + y) - x - y
 
 
 def test_cse_Indexed():
@@ -387,5 +384,4 @@
         res = cse([x + y, m])
         ans = ([(x0, x + y)], [x0, cls([[x0, 0], [0, 0]])])
         assert res == ans
-        assert isinstance(res[1][-1], cls)
->>>>>>> 510e474f
+        assert isinstance(res[1][-1], cls)