--- conflicted
+++ resolved
@@ -1464,11 +1464,7 @@
     v = (A*Matrix([X, Y]) + B)[1]
     eq = x**2*coeff[x**2] + x*y*coeff[x*y] + y**2*coeff[y**2] + x*coeff[x] + y*coeff[y] + coeff[Integer(1)]
 
-<<<<<<< HEAD
-    simplified = simplify(Subs(eq, (x, y), (u, v)).doit())._dist_const()
-=======
     simplified = _mexpand(Subs(eq, (x, y), (u, v)).doit())
->>>>>>> 7505ccce
 
     coeff = dict([reversed(t.as_independent(*[X, Y])) for t in simplified.args])
 
@@ -1492,13 +1488,8 @@
 
     for i in xrange(a):
 
-<<<<<<< HEAD
-        z_x = simplify(Subs(x, t, a*k + i).doit())._dist_const().match(p*k + q)
-        z_y = simplify(Subs(y, t, a*k + i).doit())._dist_const().match(p*k + q)
-=======
         z_x = _mexpand(Subs(x, t, a*k + i).doit()).match(p*k + q)
         z_y = _mexpand(Subs(y, t, a*k + i).doit()).match(p*k + q)
->>>>>>> 7505ccce
 
         if (isinstance(z_x[p], Integer) and isinstance(z_x[q], Integer) and
             isinstance(z_y[p], Integer) and isinstance(z_y[q], Integer)):
