r"""
This module contains :py:meth:`~sympy.solvers.ode.dsolve` and different helper
functions that it uses.

:py:meth:`~sympy.solvers.ode.dsolve` solves ordinary differential equations.
See the docstring on the various functions for their uses.  Note that partial
differential equations support is in ``pde.py``.  Note that hint functions
have docstrings describing their various methods, but they are intended for
internal use.  Use ``dsolve(ode, func, hint=hint)`` to solve an ODE using a
specific hint.  See also the docstring on
:py:meth:`~sympy.solvers.ode.dsolve`.

**Functions in this module**

    These are the user functions in this module:

    - :py:meth:`~sympy.solvers.ode.dsolve` - Solves ODEs.
    - :py:meth:`~sympy.solvers.ode.classify_ode` - Classifies ODEs into
      possible hints for :py:meth:`~sympy.solvers.ode.dsolve`.
    - :py:meth:`~sympy.solvers.ode.checkodesol` - Checks if an equation is the
      solution to an ODE.
    - :py:meth:`~sympy.solvers.ode.homogeneous_order` - Returns the
      homogeneous order of an expression.
    - :py:meth:`~sympy.solvers.ode.infinitesimals` - Returns the infinitesimals
      of the Lie group of point transformations of an ODE, such that it is
      invariant.
    - :py:meth:`~sympy.solvers.ode_checkinfsol` - Checks if the given infinitesimals
      are the actual infinitesimals of a first order ODE.

    These are the non-solver helper functions that are for internal use.  The
    user should use the various options to
    :py:meth:`~sympy.solvers.ode.dsolve` to obtain the functionality provided
    by these functions:

    - :py:meth:`~sympy.solvers.ode.odesimp` - Does all forms of ODE
      simplification.
    - :py:meth:`~sympy.solvers.ode.ode_sol_simplicity` - A key function for
      comparing solutions by simplicity.
    - :py:meth:`~sympy.solvers.ode.constantsimp` - Simplifies arbitrary
      constants.
    - :py:meth:`~sympy.solvers.ode.constant_renumber` - Renumber arbitrary
      constants.
    - :py:meth:`~sympy.solvers.ode._handle_Integral` - Evaluate unevaluated
      Integrals.

    See also the docstrings of these functions.

**Currently implemented solver methods**

The following methods are implemented for solving ordinary differential
equations.  See the docstrings of the various hint functions for more
information on each (run ``help(ode)``):

  - 1st order separable differential equations.
  - 1st order differential equations whose coefficients or `dx` and `dy` are
    functions homogeneous of the same order.
  - 1st order exact differential equations.
  - 1st order linear differential equations.
  - 1st order Bernoulli differential equations.
<<<<<<< HEAD
=======
  - Power series solutions for first order differential equations.
>>>>>>> 93dec0dd
  - Lie Group method of solving first order differential equations.
  - 2nd order Liouville differential equations.
  - Power series solutions for second order differential equations
    at ordinary and regular singular points.
  - `n`\th order linear homogeneous differential equation with constant
    coefficients.
  - `n`\th order linear inhomogeneous differential equation with constant
    coefficients using the method of undetermined coefficients.
  - `n`\th order linear inhomogeneous differential equation with constant
    coefficients using the method of variation of parameters.

**Philosophy behind this module**

This module is designed to make it easy to add new ODE solving methods without
having to mess with the solving code for other methods.  The idea is that
there is a :py:meth:`~sympy.solvers.ode.classify_ode` function, which takes in
an ODE and tells you what hints, if any, will solve the ODE.  It does this
without attempting to solve the ODE, so it is fast.  Each solving method is a
hint, and it has its own function, named ``ode_<hint>``.  That function takes
in the ODE and any match expression gathered by
:py:meth:`~sympy.solvers.ode.classify_ode` and returns a solved result.  If
this result has any integrals in it, the hint function will return an
unevaluated :py:class:`~sympy.integrals.Integral` class.
:py:meth:`~sympy.solvers.ode.dsolve`, which is the user wrapper function
around all of this, will then call :py:meth:`~sympy.solvers.ode.odesimp` on
the result, which, among other things, will attempt to solve the equation for
the dependent variable (the function we are solving for), simplify the
arbitrary constants in the expression, and evaluate any integrals, if the hint
allows it.

**How to add new solution methods**

If you have an ODE that you want :py:meth:`~sympy.solvers.ode.dsolve` to be
able to solve, try to avoid adding special case code here.  Instead, try
finding a general method that will solve your ODE, as well as others.  This
way, the :py:mod:`~sympy.solvers.ode` module will become more robust, and
unhindered by special case hacks.  WolphramAlpha and Maple's
DETools[odeadvisor] function are two resources you can use to classify a
specific ODE.  It is also better for a method to work with an `n`\th order ODE
instead of only with specific orders, if possible.

To add a new method, there are a few things that you need to do.  First, you
need a hint name for your method.  Try to name your hint so that it is
unambiguous with all other methods, including ones that may not be implemented
yet.  If your method uses integrals, also include a ``hint_Integral`` hint.
If there is more than one way to solve ODEs with your method, include a hint
for each one, as well as a ``<hint>_best`` hint.  Your ``ode_<hint>_best()``
function should choose the best using min with ``ode_sol_simplicity`` as the
key argument.  See
:py:meth:`~sympy.solvers.ode.ode_1st_homogeneous_coeff_best`, for example.
The function that uses your method will be called ``ode_<hint>()``, so the
hint must only use characters that are allowed in a Python function name
(alphanumeric characters and the underscore '``_``' character).  Include a
function for every hint, except for ``_Integral`` hints
(:py:meth:`~sympy.solvers.ode.dsolve` takes care of those automatically).
Hint names should be all lowercase, unless a word is commonly capitalized
(such as Integral or Bernoulli).  If you have a hint that you do not want to
run with ``all_Integral`` that doesn't have an ``_Integral`` counterpart (such
as a best hint that would defeat the purpose of ``all_Integral``), you will
need to remove it manually in the :py:meth:`~sympy.solvers.ode.dsolve` code.
See also the :py:meth:`~sympy.solvers.ode.classify_ode` docstring for
guidelines on writing a hint name.

Determine *in general* how the solutions returned by your method compare with
other methods that can potentially solve the same ODEs.  Then, put your hints
in the :py:data:`~sympy.solvers.ode.allhints` tuple in the order that they
should be called.  The ordering of this tuple determines which hints are
default.  Note that exceptions are ok, because it is easy for the user to
choose individual hints with :py:meth:`~sympy.solvers.ode.dsolve`.  In
general, ``_Integral`` variants should go at the end of the list, and
``_best`` variants should go before the various hints they apply to.  For
example, the ``undetermined_coefficients`` hint comes before the
``variation_of_parameters`` hint because, even though variation of parameters
is more general than undetermined coefficients, undetermined coefficients
generally returns cleaner results for the ODEs that it can solve than
variation of parameters does, and it does not require integration, so it is
much faster.

Next, you need to have a match expression or a function that matches the type
of the ODE, which you should put in :py:meth:`~sympy.solvers.ode.classify_ode`
(if the match function is more than just a few lines, like
:py:meth:`~sympy.solvers.ode._undetermined_coefficients_match`, it should go
outside of :py:meth:`~sympy.solvers.ode.classify_ode`).  It should match the
ODE without solving for it as much as possible, so that
:py:meth:`~sympy.solvers.ode.classify_ode` remains fast and is not hindered by
bugs in solving code.  Be sure to consider corner cases.  For example, if your
solution method involves dividing by something, make sure you exclude the case
where that division will be 0.

In most cases, the matching of the ODE will also give you the various parts
that you need to solve it.  You should put that in a dictionary (``.match()``
will do this for you), and add that as ``matching_hints['hint'] = matchdict``
in the relevant part of :py:meth:`~sympy.solvers.ode.classify_ode`.
:py:meth:`~sympy.solvers.ode.classify_ode` will then send this to
:py:meth:`~sympy.solvers.ode.dsolve`, which will send it to your function as
the ``match`` argument.  Your function should be named ``ode_<hint>(eq, func,
order, match)`.  If you need to send more information, put it in the ``match``
dictionary.  For example, if you had to substitute in a dummy variable in
:py:meth:`~sympy.solvers.ode.classify_ode` to match the ODE, you will need to
pass it to your function using the `match` dict to access it.  You can access
the independent variable using ``func.args[0]``, and the dependent variable
(the function you are trying to solve for) as ``func.func``.  If, while trying
to solve the ODE, you find that you cannot, raise ``NotImplementedError``.
:py:meth:`~sympy.solvers.ode.dsolve` will catch this error with the ``all``
meta-hint, rather than causing the whole routine to fail.

Add a docstring to your function that describes the method employed.  Like
with anything else in SymPy, you will need to add a doctest to the docstring,
in addition to real tests in ``test_ode.py``.  Try to maintain consistency
with the other hint functions' docstrings.  Add your method to the list at the
top of this docstring.  Also, add your method to ``ode.rst`` in the
``docs/src`` directory, so that the Sphinx docs will pull its docstring into
the main SymPy documentation.  Be sure to make the Sphinx documentation by
running ``make html`` from within the doc directory to verify that the
docstring formats correctly.

If your solution method involves integrating, use :py:meth:`C.Integral()
<sympy.core.C.Integral>` instead of
:py:meth:`~sympy.core.expr.Expr.integrate`.  This allows the user to bypass
hard/slow integration by using the ``_Integral`` variant of your hint.  In
most cases, calling :py:meth:`sympy.core.basic.Basic.doit` will integrate your
solution.  If this is not the case, you will need to write special code in
:py:meth:`~sympy.solvers.ode._handle_Integral`.  Arbitrary constants should be
symbols named ``C1``, ``C2``, and so on.  All solution methods should return
an equality instance.  If you need an arbitrary number of arbitrary constants,
you can use ``constants = numbered_symbols(prefix='C', cls=Symbol, start=1)``.
If it is possible to solve for the dependent function in a general way, do so.
Otherwise, do as best as you can, but do not call solve in your
``ode_<hint>()`` function.  :py:meth:`~sympy.solvers.ode.odesimp` will attempt
to solve the solution for you, so you do not need to do that.  Lastly, if your
ODE has a common simplification that can be applied to your solutions, you can
add a special case in :py:meth:`~sympy.solvers.ode.odesimp` for it.  For
example, solutions returned from the ``1st_homogeneous_coeff`` hints often
have many :py:meth:`~sympy.functions.log` terms, so
:py:meth:`~sympy.solvers.ode.odesimp` calls
:py:meth:`~sympy.simplify.simplify.logcombine` on them (it also helps to write
the arbitrary constant as ``log(C1)`` instead of ``C1`` in this case).  Also
consider common ways that you can rearrange your solution to have
:py:meth:`~sympy.solvers.ode.constantsimp` take better advantage of it.  It is
better to put simplification in :py:meth:`~sympy.solvers.ode.odesimp` than in
your method, because it can then be turned off with the simplify flag in
:py:meth:`~sympy.solvers.ode.dsolve`.  If you have any extraneous
simplification in your function, be sure to only run it using ``if
match.get('simplify', True):``, especially if it can be slow or if it can
reduce the domain of the solution.

Finally, as with every contribution to SymPy, your method will need to be
tested.  Add a test for each method in ``test_ode.py``.  Follow the
conventions there, i.e., test the solver using ``dsolve(eq, f(x),
hint=your_hint)``, and also test the solution using
:py:meth:`~sympy.solvers.ode.checkodesol` (you can put these in a separate
tests and skip/XFAIL if it runs too slow/doesn't work).  Be sure to call your
hint specifically in :py:meth:`~sympy.solvers.ode.dsolve`, that way the test
won't be broken simply by the introduction of another matching hint.  If your
method works for higher order (>1) ODEs, you will need to run ``sol =
constant_renumber(sol, 'C', 1, order)`` for each solution, where ``order`` is
the order of the ODE.  This is because ``constant_renumber`` renumbers the
arbitrary constants by printing order, which is platform dependent.  Try to
test every corner case of your solver, including a range of orders if it is a
`n`\th order solver, but if your solver is slow, such as if it involves hard
integration, try to keep the test run time down.

Feel free to refactor existing hints to avoid duplicating code or creating
inconsistencies.  If you can show that your method exactly duplicates an
existing method, including in the simplicity and speed of obtaining the
solutions, then you can remove the old, less general method.  The existing
code is tested extensively in ``test_ode.py``, so if anything is broken, one
of those tests will surely fail.

"""
from __future__ import print_function, division

from collections import defaultdict
from itertools import islice

from sympy.core import Add, C, S, Mul, Pow, oo
from sympy.core.compatibility import ordered, iterable, is_sequence, xrange
from sympy.utilities.exceptions import SymPyDeprecationWarning
from sympy.core.exprtools import factor_terms, gcd_terms
from sympy.core.function import (Function, Derivative, AppliedUndef, diff,
    expand, expand_mul, Subs)
from sympy.core.multidimensional import vectorize
from sympy.core.numbers import Rational, NaN, zoo
from sympy.core.relational import Equality, Eq
from sympy.core.symbol import Symbol, Wild, Dummy, symbols
from sympy.core.sympify import sympify

from sympy.functions import cos, exp, im, log, re, sin, tan, sqrt, sign, Piecewise
<<<<<<< HEAD
=======
from sympy.functions.combinatorial.factorials import factorial
>>>>>>> 93dec0dd
from sympy.matrices import wronskian
from sympy.polys import Poly, RootOf, terms_gcd, PolynomialError
from sympy.polys.polytools import cancel, degree, div
from sympy.series import Order
from sympy.series.series import series
from sympy.simplify import collect, logcombine, powsimp, separatevars, \
    simplify, trigsimp, denom, fraction, posify
from sympy.simplify.simplify import _mexpand
from sympy.solvers import solve

from sympy.utilities import numbered_symbols, default_sort_key, sift
from sympy.solvers.deutils import _preprocess, ode_order, _desolve

#: This is a list of hints in the order that they should be preferred by
#: :py:meth:`~sympy.solvers.ode.classify_ode`. In general, hints earlier in the
#: list should produce simpler solutions than those later in the list (for
#: ODEs that fit both).  For now, the order of this list is based on empirical
#: observations by the developers of SymPy.
#:
#: The hint used by :py:meth:`~sympy.solvers.ode.dsolve` for a specific ODE
#: can be overridden (see the docstring).
#:
#: In general, ``_Integral`` hints are grouped at the end of the list, unless
#: there is a method that returns an unevaluable integral most of the time
#: (which go near the end of the list anyway).  ``default``, ``all``,
#: ``best``, and ``all_Integral`` meta-hints should not be included in this
#: list, but ``_best`` and ``_Integral`` hints should be included.
allhints = (
    "separable",
    "1st_exact",
    "1st_linear",
    "Bernoulli",
    "Riccati_special_minus2",
    "1st_homogeneous_coeff_best",
    "1st_homogeneous_coeff_subs_indep_div_dep",
    "1st_homogeneous_coeff_subs_dep_div_indep",
    "almost_linear",
    "linear_coefficients",
    "separable_reduced",
<<<<<<< HEAD
=======
    "1st_power_series",
>>>>>>> 93dec0dd
    "lie_group",
    "nth_linear_constant_coeff_homogeneous",
    "nth_linear_euler_eq_homogeneous",
    "nth_linear_constant_coeff_undetermined_coefficients",
    "nth_linear_constant_coeff_variation_of_parameters",
    "Liouville",
    "2nd_power_series_ordinary",
    "2nd_power_series_regular",
    "separable_Integral",
    "1st_exact_Integral",
    "1st_linear_Integral",
    "Bernoulli_Integral",
    "1st_homogeneous_coeff_subs_indep_div_dep_Integral",
    "1st_homogeneous_coeff_subs_dep_div_indep_Integral",
    "almost_linear_Integral",
    "linear_coefficients_Integral",
    "separable_reduced_Integral",
    "nth_linear_constant_coeff_variation_of_parameters_Integral",
    "Liouville_Integral",
    )

lie_heuristics = (
    "abaco1_simple",
    "abaco1_product",
    "abaco2_similar",
    "abaco2_unique_unknown",
    "abaco2_unique_general",
    "linear",
    "function_sum",
    "bivariate",
    "chi"
    )


def sub_func_doit(eq, func, new):
    r"""
    When replacing the func with something else, we usually want the
    derivative evaluated, so this function helps in making that happen.

    To keep subs from having to look through all derivatives, we mask them off
    with dummy variables, do the func sub, and then replace masked-off
    derivatives with their doit values.

    Examples
    ========

    >>> from sympy import Derivative, symbols, Function
    >>> from sympy.solvers.ode import sub_func_doit
    >>> x, z = symbols('x, z')
    >>> y = Function('y')

    >>> sub_func_doit(3*Derivative(y(x), x) - 1, y(x), x)
    2

    >>> sub_func_doit(x*Derivative(y(x), x) - y(x)**2 + y(x), y(x),
    ... 1/(x*(z + 1/x)))
    x*(-1/(x**2*(z + 1/x)) + 1/(x**3*(z + 1/x)**2)) + 1/(x*(z + 1/x))
    ...- 1/(x**2*(z + 1/x)**2)
    """
    reps = {}
    repu = {}
    for d in eq.atoms(Derivative):
        u = C.Dummy('u')
        repu[u] = d.subs(func, new).doit()
        reps[d] = u

    return eq.subs(reps).subs(func, new).subs(repu)


<<<<<<< HEAD
def dsolve(eq, func=None, hint="default", simplify=True, xi=None, eta=None, **kwargs):
=======
def dsolve(eq, func=None, hint="default", simplify=True,
    ics= None, xi=None, eta=None, x0=0, n=6, **kwargs):
>>>>>>> 93dec0dd
    r"""
    Solves any (supported) kind of ordinary differential equation.

    **Usage**

        ``dsolve(eq, f(x), hint)`` -> Solve ordinary differential equation
        ``eq`` for function ``f(x)``, using method ``hint``.


    **Details**

        ``eq`` can be any supported ordinary differential equation (see the
            :py:mod:`~sympy.solvers.ode` docstring for supported methods).
            This can either be an :py:class:`~sympy.core.relational.Equality`,
            or an expression, which is assumed to be equal to ``0``.

        ``f(x)`` is a function of one variable whose derivatives in that
            variable make up the ordinary differential equation ``eq``.  In
            many cases it is not necessary to provide this; it will be
            autodetected (and an error raised if it couldn't be detected).

        ``hint`` is the solving method that you want dsolve to use.  Use
            ``classify_ode(eq, f(x))`` to get all of the possible hints for an
            ODE.  The default hint, ``default``, will use whatever hint is
            returned first by :py:meth:`~sympy.solvers.ode.classify_ode`.  See
            Hints below for more options that you can use for hint.

        ``simplify`` enables simplification by
            :py:meth:`~sympy.solvers.ode.odesimp`.  See its docstring for more
            information.  Turn this off, for example, to disable solving of
            solutions for ``func`` or simplification of arbitrary constants.
            It will still integrate with this hint. Note that the solution may
            contain more arbitrary constants than the order of the ODE with
            this option enabled.

        ``xi`` and ``eta`` are the infinitesimal functions of an ordinary
            differential equation. They are the infinitesimals of the Lie group
            of point transformations for which the differential equation is
            invariant. The user can specify values for the infinitesimals. If
            nothing is specified, ``xi`` and ``eta`` are calculated using
            :py:meth:`~sympy.solvers.ode.infinitesimals` with the help of various
            heuristics.

    **Hints**

        Aside from the various solving methods, there are also some meta-hints
        that you can pass to :py:meth:`~sympy.solvers.ode.dsolve`:

        ``default``:
                This uses whatever hint is returned first by
                :py:meth:`~sympy.solvers.ode.classify_ode`. This is the
                default argument to :py:meth:`~sympy.solvers.ode.dsolve`.

        ``all``:
                To make :py:meth:`~sympy.solvers.ode.dsolve` apply all
                relevant classification hints, use ``dsolve(ODE, func,
                hint="all")``.  This will return a dictionary of
                ``hint:solution`` terms.  If a hint causes dsolve to raise the
                ``NotImplementedError``, value of that hint's key will be the
                exception object raised.  The dictionary will also include
                some special keys:

                - ``order``: The order of the ODE.  See also
                  :py:meth:`~sympy.solvers.deutils.ode_order` in
                  ``deutils.py``.
                - ``best``: The simplest hint; what would be returned by
                  ``best`` below.
                - ``best_hint``: The hint that would produce the solution
                  given by ``best``.  If more than one hint produces the best
                  solution, the first one in the tuple returned by
                  :py:meth:`~sympy.solvers.ode.classify_ode` is chosen.
                - ``default``: The solution that would be returned by default.
                  This is the one produced by the hint that appears first in
                  the tuple returned by
                  :py:meth:`~sympy.solvers.ode.classify_ode`.

        ``all_Integral``:
                This is the same as ``all``, except if a hint also has a
                corresponding ``_Integral`` hint, it only returns the
                ``_Integral`` hint.  This is useful if ``all`` causes
                :py:meth:`~sympy.solvers.ode.dsolve` to hang because of a
                difficult or impossible integral.  This meta-hint will also be
                much faster than ``all``, because
                :py:meth:`~sympy.core.expr.Expr.integrate` is an expensive
                routine.

        ``best``:
                To have :py:meth:`~sympy.solvers.ode.dsolve` try all methods
                and return the simplest one.  This takes into account whether
                the solution is solvable in the function, whether it contains
                any Integral classes (i.e.  unevaluatable integrals), and
                which one is the shortest in size.

        See also the :py:meth:`~sympy.solvers.ode.classify_ode` docstring for
        more info on hints, and the :py:mod:`~sympy.solvers.ode` docstring for
        a list of all supported hints.

    **Tips**

        - You can declare the derivative of an unknown function this way:

            >>> from sympy import Function, Derivative
            >>> from sympy.abc import x # x is the independent variable
            >>> f = Function("f")(x) # f is a function of x
            >>> # f_ will be the derivative of f with respect to x
            >>> f_ = Derivative(f, x)

        - See ``test_ode.py`` for many tests, which serves also as a set of
          examples for how to use :py:meth:`~sympy.solvers.ode.dsolve`.
        - :py:meth:`~sympy.solvers.ode.dsolve` always returns an
          :py:class:`~sympy.core.relational.Equality` class (except for the
          case when the hint is ``all`` or ``all_Integral``).  If possible, it
          solves the solution explicitly for the function being solved for.
          Otherwise, it returns an implicit solution.
        - Arbitrary constants are symbols named ``C1``, ``C2``, and so on.
        - Because all solutions should be mathematically equivalent, some
          hints may return the exact same result for an ODE. Often, though,
          two different hints will return the same solution formatted
          differently.  The two should be equivalent. Also note that sometimes
          the values of the arbitrary constants in two different solutions may
          not be the same, because one constant may have "absorbed" other
          constants into it.
        - Do ``help(ode.ode_<hintname>)`` to get help more information on a
          specific hint, where ``<hintname>`` is the name of a hint without
          ``_Integral``.

    Examples
    ========

    >>> from sympy import Function, dsolve, Eq, Derivative, sin, cos
    >>> from sympy.abc import x
    >>> f = Function('f')
    >>> dsolve(Derivative(f(x), x, x) + 9*f(x), f(x))
    f(x) == C1*sin(3*x) + C2*cos(3*x)

    >>> eq = sin(x)*cos(f(x)) + cos(x)*sin(f(x))*f(x).diff(x)
    >>> dsolve(eq, hint='separable_reduced')
    f(x) == C1/(C2*x - 1)
    >>> dsolve(eq, hint='1st_exact')
    [f(x) == -acos(C1/cos(x)) + 2*pi, f(x) == acos(C1/cos(x))]
    >>> dsolve(eq, hint='almost_linear')
    [f(x) == -acos(-sqrt(C1/cos(x)**2)) + 2*pi, f(x) == -acos(sqrt(C1/cos(x)**2)) + 2*pi,
    f(x) == acos(-sqrt(C1/cos(x)**2)), f(x) == acos(sqrt(C1/cos(x)**2))]
    """
    given_hint = hint  # hint given by the user

    # See the docstring of _desolve for more details.
    hints = _desolve(eq, func=func,
<<<<<<< HEAD
        hint=hint, simplify=True, xi=xi, eta=eta, type='ode', **kwargs)
=======
        hint=hint, simplify=True, xi=xi, eta=eta, type='ode', ics=ics,
        x0=x0, n=n, **kwargs)
>>>>>>> 93dec0dd

    eq = hints.pop('eq', eq)
    all_ = hints.pop('all', False)
    if all_:
        retdict = {}
        failed_hints = {}
        gethints = classify_ode(eq, dict=True)
        orderedhints = gethints['ordered_hints']
        for hint in hints:
            try:
                rv = _helper_simplify(eq, hint, hints[hint], simplify)
            except NotImplementedError as detail:
                failed_hints[hint] = detail
            else:
                retdict[hint] = rv
        func = hints[hint]['func']
<<<<<<< HEAD
=======

>>>>>>> 93dec0dd
        retdict['best'] = min(list(retdict.values()), key=lambda x:
            ode_sol_simplicity(x, func, trysolving=not simplify))
        if given_hint == 'best':
            return retdict['best']
        for i in orderedhints:
            if retdict['best'] == retdict.get(i, None):
                retdict['best_hint'] = i
                break
        retdict['default'] = gethints['default']
        retdict['order'] = gethints['order']
        retdict.update(failed_hints)
        return retdict

    else:
        # The key 'hint' stores the hint needed to be solved for.
        hint = hints['hint']
        return _helper_simplify(eq._dist_const(), hint, hints, simplify)

def _helper_simplify(eq, hint, match, simplify=True, **kwargs):
    r"""
    Helper function of dsolve that calls the respective
    :py:mod:`~sympy.solvers.ode` functions to solve for the ordinary
    differential equations. This minimises the computation in calling
    :py:meth:`~sympy.solvers.deutils._desolve` multiple times.
    """
    r = match
    if hint.endswith('_Integral'):
        solvefunc = globals()['ode_' + hint[:-len('_Integral')]]
    else:
        solvefunc = globals()['ode_' + hint]
    func = r['func']
    order = r['order']
    match = r[hint]

    if simplify:
        # odesimp() will attempt to integrate, if necessary, apply constantsimp(),
        # attempt to solve for func, and apply any other hint specific
        # simplifications
        rv = odesimp(solvefunc(eq, func, order, match), func, order, hint)
        return rv
    else:
        # We still want to integrate (you can disable it separately with the hint)
        match['simplify'] = False  # Some hints can take advantage of this option
        rv = _handle_Integral(solvefunc(eq, func, order, match),
            func, order, hint)
        return rv

def classify_ode(eq, func=None, dict=False, ics=None, **kwargs):
    r"""
    Returns a tuple of possible :py:meth:`~sympy.solvers.ode.dsolve`
    classifications for an ODE.

    The tuple is ordered so that first item is the classification that
    :py:meth:`~sympy.solvers.ode.dsolve` uses to solve the ODE by default.  In
    general, classifications at the near the beginning of the list will
    produce better solutions faster than those near the end, thought there are
    always exceptions.  To make :py:meth:`~sympy.solvers.ode.dsolve` use a
    different classification, use ``dsolve(ODE, func,
    hint=<classification>)``.  See also the
    :py:meth:`~sympy.solvers.ode.dsolve` docstring for different meta-hints
    you can use.

    If ``dict`` is true, :py:meth:`~sympy.solvers.ode.classify_ode` will
    return a dictionary of ``hint:match`` expression terms. This is intended
    for internal use by :py:meth:`~sympy.solvers.ode.dsolve`.  Note that
    because dictionaries are ordered arbitrarily, this will most likely not be
    in the same order as the tuple.

    You can get help on different hints by executing
    ``help(ode.ode_hintname)``, where ``hintname`` is the name of the hint
    without ``_Integral``.

    See :py:data:`~sympy.solvers.ode.allhints` or the
    :py:mod:`~sympy.solvers.ode` docstring for a list of all supported hints
    that can be returned from :py:meth:`~sympy.solvers.ode.classify_ode`.

    Notes
    =====

    These are remarks on hint names.

    ``_Integral``

        If a classification has ``_Integral`` at the end, it will return the
        expression with an unevaluated :py:class:`~sympy.integrals.Integral`
        class in it.  Note that a hint may do this anyway if
        :py:meth:`~sympy.core.expr.Expr.integrate` cannot do the integral,
        though just using an ``_Integral`` will do so much faster.  Indeed, an
        ``_Integral`` hint will always be faster than its corresponding hint
        without ``_Integral`` because
        :py:meth:`~sympy.core.expr.Expr.integrate` is an expensive routine.
        If :py:meth:`~sympy.solvers.ode.dsolve` hangs, it is probably because
        :py:meth:`~sympy.core.expr.Expr.integrate` is hanging on a tough or
        impossible integral.  Try using an ``_Integral`` hint or
        ``all_Integral`` to get it return something.

        Note that some hints do not have ``_Integral`` counterparts.  This is
        because :py:meth:`~sympy.solvers.ode.integrate` is not used in solving
        the ODE for those method. For example, `n`\th order linear homogeneous
        ODEs with constant coefficients do not require integration to solve,
        so there is no ``nth_linear_homogeneous_constant_coeff_Integrate``
        hint. You can easily evaluate any unevaluated
        :py:class:`~sympy.integrals.Integral`\s in an expression by doing
        ``expr.doit()``.

    Ordinals

        Some hints contain an ordinal such as ``1st_linear``.  This is to help
        differentiate them from other hints, as well as from other methods
        that may not be implemented yet. If a hint has ``nth`` in it, such as
        the ``nth_linear`` hints, this means that the method used to applies
        to ODEs of any order.

    ``indep`` and ``dep``

        Some hints contain the words ``indep`` or ``dep``.  These reference
        the independent variable and the dependent function, respectively. For
        example, if an ODE is in terms of `f(x)`, then ``indep`` will refer to
        `x` and ``dep`` will refer to `f`.

    ``subs``

        If a hints has the word ``subs`` in it, it means the the ODE is solved
        by substituting the expression given after the word ``subs`` for a
        single dummy variable.  This is usually in terms of ``indep`` and
        ``dep`` as above.  The substituted expression will be written only in
        characters allowed for names of Python objects, meaning operators will
        be spelled out.  For example, ``indep``/``dep`` will be written as
        ``indep_div_dep``.

    ``coeff``

        The word ``coeff`` in a hint refers to the coefficients of something
        in the ODE, usually of the derivative terms.  See the docstring for
        the individual methods for more info (``help(ode)``).  This is
        contrast to ``coefficients``, as in ``undetermined_coefficients``,
        which refers to the common name of a method.

    ``_best``

        Methods that have more than one fundamental way to solve will have a
        hint for each sub-method and a ``_best`` meta-classification. This
        will evaluate all hints and return the best, using the same
        considerations as the normal ``best`` meta-hint.


    Examples
    ========

    >>> from sympy import Function, classify_ode, Eq
    >>> from sympy.abc import x
    >>> f = Function('f')
    >>> classify_ode(Eq(f(x).diff(x), 0), f(x))
    ('separable', '1st_linear', '1st_homogeneous_coeff_best',
    '1st_homogeneous_coeff_subs_indep_div_dep',
    '1st_homogeneous_coeff_subs_dep_div_indep',
<<<<<<< HEAD
    'lie_group', 'nth_linear_constant_coeff_homogeneous',
=======
    '1st_power_series', 'lie_group',
    'nth_linear_constant_coeff_homogeneous',
>>>>>>> 93dec0dd
    'separable_Integral', '1st_linear_Integral',
    '1st_homogeneous_coeff_subs_indep_div_dep_Integral',
    '1st_homogeneous_coeff_subs_dep_div_indep_Integral')
    >>> classify_ode(f(x).diff(x, 2) + 3*f(x).diff(x) + 2*f(x) - 4)
    ('nth_linear_constant_coeff_undetermined_coefficients',
    'nth_linear_constant_coeff_variation_of_parameters',
    'nth_linear_constant_coeff_variation_of_parameters_Integral')

    """
    prep = kwargs.pop('prep', True)
    from sympy import expand

    if func and len(func.args) != 1:
        raise ValueError("dsolve() and classify_ode() only "
        "work with functions of one variable, not %s" % func)
    if prep or func is None:
        eq, func_ = _preprocess(eq, func)
        if func is None:
            func = func_
    x = func.args[0]
    f = func.func
    y = Dummy('y')
    xi = kwargs.get('xi')
    eta = kwargs.get('eta')
<<<<<<< HEAD

    if isinstance(eq, Equality):
        if eq.rhs != 0:
            return classify_ode(eq.lhs - eq.rhs, func, xi=xi, eta=eta, prep=False)
=======
    terms = kwargs.get('n')

    if isinstance(eq, Equality):
        if eq.rhs != 0:
            return classify_ode(eq.lhs - eq.rhs, func, ics=ics, xi=xi,
                n=terms, eta=eta, prep=False)
>>>>>>> 93dec0dd
        eq = eq.lhs
    order = ode_order(eq, f(x))
    # hint:matchdict or hint:(tuple of matchdicts)
    # Also will contain "default":<default hint> and "order":order items.
    matching_hints = {"order": order}

    if not order:
        if dict:
            matching_hints["default"] = None
            return matching_hints
        else:
            return ()

    df = f(x).diff(x)
    a = Wild('a', exclude=[f(x)])
    b = Wild('b', exclude=[f(x)])
    c = Wild('c', exclude=[f(x)])
    d = Wild('d', exclude=[df, f(x).diff(x, 2)])
    e = Wild('e', exclude=[df])
    k = Wild('k', exclude=[df])
    n = Wild('n', exclude=[f(x)])
    c1 = Wild('c1', exclude=[x])
    a2 = Wild('a2', exclude=[x, f(x), df])
    b2 = Wild('b2', exclude=[x, f(x), df])
    c2 = Wild('c2', exclude=[x, f(x), df])
    d2 = Wild('d2', exclude=[x, f(x), df])
<<<<<<< HEAD
    r3 = {'xi': xi, 'eta': eta}  # Used for the lie_group hint

=======
    a3 = Wild('a3', exclude=[f(x), df, f(x).diff(x, 2)])
    b3 = Wild('b3', exclude=[f(x), df, f(x).diff(x, 2)])
    c3 = Wild('c3', exclude=[f(x), df, f(x).diff(x, 2)])
    r3 = {'xi': xi, 'eta': eta}  # Used for the lie_group hint
    boundary = {}  # Used to extract initial conditions
    C0 = Symbol("C0")
>>>>>>> 93dec0dd
    eq = expand(eq)

    # Preprocessing to get the initial conditions out
    if ics is not None:
        for funcarg in ics:
            # Separating derivatives
            if isinstance(funcarg, Subs):
                deriv = funcarg.expr
                old = funcarg.variables[0]
                new = funcarg.point[0]
                if isinstance(deriv, Derivative) and isinstance(deriv.args[0],
                    AppliedUndef) and deriv.args[0].func == f and old == x and not new.has(x):
                    dorder = ode_order(deriv, x)
                    temp = 'f' + str(dorder)
                    boundary.update({temp: new, temp + 'val': ics[funcarg]})
                else:
                    raise ValueError("Enter valid boundary conditions for Derivatives")


            # Separating functions
            elif isinstance(funcarg, AppliedUndef):
                if funcarg.func == f and len(funcarg.args) == 1 and \
                    not funcarg.args[0].has(x):
                    boundary.update({'f0': funcarg.args[0], 'f0val': ics[funcarg]})
                else:
                    raise ValueError("Enter valid boundary conditions for Function")

            else:
                raise ValueError("Enter boundary conditions of the form ics "
                    " = {f(point}: value, f(point).diff(point, order).subs(arg, point) "
                    ":value")

    # Precondition to try remove f(x) from highest order derivative
    reduced_eq = None
    if eq.is_Add:
        deriv_coef = eq.coeff(f(x).diff(x, order))
        if deriv_coef != 1:
            r = deriv_coef.match(a*f(x)**c1)
            if r and r[c1]:
                den = f(x)**r[c1]
                reduced_eq = Add(*[arg/den for arg in eq.args])
    if not reduced_eq:
        reduced_eq = eq

    if order == 1:

        ## Linear case: a(x)*y'+b(x)*y+c(x) == 0
        if eq.is_Add:
            ind, dep = reduced_eq.as_independent(f)
        else:
            u = Dummy('u')
            ind, dep = (reduced_eq + u).as_independent(f)
            ind, dep = [tmp.subs(u, 0) for tmp in [ind, dep]]
        r = {a: dep.coeff(df),
             b: dep.coeff(f(x)),
             c: ind}
        # double check f[a] since the preconditioning may have failed
        if not r[a].has(f) and expand(r[a]*df
                        + r[b]*f(x) + r[c] - reduced_eq) == 0:
            r['a'] = a
            r['b'] = b
            r['c'] = c
            matching_hints["1st_linear"] = r
            matching_hints["1st_linear_Integral"] = r

        ## Bernoulli case: a(x)*y'+b(x)*y+c(x)*y**n == 0
        r = collect(
            reduced_eq, f(x), exact=True).match(a*df + b*f(x) + c*f(x)**n)
        if r and r[c] != 0 and r[n] != 1:  # See issue 1577
            r['a'] = a
            r['b'] = b
            r['c'] = c
            r['n'] = n
            matching_hints["Bernoulli"] = r
            matching_hints["Bernoulli_Integral"] = r

        ## Riccati special n == -2 case: a2*y'+b2*y**2+c2*y/x+d2/x**2 == 0
        r = collect(reduced_eq,
            f(x), exact=True).match(a2*df + b2*f(x)**2 + c2*f(x)/x + d2/x**2)
        if r and r[b2] != 0 and (r[c2] != 0 or r[d2] != 0):
            r['a2'] = a2
            r['b2'] = b2
            r['c2'] = c2
            r['d2'] = d2
            matching_hints["Riccati_special_minus2"] = r

        # NON-REDUCED FORM OF EQUATION matches
        r = collect(eq, df, exact=True).match(d + e * df)
        if r:
            r['d'] = d
            r['e'] = e
            r['y'] = y
            r[d] = r[d].subs(f(x), y)
            r[e] = r[e].subs(f(x), y)
<<<<<<< HEAD
=======

            # FIRST ORDER POWER SERIES WHICH NEEDS INITIAL CONDITIONS
            # TODO: Hint first order series should match only if d/e is analytic.
            # For now, only d/e and (d/e).diff(arg) is checked for existence at
            # at a given point.
            # This is currently done internally in ode_1st_power_series.
            point = boundary.get('f0', 0)
            value = boundary.get('f0val', C0)
            check = cancel(r[d]/r[e])
            check1 = check.subs({x: point, y: value})
            if not check1.has(oo) and not check1.has(zoo) and \
                not check1.has(NaN) and not check1.has(-oo):
                check2 = (check1.diff(x)).subs({x: point, y: value})
                if not check2.has(oo) and not check2.has(zoo) and \
                    not check2.has(NaN) and not check2.has(-oo):
                    rseries = r.copy()
                    rseries.update({'terms': terms, 'f0': point, 'f0val': value})
                    matching_hints["1st_power_series"] = rseries

>>>>>>> 93dec0dd
            r3.update(r)
            ## Exact Differential Equation: P(x, y) + Q(x, y)*y' = 0 where
            # dP/dy == dQ/dx
            try:
                if r[d] != 0:
                    numerator = simplify(r[d].diff(y) - r[e].diff(x))._dist_const()
                    # The following few conditions try to convert a non-exact
                    # differential equation into an exact one.
                    # References : Differential equations with applications
                    # and historical notes - George E. Simmons

                    if numerator:
                        # If (dP/dy - dQ/dx) / Q = f(x)
                        # then exp(integral(f(x))*equation becomes exact
                        factor = simplify(numerator/r[e])
                        variables = factor.free_symbols
                        if len(variables) == 1 and x == variables.pop():
                            factor = exp(C.Integral(factor).doit())
                            r[d] *= factor
                            r[e] *= factor
                            matching_hints["1st_exact"] = r
                            matching_hints["1st_exact_Integral"] = r
                        else:
                            # If (dP/dy - dQ/dx) / -P = f(y)
                            # then exp(integral(f(y))*equation becomes exact
                            factor = simplify(-numerator/r[d])._dist_const()
                            variables = factor.free_symbols
                            if len(variables) == 1 and y == variables.pop():
                                factor = exp(C.Integral(factor).doit())
                                r[d] *= factor
                                r[e] *= factor
                                matching_hints["1st_exact"] = r
                                matching_hints["1st_exact_Integral"] = r
                    else:
                        matching_hints["1st_exact"] = r
                        matching_hints["1st_exact_Integral"] = r

            except NotImplementedError:
                # Differentiating the coefficients might fail because of things
                # like f(2*x).diff(x).  See issue 1525 and issue 1620.
                pass

        # Any first order ODE can be ideally solved by the Lie Group
        # method
        matching_hints["lie_group"] = r3

        # This match is used for several cases below; we now collect on
        # f(x) so the matching works.
        r = collect(reduced_eq, df, exact=True).match(d + e*df)
        if r:
            # Using r[d] and r[e] without any modification for hints
            # linear-coefficients and separable-reduced.
            num, den = r[d], r[e]  # ODE = d/e + df
            r['d'] = d
            r['e'] = e
            r['y'] = y
            r[d] = num.subs(f(x), y)
            r[e] = den.subs(f(x), y)

            ## Separable Case: y' == P(y)*Q(x)
            r[d] = separatevars(r[d])
            r[e] = separatevars(r[e])
            # m1[coeff]*m1[x]*m1[y] + m2[coeff]*m2[x]*m2[y]*y'
            m1 = separatevars(r[d], dict=True, symbols=(x, y))
            m2 = separatevars(r[e], dict=True, symbols=(x, y))
            if m1 and m2:
                r1 = {'m1': m1, 'm2': m2, 'y': y}
                matching_hints["separable"] = r1
                matching_hints["separable_Integral"] = r1

            ## First order equation with homogeneous coefficients:
            # dy/dx == F(y/x) or dy/dx == F(x/y)
            ordera = homogeneous_order(r[d], x, y)
            if ordera is not None:
                orderb = homogeneous_order(r[e], x, y)
                if ordera == orderb:
                    # u1=y/x and u2=x/y
                    u1 = Dummy('u1')
                    u2 = Dummy('u2')
                    s = "1st_homogeneous_coeff_subs"
                    s1 = s + "_dep_div_indep"
                    s2 = s + "_indep_div_dep"
                    if simplify((r[d] + u1*r[e]).subs({x: 1, y: u1})) != 0:
                        matching_hints[s1] = r
                        matching_hints[s1 + "_Integral"] = r
                    if simplify((r[e] + u2*r[d]).subs({x: u2, y: 1})) != 0:
                        matching_hints[s2] = r
                        matching_hints[s2 + "_Integral"] = r
                    if s1 in matching_hints and s2 in matching_hints:
                        matching_hints["1st_homogeneous_coeff_best"] = r

            ## Linear coefficients of the form
            # y'+ F((a*x + b*y + c)/(a'*x + b'y + c')) = 0
            # that can be reduced to homogeneous form.
            F = num/den
            params = _linear_coeff_match(F, func)
            if params:
                xarg, yarg = params
                u = Dummy('u')
                t = Dummy('t')
                # Dummy substitution for df and f(x).
                dummy_eq = reduced_eq.subs(((df, t), (f(x), u)))
                reps = ((x, x + xarg), (u, u + yarg), (t, df), (u, f(x)))
                dummy_eq = simplify(dummy_eq.subs(reps))
                # get the re-cast values for e and d
                r2 = collect(expand(dummy_eq), [df, f(x)]).match(e*df + d)
                if r2:
                    orderd = homogeneous_order(r2[d], x, f(x))
                    if orderd is not None:
                        ordere = homogeneous_order(r2[e], x, f(x))
                        if orderd == ordere:
                            # Match arguments are passed in such a way that it
                            # is coherent with the already existing homogeneous
                            # functions.
                            r2[d] = r2[d].subs(f(x), y)
                            r2[e] = r2[e].subs(f(x), y)
                            r2.update({'xarg': xarg, 'yarg': yarg,
                                'd': d, 'e': e, 'y': y})
                            matching_hints["linear_coefficients"] = r2
                            matching_hints["linear_coefficients_Integral"] = r2

            ## Equation of the form y' + (y/x)*H(x^n*y) = 0
            # that can be reduced to separable form

            factor = simplify(x/f(x)*num/den)

            # Try representing factor in terms of x^n*y
            # where n is lowest power of x in factor;
            # first remove terms like sqrt(2)*3 from factor.atoms(Mul)
            u = None
            for mul in ordered(factor.atoms(Mul)):
                if mul.has(x):
                    _, u = mul.as_independent(x, f(x))
                    break
            if u and u.has(f(x)):
                t = Dummy('t')
                r2 = {'t': t}
                xpart, ypart = u.as_independent(f(x))
                test = factor.subs(((u, t), (1/u, 1/t)))
                free = test.free_symbols
                if len(free) == 1 and free.pop() == t:
                    r2.update({'power': xpart.as_base_exp()[1], 'u': test})
                    matching_hints["separable_reduced"] = r2
                    matching_hints["separable_reduced_Integral"] = r2

        ## Almost-linear equation of the form f(x)*g(y)*y' + k(x)*l(y) + m(x) = 0
        r = collect(eq, [df, f(x)]).match(e*df + d)
        if r:
            r2 = r.copy()
            r2[c] = S.Zero
            if r2[d].is_Add:
                # Separate the terms having f(x) to r[d] and
                # remaining to r[c]
                no_f, r2[d] = r2[d].as_independent(f(x))
                r2[c] += no_f
            factor = simplify(r2[d].diff(f(x))/r[e])
            if factor and not factor.has(f(x)):
                r2[d] = factor_terms(r2[d])
                u = r2[d].as_independent(f(x), as_Add=False)[1]
                r2.update({'a': e, 'b': d, 'c': c, 'u': u})
                r2[d] /= u
                r2[e] /= u.diff(f(x))
                matching_hints["almost_linear"] = r2
                matching_hints["almost_linear_Integral"] = r2


<<<<<<< HEAD
    if order == 2:
=======
    elif order == 2:
>>>>>>> 93dec0dd
        # Liouville ODE in the form
        # f(x).diff(x, 2) + g(f(x))*(f(x).diff(x))**2 + h(x)*f(x).diff(x)
        # See Goldstein and Braun, "Advanced Methods for the Solution of
        # Differential Equations", pg. 98

        s = d*f(x).diff(x, 2) + e*df**2 + k*df
        r = reduced_eq.match(s)
        if r and r[d] != 0:
            y = Dummy('y')
            g = simplify(r[e]/r[d]).subs(f(x), y)
            h = simplify(r[k]/r[d])
            if h.has(f(x)) or g.has(x):
                pass
            else:
                r = {'g': g, 'h': h, 'y': y}
                matching_hints["Liouville"] = r
                matching_hints["Liouville_Integral"] = r

        # Homogeneous second order differential equation of the form
        # a3*f(x).diff(x, 2) + b3*f(x).diff(x) + c3, where
        # for simplicity, a3, b3 and c3 are assumed to be polynomials.
        # It has a definite power series solution at point x0 if, b3/a3 and c3/a3
        # are analytic at x0.
        deq = a3*(f(x).diff(x, 2)) + b3*df + c3*f(x)
        r = collect(reduced_eq,
            [f(x).diff(x, 2), f(x).diff(x), f(x)]).match(deq)
        ordinary = False
        if r and r[a3] != 0:
            if all([r[key].is_polynomial() for key in r]):
                p = cancel(r[b3]/r[a3])  # Used below
                q = cancel(r[c3]/r[a3])  # Used below
                point = kwargs.get('x0', 0)
                check = p.subs(x, point)
                if not check.has(oo) and not check.has(NaN) and \
                    not check.has(zoo) and not check.has(-oo):
                    check = q.subs(x, point)
                    if not check.has(oo) and not check.has(NaN) and \
                        not check.has(zoo) and not check.has(-oo):
                        ordinary = True
                        r.update({'a3': a3, 'b3': b3, 'c3': c3, 'x0': point, 'terms': terms})
                        matching_hints["2nd_power_series_ordinary"] = r

                # Checking if the differential equation has a regular singular point
                # at x0. It has a regular singular point at x0, if (b3/a3)*(x - x0)
                # and (c3/a3)*((x - x0)**2) are analytic at x0.
                if not ordinary:
                    p = cancel((x - point)*p)
                    check = p.subs(x, point)
                    if not check.has(oo) and not check.has(NaN) and \
                        not check.has(zoo) and not check.has(-oo):
                        q = cancel(((x - point)**2)*q)
                        check = q.subs(x, point)
                        if not check.has(oo) and not check.has(NaN) and \
                            not check.has(zoo) and not check.has(-oo):
                            coeff_dict = {'p': p, 'q': q, 'x0': point, 'terms': terms}
                            matching_hints["2nd_power_series_regular"] = coeff_dict


    if order > 0:
        # nth order linear ODE
        # a_n(x)y^(n) + ... + a_1(x)y' + a_0(x)y = F(x) = b

        r = _nth_linear_match(reduced_eq, func, order)

        # Constant coefficient case (a_i is constant for all i)
        if r and not any(r[i].has(x) for i in r if i >= 0):
            # Inhomogeneous case: F(x) is not identically 0
            if r[-1]:
                undetcoeff = _undetermined_coefficients_match(r[-1], x)
                s = "nth_linear_constant_coeff_variation_of_parameters"
                matching_hints[s] = r
                matching_hints[s + "_Integral"] = r
                if undetcoeff['test']:
                    r['trialset'] = undetcoeff['trialset']
                    matching_hints["nth_linear_constant_coeff_undetermined_"
                        "coefficients"] = r
            # Homogeneous case: F(x) is identically 0
            else:
                matching_hints["nth_linear_constant_coeff_homogeneous"] = r

        # Euler equation case (a_i * x**i for all i)
        def _test_term(coeff, order):
            r"""
            Linear Euler ODEs have the form  K*x**order*diff(y(x),x,order),
            where K is independent of x and y(x), order>= 0.
            So we need to check that for each term, coeff == K*x**order from
            some K.  We have a few cases, since coeff may have several
            different types.
            """
            assert order >= 0
            if coeff == 0:
                return True
            if order == 0:
                if x in coeff.free_symbols:
                    return False
                return f(x) not in coeff.atoms()
            if coeff.is_Mul:
                if coeff.has(f(x)):
                    return False
                return x**order in coeff.args
            elif coeff.is_Pow:
                return coeff.as_base_exp() == (x, order)
            elif order == 1:
                return x == coeff
            return False
        if r and not any(not _test_term(r[i], i) for i in r if i >= 0):
            if not r[-1]:
                matching_hints["nth_linear_euler_eq_homogeneous"] = r

    # Order keys based on allhints.
    retlist = [i for i in allhints if i in matching_hints]

    if dict:
        # Dictionaries are ordered arbitrarily, so make note of which
        # hint would come first for dsolve().  Use an ordered dict in Py 3.
        matching_hints["default"] = retlist[0] if retlist else None
        matching_hints["ordered_hints"] = tuple(retlist)
        return matching_hints
    else:
        return tuple(retlist)

@vectorize(0)
def odesimp(eq, func, order, hint):
    r"""
    Simplifies ODEs, including trying to solve for ``func`` and running
    :py:meth:`~sympy.solvers.ode.constantsimp`.

    It may use knowledge of the type of solution that the hint returns to
    apply additional simplifications.

    It also attempts to integrate any :py:class:`~sympy.integrals.Integral`\s
    in the expression, if the hint is not an ``_Integral`` hint.

    This function should have no effect on expressions returned by
    :py:meth:`~sympy.solvers.ode.dsolve`, as
    :py:meth:`~sympy.solvers.ode.dsolve` already calls
    :py:meth:`~sympy.solvers.ode.odesimp`, but the individual hint functions
    do not call :py:meth:`~sympy.solvers.ode.odesimp` (because the
    :py:meth:`~sympy.solvers.ode.dsolve` wrapper does).  Therefore, this
    function is designed for mainly internal use.

    Examples
    ========

    >>> from sympy import sin, symbols, dsolve, pprint, Function
    >>> from sympy.solvers.ode import odesimp
    >>> x , u2, C1= symbols('x,u2,C1')
    >>> f = Function('f')

    >>> eq = dsolve(x*f(x).diff(x) - f(x) - x*sin(f(x)/x), f(x),
    ... hint='1st_homogeneous_coeff_subs_indep_div_dep_Integral',
    ... simplify=False)
    >>> pprint(eq, wrap_line=False)
                            x
                           ----
                           f(x)
                             /
                            |
                            |   /        1   \
                            |  -|u2 + -------|
                            |   |        /1 \|
                            |   |     sin|--||
                            |   \        \u2//
    log(f(x)) = log(C1) +   |  ---------------- d(u2)
                            |          2
                            |        u2
                            |
                           /

    >>> pprint(odesimp(eq, f(x), 1,
    ... hint='1st_homogeneous_coeff_subs_indep_div_dep'
    ... )) #doctest: +SKIP
        x
    --------- = C1
       /f(x)\
    tan|----|
       \2*x /

    """
    x = func.args[0]
    f = func.func
    C1 = Symbol('C1')

    # First, integrate if the hint allows it.
    eq = _handle_Integral(eq, func, order, hint)
    assert isinstance(eq, Equality)

    # Second, clean up the arbitrary constants.
    # Right now, nth linear hints can put as many as 2*order constants in an
    # expression.  If that number grows with another hint, the third argument
    # here should be raised accordingly, or constantsimp() rewritten to handle
    # an arbitrary number of constants.
    eq = constantsimp(eq, x, 2*order)

    # Lastly, now that we have cleaned up the expression, try solving for func.
    # When RootOf is implemented in solve(), we will want to return a RootOf
    # everytime instead of an Equality.

    # Get the f(x) on the left if possible.
    if eq.rhs == func and not eq.lhs.has(func):
        eq = [Eq(eq.rhs, eq.lhs)]

    # make sure we are working with lists of solutions in simplified form.
    if eq.lhs == func and not eq.rhs.has(func):
        # The solution is already solved
        eq = [eq]

        # special simplification of the rhs
        if hint.startswith("nth_linear_constant_coeff"):
            # Collect terms to make the solution look nice.
            # This is also necessary for constantsimp to remove unnecessary
            # terms from the particular solution from variation of parameters
            global collectterms
            assert len(eq) == 1 and eq[0].lhs == f(x)
            sol = eq[0].rhs
            sol = expand_mul(sol)
            for i, reroot, imroot in collectterms:
                sol = collect(sol, x**i*exp(reroot*x)*sin(abs(imroot)*x))
                sol = collect(sol, x**i*exp(reroot*x)*cos(imroot*x))
            for i, reroot, imroot in collectterms:
                sol = collect(sol, x**i*exp(reroot*x))
            del collectterms
            eq[0] = Eq(f(x), sol)

    else:
        # The solution is not solved, so try to solve it
        try:
            eqsol = solve(eq._dist_const(), func, force=True)
            if not eqsol:
                raise NotImplementedError
        except (NotImplementedError, PolynomialError):
            eq = [eq]
        else:
            def _expand(expr):
                numer, denom = expr.as_numer_denom()

                if denom.is_Add:
                    return expr
                else:
                    return powsimp(expr.expand(), combine='exp', deep=True)

            # XXX: the rest of odesimp() expects each ``t`` to be in a
            # specific normal form: rational expression with numerator
            # expanded, but with combined exponential functions (at
            # least in this setup all tests pass).
            eq = [Eq(f(x), _expand(t)) for t in eqsol]

        # special simplification of the lhs.
        if hint.startswith("1st_homogeneous_coeff"):
            for j, eqi in enumerate(eq):
                newi = logcombine(eqi, force=True)
                if newi.lhs.func is log and newi.rhs == 0:
                    newi = Eq(newi.lhs.args[0]/C1, C1)
                eq[j] = newi

    # We cleaned up the costants before solving to help the solve engine with
    # a simpler expression, but the solved expression could have introduced
    # things like -C1, so rerun constantsimp() one last time before returning.
    for i, eqi in enumerate(eq):
        eqi = constantsimp(eqi, x, 2*order)
        eq[i] = constant_renumber(eqi, 'C', 1, 2*order)

    # If there is only 1 solution, return it;
    # otherwise return the list of solutions.
    if len(eq) == 1:
        eq = eq[0]
    return eq

def checkodesol(ode, sol, func=None, order='auto', solve_for_func=True):
    r"""
    Substitutes ``sol`` into ``ode`` and checks that the result is ``0``.

    This only works when ``func`` is one function, like `f(x)`.  ``sol`` can
    be a single solution or a list of solutions.  Each solution may be an
    :py:class:`~sympy.core.relational.Equality` that the solution satisfies,
    e.g. ``Eq(f(x), C1), Eq(f(x) + C1, 0)``; or simply an
    :py:class:`~sympy.core.expr.Expr`, e.g. ``f(x) - C1``. In most cases it
    will not be necessary to explicitly identify the function, but if the
    function cannot be inferred from the original equation it can be supplied
    through the ``func`` argument.

    If a sequence of solutions is passed, the same sort of container will be
    used to return the result for each solution.

    It tries the following methods, in order, until it finds zero equivalence:

    1. Substitute the solution for `f` in the original equation.  This only
       works if ``ode`` is solved for `f`.  It will attempt to solve it first
       unless ``solve_for_func == False``.
    2. Take `n` derivatives of the solution, where `n` is the order of
       ``ode``, and check to see if that is equal to the solution.  This only
       works on exact ODEs.
    3. Take the 1st, 2nd, ..., `n`\th derivatives of the solution, each time
       solving for the derivative of `f` of that order (this will always be
       possible because `f` is a linear operator). Then back substitute each
       derivative into ``ode`` in reverse order.

    This function returns a tuple.  The first item in the tuple is ``True`` if
    the substitution results in ``0``, and ``False`` otherwise. The second
    item in the tuple is what the substitution results in.  It should always
    be ``0`` if the first item is ``True``. Note that sometimes this function
    will ``False``, but with an expression that is identically equal to ``0``,
    instead of returning ``True``.  This is because
    :py:meth:`~sympy.simplify.simplify.simplify` cannot reduce the expression
    to ``0``.  If an expression returned by this function vanishes
    identically, then ``sol`` really is a solution to ``ode``.

    If this function seems to hang, it is probably because of a hard
    simplification.

    To use this function to test, test the first item of the tuple.

    Examples
    ========

    >>> from sympy import Eq, Function, checkodesol, symbols
    >>> x, C1 = symbols('x,C1')
    >>> f = Function('f')
    >>> checkodesol(f(x).diff(x), Eq(f(x), C1))
    (True, 0)
    >>> assert checkodesol(f(x).diff(x), C1)[0]
    >>> assert not checkodesol(f(x).diff(x), x)[0]
    >>> checkodesol(f(x).diff(x, 2), x**2)
    (False, 2)

    """
    if not isinstance(ode, Equality):
        ode = Eq(ode, 0)
    if func is None:
        try:
            _, func = _preprocess(ode.lhs)
        except ValueError:
            funcs = [s.atoms(AppliedUndef) for s in (
                sol if is_sequence(sol, set) else [sol])]
            funcs = reduce(set.union, funcs, set())
            if len(funcs) != 1:
                raise ValueError(
                    'must pass func arg to checkodesol for this case.')
            func = funcs.pop()
    # ========== deprecation handling
    # After the deprecation period this handling section becomes:
    # ----------
    # if not is_unfunc(func) or len(func.args) != 1:
    #     raise ValueError(
    #         "func must be a function of one variable, not %s" % func)
    # ----------
    # assume, during deprecation, that sol and func are reversed
    if isinstance(sol, AppliedUndef) and len(sol.args) == 1:
        if isinstance(func, AppliedUndef) and len(func.args) == 1:
            msg = "If you really do want sol to be just %s, use Eq(%s, 0) " % \
                (sol, sol) + "instead."
        else:
            msg = ""
        SymPyDeprecationWarning(msg, feature="The order of the "
            "arguments sol and func to checkodesol()",
            useinstead="checkodesol(ode, sol, func)", issue=3384,
        ).warn()
        sol, func = func, sol
    elif not (isinstance(func, AppliedUndef) and len(func.args) == 1):
        from sympy.utilities.misc import filldedent
        raise ValueError(filldedent('''
        func (or sol, during deprecation) must be a function
        of one variable. Got sol = %s, func = %s''' % (sol, func)))
    # ========== end of deprecation handling
    if is_sequence(sol, set):
        return type(sol)([checkodesol(ode, i, order=order, solve_for_func=solve_for_func) for i in sol])

    if not isinstance(sol, Equality):
        sol = Eq(func, sol)
    x = func.args[0]
    s = True
    testnum = 0
    if order == 'auto':
        order = ode_order(ode, func)
    if solve_for_func and not (
            sol.lhs == func and not sol.rhs.has(func)) and not (
            sol.rhs == func and not sol.lhs.has(func)):
        try:
            solved = solve(sol, func)
            if not solved:
                raise NotImplementedError
        except NotImplementedError:
            pass
        else:
            if len(solved) == 1:
                result = checkodesol(ode, Eq(func, solved[0]),
                    order=order, solve_for_func=False)
            else:
                result = checkodesol(ode, [Eq(func, t) for t in solved],
                order=order, solve_for_func=False)

            return result

    while s:
        if testnum == 0:
            # First pass, try substituting a solved solution directly into the
            # ODE. This has the highest chance of succeeding.
            ode_diff = ode.lhs - ode.rhs

            if sol.lhs == func:
                s = sub_func_doit(ode_diff, func, sol.rhs)
            elif sol.rhs == func:
                s = sub_func_doit(ode_diff, func, sol.lhs)
            else:
                testnum += 1
                continue
            ss = simplify(s)
            if ss:
                # with the new numer_denom in power.py, if we do a simple
                # expansion then testnum == 0 verifies all solutions.
                s = ss.expand(force=True)
            else:
                s = 0
            testnum += 1
        elif testnum == 1:
            # Second pass. If we cannot substitute f, try seeing if the nth
            # derivative is equal, this will only work for odes that are exact,
            # by definition.
            s = simplify(
                trigsimp(diff(sol.lhs, x, order) - diff(sol.rhs, x, order)) -
                trigsimp(ode.lhs) + trigsimp(ode.rhs))
            # s2 = simplify(
            #     diff(sol.lhs, x, order) - diff(sol.rhs, x, order) - \
            #     ode.lhs + ode.rhs)
            testnum += 1
        elif testnum == 2:
            # Third pass. Try solving for df/dx and substituting that into the
            # ODE. Thanks to Chris Smith for suggesting this method.  Many of
            # the comments below are his too.
            # The method:
            # - Take each of 1..n derivatives of the solution.
            # - Solve each nth derivative for d^(n)f/dx^(n)
            #   (the differential of that order)
            # - Back substitute into the ODE in decreasing order
            #   (i.e., n, n-1, ...)
            # - Check the result for zero equivalence
            if sol.lhs == func and not sol.rhs.has(func):
                diffsols = {0: sol.rhs}
            elif sol.rhs == func and not sol.lhs.has(func):
                diffsols = {0: sol.lhs}
            else:
                diffsols = {}
            sol = sol.lhs - sol.rhs
            for i in range(1, order + 1):
                # Differentiation is a linear operator, so there should always
                # be 1 solution. Nonetheless, we test just to make sure.
                # We only need to solve once.  After that, we automatically
                # have the solution to the differential in the order we want.
                if i == 1:
                    ds = sol.diff(x)
                    try:
                        sdf = solve(ds, func.diff(x, i))
                        if not sdf:
                            raise NotImplementedError
                    except NotImplementedError:
                        testnum += 1
                        break
                    else:
                        diffsols[i] = sdf[0]
                else:
                    # This is what the solution says df/dx should be.
                    diffsols[i] = diffsols[i - 1].diff(x)

            # Make sure the above didn't fail.
            if testnum > 2:
                continue
            else:
                # Substitute it into ODE to check for self consistency.
                lhs, rhs = ode.lhs, ode.rhs
                for i in range(order, -1, -1):
                    if i == 0 and 0 not in diffsols:
                        # We can only substitute f(x) if the solution was
                        # solved for f(x).
                        break
                    lhs = sub_func_doit(lhs, func.diff(x, i), diffsols[i])
                    rhs = sub_func_doit(rhs, func.diff(x, i), diffsols[i])
                    ode_or_bool = Eq(lhs, rhs)
                    ode_or_bool = simplify(ode_or_bool)

                    if isinstance(ode_or_bool, bool):
                        if ode_or_bool:
                            lhs = rhs = S.Zero
                    else:
                        lhs = ode_or_bool.lhs
                        rhs = ode_or_bool.rhs
                # No sense in overworking simplify -- just prove that the
                # numerator goes to zero
                num = trigsimp((lhs - rhs).as_numer_denom()[0])
                # since solutions are obtained using force=True we test
                # using the same level of assumptions
                ## replace function with dummy so assumptions will work
                _func = Dummy('func')
                num = num.subs(func, _func)
                ## posify the expression
                num, reps = posify(num)
                s = simplify(num).xreplace(reps).xreplace({_func: func})
                testnum += 1
        else:
            break

    if not s:
        return (True, s)
    elif s is True:  # The code above never was able to change s
        raise NotImplementedError("Unable to test if " + str(sol) +
            " is a solution to " + str(ode) + ".")
    else:
        return (False, s._dist_const())


def ode_sol_simplicity(sol, func, trysolving=True):
    R"""
    Returns an extended integer representing how simple a solution to an ODE
    is.

    The following things are considered, in order from most simple to least:

    - ``sol`` is solved for ``func``.
    - ``sol`` is not solved for ``func``, but can be if passed to solve (e.g.,
      a solution returned by ``dsolve(ode, func, simplify=False``).
    - If ``sol`` is not solved for ``func``, then base the result on the
      length of ``sol``, as computed by ``len(str(sol))``.
    - If ``sol`` has any unevaluated :py:class:`~sympy.integrals.Integral`\s,
      this will automatically be considered less simple than any of the above.

    This function returns an integer such that if solution A is simpler than
    solution B by above metric, then ``ode_sol_simplicity(sola, func) <
    ode_sol_simplicity(solb, func)``.

    Currently, the following are the numbers returned, but if the heuristic is
    ever improved, this may change.  Only the ordering is guaranteed.

    +----------------------------------------------+-------------------+
    | Simplicity                                   | Return            |
    +==============================================+===================+
    | ``sol`` solved for ``func``                  | ``-2``            |
    +----------------------------------------------+-------------------+
    | ``sol`` not solved for ``func`` but can be   | ``-1``            |
    +----------------------------------------------+-------------------+
    | ``sol`` is not solved nor solvable for       | ``len(str(sol))`` |
    | ``func``                                     |                   |
    +----------------------------------------------+-------------------+
    | ``sol`` contains an                          | ``oo``            |
    | :py:class:`~sympy.integrals.Integral`        |                   |
    +----------------------------------------------+-------------------+

    ``oo`` here means the SymPy infinity, which should compare greater than
    any integer.

    If you already know :py:meth:`~sympy.solvers.solvers.solve` cannot solve
    ``sol``, you can use ``trysolving=False`` to skip that step, which is the
    only potentially slow step.  For example,
    :py:meth:`~sympy.solvers.ode.dsolve` with the ``simplify=False`` flag
    should do this.

    If ``sol`` is a list of solutions, if the worst solution in the list
    returns ``oo`` it returns that, otherwise it returns ``len(str(sol))``,
    that is, the length of the string representation of the whole list.

    Examples
    ========

    This function is designed to be passed to ``min`` as the key argument,
    such as ``min(listofsolutions, key=lambda i: ode_sol_simplicity(i,
    f(x)))``.

    >>> from sympy import symbols, Function, Eq, tan, cos, sqrt, Integral
    >>> from sympy.solvers.ode import ode_sol_simplicity
    >>> x, C1, C2 = symbols('x, C1, C2')
    >>> f = Function('f')

    >>> ode_sol_simplicity(Eq(f(x), C1*x**2), f(x))
    -2
    >>> ode_sol_simplicity(Eq(x**2 + f(x), C1), f(x))
    -1
    >>> ode_sol_simplicity(Eq(f(x), C1*Integral(2*x, x)), f(x))
    oo
    >>> eq1 = Eq(f(x)/tan(f(x)/(2*x)), C1)
    >>> eq2 = Eq(f(x)/tan(f(x)/(2*x) + f(x)), C2)
    >>> [ode_sol_simplicity(eq, f(x)) for eq in [eq1, eq2]]
    [26, 33]
    >>> min([eq1, eq2], key=lambda i: ode_sol_simplicity(i, f(x)))
    f(x)/tan(f(x)/(2*x)) == C1

    """
    # TODO: if two solutions are solved for f(x), we still want to be
    # able to get the simpler of the two

    # See the docstring for the coercion rules.  We check easier (faster)
    # things here first, to save time.

    if iterable(sol):
        # See if there are Integrals
        for i in sol:
            if ode_sol_simplicity(i, func, trysolving=trysolving) == oo:
                return oo

        return len(str(sol))

    if sol.has(C.Integral):
        return oo

    # Next, try to solve for func.  This code will change slightly when RootOf
    # is implemented in solve().  Probably a RootOf solution should fall
    # somewhere between a normal solution and an unsolvable expression.

    # First, see if they are already solved
    if sol.lhs == func and not sol.rhs.has(func) or \
            sol.rhs == func and not sol.lhs.has(func):
        return -2
    # We are not so lucky, try solving manually
    if trysolving:
        try:
            sols = solve(sol, func)
            if not sols:
                raise NotImplementedError
        except NotImplementedError:
            pass
        else:
            return -1

    # Finally, a naive computation based on the length of the string version
    # of the expression.  This may favor combined fractions because they
    # will not have duplicate denominators, and may slightly favor expressions
    # with fewer additions and subtractions, as those are separated by spaces
    # by the printer.

    # Additional ideas for simplicity heuristics are welcome, like maybe
    # checking if a equation has a larger domain, or if constantsimp has
    # introduced arbitrary constants numbered higher than the order of a
    # given ODE that sol is a solution of.
    return len(str(sol))


@vectorize(0)
def constantsimp(expr, independentsymbol, endnumber, startnumber=1,
                 symbolname='C'):
    r"""
    Simplifies an expression with arbitrary constants in it.

    This function is written specifically to work with
    :py:meth:`~sympy.solvers.ode.dsolve`, and is not intended for general use.

    Simplification is done by "absorbing" the arbitrary constants in to other
    arbitrary constants, numbers, and symbols that they are not independent
    of.

    The symbols must all have the same name with numbers after it, for
    example, ``C1``, ``C2``, ``C3``.  The ``symbolname`` here would be
    '``C``', the ``startnumber`` would be 1, and the ``endnumber`` would be 3.
    If the arbitrary constants are independent of the variable ``x``, then the
    independent symbol would be ``x``.  There is no need to specify the
    dependent function, such as ``f(x)``, because it already has the
    independent symbol, ``x``, in it.

    Because terms are "absorbed" into arbitrary constants and because
    constants are renumbered after simplifying, the arbitrary constants in
    expr are not necessarily equal to the ones of the same name in the
    returned result.

    If two or more arbitrary constants are added, multiplied, or raised to the
    power of each other, they are first absorbed together into a single
    arbitrary constant.  Then the new constant is combined into other terms if
    necessary.

    Absorption of constants is done with limited assistance:

    1. terms of :py:class:`~sympy.core.add.Add`\s are collected to try join
       constants so `e^x (C_1 \cos(x) + C_2 \cos(x))` will simplify to `e^x
       C_1 \cos(x)`;

    2. powers with exponents that are :py:class:`~sympy.core.add.Add`\s are
       expanded so `e^{C_1 + x}` will be simplified to `C_1 e^x`.

    Use :py:meth:`~sympy.solvers.ode.constant_renumber` to renumber constants
    after simplification or else arbitrary numbers on constants may appear,
    e.g. `C_1 + C_3 x`.

    In rare cases, a single constant can be "simplified" into two constants.
    Every differential equation solution should have as many arbitrary
    constants as the order of the differential equation.  The result here will
    be technically correct, but it may, for example, have `C_1` and `C_2` in
    an expression, when `C_1` is actually equal to `C_2`.  Use your discretion
    in such situations, and also take advantage of the ability to use hints in
    :py:meth:`~sympy.solvers.ode.dsolve`.

    Examples
    ========

    >>> from sympy import symbols
    >>> from sympy.solvers.ode import constantsimp
    >>> C1, C2, C3, x, y = symbols('C1,C2,C3,x,y')
    >>> constantsimp(2*C1*x, x, 3)
    C1*x
    >>> constantsimp(C1 + 2 + x + y, x, 3)
    C1 + x
    >>> constantsimp(C1*C2 + 2 + x + y + C3*x, x, 3)
    C1 + C3*x

    """
    # This function works recursively.  The idea is that, for Mul,
    # Add, Pow, and Function, if the class has a constant in it, then
    # we can simplify it, which we do by recursing down and
    # simplifying up.  Otherwise, we can skip that part of the
    # expression.

    if type(symbolname) is tuple:
        x, endnumber, startnumber, constantsymbols = symbolname
    else:
        constantsymbols = symbols(
            symbolname + '%i:%i' % (startnumber, endnumber + 1))
        x = independentsymbol
    con_set = set(constantsymbols)
    ARGS = None, None, None, (
        x, endnumber, startnumber, constantsymbols)

    if isinstance(expr, Equality):
        # For now, only treat the special case where one side of the equation
        # is a constant
        if expr.lhs in con_set:
            return Eq(expr.lhs, constantsimp(expr.rhs + expr.lhs, *ARGS) - expr.lhs)
            # this could break if expr.lhs is absorbed into another constant,
            # but for now, the only solutions that return Eq's with a constant
            # on one side are first order.  At any rate, it will still be
            # technically correct.  The expression will just have too many
            # constants in it
        elif expr.rhs in con_set:
            return Eq(constantsimp(expr.lhs + expr.rhs, *ARGS) - expr.rhs, expr.rhs)
        else:
            return Eq(constantsimp(expr.lhs, *ARGS), constantsimp(expr.rhs, *ARGS))

    if not hasattr(expr, 'has') or not expr.has(*constantsymbols):
        return expr
    else:
        # ================ pre-processing ================
        def _take(i):
            # return the lowest numbered constant symbol that appears in ``i``
            # else return ``i``
            c = i.free_symbols & con_set
            if c:
                return min(c, key=str)
            return i

        if not (expr.has(x) and x in expr.free_symbols):
            return constantsymbols[0]

        # collect terms to get constants together
        new_expr = terms_gcd(expr, clear=False, deep=True, expand=False)

        if new_expr.is_Mul:
            # don't let C1*exp(x) + C2*exp(2*x) become exp(x)*(C1 + C2*exp(x))
            infac = False
            asfac = False
            for m in new_expr.args:
                if m.func is exp:
                    asfac = True
                elif m.is_Add:
                    infac = any(fi.func is exp for t in m.args
                        for fi in Mul.make_args(t))
                if asfac and infac:
                    new_expr = expr
                    break
        expr = new_expr
        # don't allow a number to be factored out of an expression
        # that has no denominator
        if expr.is_Mul:
            h, t = expr.as_coeff_Mul()
            if h != 1 and (t.is_Add or denom(t) == 1):
                args = list(Mul.make_args(t))
                for i, a in enumerate(args):
                    if a.is_Add:
                        args[i] = h*a
                        expr = Mul._from_args(args)
                        break
            # let numbers absorb into constants of an Add, perhaps
            # in the base of a power, if all its terms have a constant
            # symbol in them, e.g. sqrt(2)*(C1 + C2*x) -> C1 + C2*x
            if expr.is_Mul:
                d = sift(expr.args, lambda m: m.is_number is True)
                num = d[True]
                other = d[False]
                if num:
                    for o in other:
                        b, e = o.as_base_exp()
                        if b.is_Add and \
                                all(a.args_cnc(cset=True, warn=False)[0] &
                                con_set for a in b.args):
                            expr = sign(Mul(*num))*Mul._from_args(other)
                            break
        if expr.is_Mul:  # check again that it's still a Mul
            i, d = expr.as_independent(x, strict=True)
            newi = _take(i)
            if newi != i:
                expr = newi*d
        elif expr.is_Add:
            i, d = expr.as_independent(x, strict=True)
            expr = _take(i) + d
            if expr.is_Add:
                terms = {}
                for ai in expr.args:
                    i, d = ai.as_independent(x, strict=True, as_Add=False)
                    terms.setdefault(d, []).append(i)
                expr = Add(*[k*Add(*v) for k, v in terms.items()])
        # handle powers like exp(C0 + g(x)) -> C0*exp(g(x))
        pows = [p for p in expr.atoms(C.Function, C.Pow) if
                (p.is_Pow or p.func is exp) and
                p.exp.is_Add and
                p.exp.as_independent(x, strict=True)[1]]
        if pows:
            reps = []
            for p in pows:
                b, e = p.as_base_exp()
                ei, ed = e.as_independent(x, strict=True)
                e = _take(ei)
                if e != ei or e in constantsymbols:
                    reps.append((p, e*b**ed))
            expr = expr.xreplace(dict(reps))
            # a C1*C2 may have been introduced and the code below won't
            # handle that so handle it now: once to handle the C1*C2
            # and once to handle any C0*f(x) + C0*f(x)
            for _ in range(2):
                muls = [m for m in expr.atoms(Mul) if m.has(*constantsymbols)]
                reps = []
                for m in muls:
                    i, d = m.as_independent(x, strict=True)
                    newi = _take(i)
                    if newi != i:
                        reps.append((m, _take(i)*d))
                expr = expr.xreplace(dict(reps))
        # ================ end of pre-processing ================
        newargs = []
        hasconst = False
        isPowExp = False
        reeval = False
        for i in expr.args:
            if i not in constantsymbols:
                newargs.append(i)
            else:
                newconst = i
                hasconst = True
                if expr.is_Pow and i == expr.exp:
                    isPowExp = True

        for i in range(len(newargs)):
            isimp = constantsimp(newargs[i], *ARGS)
            if isimp in constantsymbols:
                reeval = True
                hasconst = True
                newconst = isimp
                if expr.is_Pow and i == 1:
                    isPowExp = True
            newargs[i] = isimp
        if hasconst:
            newargs = [i for i in newargs if i.has(x)]
            if isPowExp:
                newargs = newargs + [newconst]  # Order matters in this case
            else:
                newargs = [newconst] + newargs
        if expr.is_Pow and len(newargs) == 1:
            newargs.append(S.One)
        if expr.is_Function:
            if (len(newargs) == 0 or hasconst and len(newargs) == 1):
                return newconst
            else:
                newfuncargs = [constantsimp(t, *ARGS) for t in expr.args]
                return expr.func(*newfuncargs)
        else:
            newexpr = expr.func(*newargs)
            if reeval:
                return constantsimp(newexpr, *ARGS)
            else:
                return newexpr


def constant_renumber(expr, symbolname, startnumber, endnumber):
    r"""
    Renumber arbitrary constants in ``expr`` to have numbers 1 through `N`
    where `N` is ``endnumber - startnumber + 1`` at most.

    This is a simple function that goes through and renumbers any
    :py:class:`~sympy.core.symbol.Symbol` with a name in the form ``symbolname
    + num`` where ``num`` is in the range from ``startnumber`` to
    ``endnumber``.

    Symbols are renumbered based on ``.sort_key()``, so they should be
    numbered roughly in the order that they appear in the final, printed
    expression.  Note that this ordering is based in part on hashes, so it can
    produce different results on different machines.

    The structure of this function is very similar to that of
    :py:meth:`~sympy.solvers.ode.constantsimp`.

    Examples
    ========

    >>> from sympy import symbols, Eq, pprint
    >>> from sympy.solvers.ode import constant_renumber
    >>> x, C0, C1, C2, C3, C4 = symbols('x,C:5')

    Only constants in the given range (inclusive) are renumbered;
    the renumbering always starts from 1:

    >>> constant_renumber(C1 + C3 + C4, 'C', 1, 3)
    C1 + C2 + C4
    >>> constant_renumber(C0 + C1 + C3 + C4, 'C', 2, 4)
    C0 + 2*C1 + C2
    >>> constant_renumber(C0 + 2*C1 + C2, 'C', 0, 1)
    C1 + 3*C2
    >>> pprint(C2 + C1*x + C3*x**2)
                    2
    C1*x + C2 + C3*x
    >>> pprint(constant_renumber(C2 + C1*x + C3*x**2, 'C', 1, 3))
                    2
    C1 + C2*x + C3*x

    """
    if type(expr) in (set, list, tuple):
        return type(expr)(
            [constant_renumber(i, symbolname=symbolname, startnumber=startnumber, endnumber=endnumber)
                for i in expr]
        )
    global newstartnumber
    newstartnumber = 1

    def _constant_renumber(expr, symbolname, startnumber, endnumber):
        r"""
        We need to have an internal recursive function so that
        newstartnumber maintains its values throughout recursive calls.

        """
        constantsymbols = [Symbol(
            symbolname + "%d" % t) for t in range(startnumber,
        endnumber + 1)]
        global newstartnumber

        if isinstance(expr, Equality):
            return Eq(
                _constant_renumber(
                    expr.lhs, symbolname, startnumber, endnumber),
                _constant_renumber(
                    expr.rhs, symbolname, startnumber, endnumber))

        if type(expr) not in (Mul, Add, Pow) and not expr.is_Function and \
                not expr.has(*constantsymbols):
            # Base case, as above.  Hope there aren't constants inside
            # of some other class, because they won't be renumbered.
            return expr
        elif expr.is_Piecewise:
            return expr
        elif expr in constantsymbols:
            # Renumbering happens here
            newconst = Symbol(symbolname + str(newstartnumber))
            newstartnumber += 1
            return newconst
        else:
            from sympy.core.containers import Tuple
            if expr.is_Function or expr.is_Pow or isinstance(expr, Tuple):
                return expr.func(
                    *[_constant_renumber(x, symbolname, startnumber,
                endnumber) for x in expr.args])
            else:
                sortedargs = list(expr.args)
                # make a mapping to send all constantsymbols to S.One and use
                # that to make sure that term ordering is not dependent on
                # the indexed value of C
                C_1 = [(ci, S.One) for ci in constantsymbols]
                sortedargs.sort(
                    key=lambda arg: default_sort_key(arg.subs(C_1)))
                return expr.func(
                    *[_constant_renumber(x, symbolname, startnumber,
                    endnumber) for x in sortedargs])

    return _constant_renumber(expr, symbolname, startnumber, endnumber)


def _handle_Integral(expr, func, order, hint):
    r"""
    Converts a solution with Integrals in it into an actual solution.

    For most hints, this simply runs ``expr.doit()``.

    """
    global y
    x = func.args[0]
    f = func.func
    if hint == "1st_exact":
        sol = (expr.doit()).subs(y, f(x))
        del y
    elif hint == "1st_exact_Integral":
        sol = expr.subs(y, f(x))
        del y
    elif hint == "nth_linear_constant_coeff_homogeneous":
        sol = expr
    elif not hint.endswith("_Integral"):
        sol = expr.doit()
    else:
        sol = expr
    return sol


# FIXME: replace the general solution in the docstring with
# dsolve(equation, hint='1st_exact_Integral').  You will need to be able
# to have assumptions on P and Q that dP/dy = dQ/dx.
def ode_1st_exact(eq, func, order, match):
    r"""
    Solves 1st order exact ordinary differential equations.

    A 1st order differential equation is called exact if it is the total
    differential of a function. That is, the differential equation

    .. math:: P(x, y) \,\partial{}x + Q(x, y) \,\partial{}y = 0

    is exact if there is some function `F(x, y)` such that `P(x, y) =
    \partial{}F/\partial{}x` and `Q(x, y) = \partial{}F/\partial{}y`.  It can
    be shown that a necessary and sufficient condition for a first order ODE
    to be exact is that `\partial{}P/\partial{}y = \partial{}Q/\partial{}x`.
    Then, the solution will be as given below::

        >>> from sympy import Function, Eq, Integral, symbols, pprint
        >>> x, y, t, x0, y0, C1= symbols('x,y,t,x0,y0,C1')
        >>> P, Q, F= map(Function, ['P', 'Q', 'F'])
        >>> pprint(Eq(Eq(F(x, y), Integral(P(t, y), (t, x0, x)) +
        ... Integral(Q(x0, t), (t, y0, y))), C1))
                    x                y
                    /                /
                   |                |
        F(x, y) =  |  P(t, y) dt +  |  Q(x0, t) dt = C1
                   |                |
                  /                /
                  x0               y0

    Where the first partials of `P` and `Q` exist and are continuous in a
    simply connected region.

    A note: SymPy currently has no way to represent inert substitution on an
    expression, so the hint ``1st_exact_Integral`` will return an integral
    with `dy`.  This is supposed to represent the function that you are
    solving for.

    Examples
    ========

    >>> from sympy import Function, dsolve, cos, sin
    >>> from sympy.abc import x
    >>> f = Function('f')
    >>> dsolve(cos(f(x)) - (x*sin(f(x)) - f(x)**2)*f(x).diff(x),
    ... f(x), hint='1st_exact')
    x*cos(f(x)) + f(x)**3/3 == C1

    References
    ==========

    - http://en.wikipedia.org/wiki/Exact_differential_equation
    - M. Tenenbaum & H. Pollard, "Ordinary Differential Equations",
      Dover 1963, pp. 73

    # indirect doctest

    """
    x = func.args[0]
    f = func.func
    r = match  # d+e*diff(f(x),x)
    e = r[r['e']]
    d = r[r['d']]
    global y  # This is the only way to pass dummy y to _handle_Integral
    y = r['y']
    C1 = Symbol('C1')
    # Refer Joel Moses, "Symbolic Integration - The Stormy Decade",
    # Communications of the ACM, Volume 14, Number 8, August 1971, pp. 558
    # which gives the method to solve an exact differential equation.
    sol = C.Integral(d, x) + C.Integral((e - (C.Integral(d, x).diff(y))), y)
    return Eq(sol, C1)


def ode_1st_homogeneous_coeff_best(eq, func, order, match):
    r"""
    Returns the best solution to an ODE from the two hints
    ``1st_homogeneous_coeff_subs_dep_div_indep`` and
    ``1st_homogeneous_coeff_subs_indep_div_dep``.

    This is as determined by :py:meth:`~sympy.solvers.ode.ode_sol_simplicity`.

    See the
    :py:meth:`~sympy.solvers.ode.ode_1st_homogeneous_coeff_subs_indep_div_dep`
    and
    :py:meth:`~sympy.solvers.ode.ode_1st_homogeneous_coeff_subs_dep_div_indep`
    docstrings for more information on these hints.  Note that there is no
    ``ode_1st_homogeneous_coeff_best_Integral`` hint.

    Examples
    ========

    >>> from sympy import Function, dsolve, pprint
    >>> from sympy.abc import x
    >>> f = Function('f')
    >>> pprint(dsolve(2*x*f(x) + (x**2 + f(x)**2)*f(x).diff(x), f(x),
    ... hint='1st_homogeneous_coeff_best', simplify=False))
                             /    2    \
                             | 3*x     |
                          log|----- + 1|
                             | 2       |
                             \f (x)    /
    log(f(x)) = log(C1) - --------------
                                3

    References
    ==========

    - http://en.wikipedia.org/wiki/Homogeneous_differential_equation
    - M. Tenenbaum & H. Pollard, "Ordinary Differential Equations",
      Dover 1963, pp. 59

    # indirect doctest

    """
    # There are two substitutions that solve the equation, u1=y/x and u2=x/y
    # They produce different integrals, so try them both and see which
    # one is easier.
    sol1 = ode_1st_homogeneous_coeff_subs_indep_div_dep(eq,
    func, order, match)
    sol2 = ode_1st_homogeneous_coeff_subs_dep_div_indep(eq,
    func, order, match)
    simplify = match.get('simplify', True)
    if simplify:
        sol1 = odesimp(
            sol1, func, order, "1st_homogeneous_coeff_subs_indep_div_dep")
        sol2 = odesimp(
            sol2, func, order, "1st_homogeneous_coeff_subs_dep_div_indep")
    return min([sol1, sol2], key=lambda x: ode_sol_simplicity(x, func,
        trysolving=not simplify))


def ode_1st_homogeneous_coeff_subs_dep_div_indep(eq, func, order, match):
    r"""
    Solves a 1st order differential equation with homogeneous coefficients
    using the substitution `u_1 = \frac{\text{<dependent
    variable>}}{\text{<independent variable>}}`.

    This is a differential equation

    .. math:: P(x, y) + Q(x, y) dy/dx = 0

    such that `P` and `Q` are homogeneous and of the same order.  A function
    `F(x, y)` is homogeneous of order `n` if `F(x t, y t) = t^n F(x, y)`.
    Equivalently, `F(x, y)` can be rewritten as `G(y/x)` or `H(x/y)`.  See
    also the docstring of :py:meth:`~sympy.solvers.ode.homogeneous_order`.

    If the coefficients `P` and `Q` in the differential equation above are
    homogeneous functions of the same order, then it can be shown that the
    substitution `y = u_1 x` (i.e. `u_1 = y/x`) will turn the differential
    equation into an equation separable in the variables `x` and `u`.  If
    `h(u_1)` is the function that results from making the substitution `u_1 =
    f(x)/x` on `P(x, f(x))` and `g(u_2)` is the function that results from the
    substitution on `Q(x, f(x))` in the differential equation `P(x, f(x)) +
    Q(x, f(x)) f'(x) = 0`, then the general solution is::

        >>> from sympy import Function, dsolve, pprint
        >>> from sympy.abc import x
        >>> f, g, h = map(Function, ['f', 'g', 'h'])
        >>> genform = g(f(x)/x) + h(f(x)/x)*f(x).diff(x)
        >>> pprint(genform)
         /f(x)\    /f(x)\ d
        g|----| + h|----|*--(f(x))
         \ x  /    \ x  / dx
        >>> pprint(dsolve(genform, f(x),
        ... hint='1st_homogeneous_coeff_subs_dep_div_indep_Integral'))
                       f(x)
                       ----
                        x
                         /
                        |
                        |       -h(u1)
        log(x) = C1 +   |  ---------------- d(u1)
                        |  u1*h(u1) + g(u1)
                        |
                       /

    Where `u_1 h(u_1) + g(u_1) \ne 0` and `x \ne 0`.

    See also the docstrings of
    :py:meth:`~sympy.solvers.ode.ode_1st_homogeneous_coeff_best` and
    :py:meth:`~sympy.solvers.ode.ode_1st_homogeneous_coeff_subs_indep_div_dep`.

    Examples
    ========

    >>> from sympy import Function, dsolve
    >>> from sympy.abc import x
    >>> f = Function('f')
    >>> pprint(dsolve(2*x*f(x) + (x**2 + f(x)**2)*f(x).diff(x), f(x),
    ... hint='1st_homogeneous_coeff_subs_dep_div_indep', simplify=False))
                          /          3   \
                          |3*f(x)   f (x)|
                       log|------ + -----|
                          |  x         3 |
                          \           x  /
    log(x) = log(C1) - -------------------
                                3

    References
    ==========

    - http://en.wikipedia.org/wiki/Homogeneous_differential_equation
    - M. Tenenbaum & H. Pollard, "Ordinary Differential Equations",
      Dover 1963, pp. 59

    # indirect doctest

    """
    x = func.args[0]
    f = func.func
    u = Dummy('u')
    u1 = Dummy('u1')  # u1 == f(x)/x
    r = match  # d+e*diff(f(x),x)
    C1 = Symbol('C1')
    xarg = match.get('xarg', 0)
    yarg = match.get('yarg', 0)
    int = C.Integral(
        (-r[r['e']]/(r[r['d']] + u1*r[r['e']])).subs({x: 1, r['y']: u1}),
        (u1, None, f(x)/x))
    sol = logcombine(Eq(log(x), int + log(C1)), force=True)
    sol = sol.subs(f(x), u).subs(((u, u - yarg), (x, x - xarg), (u, f(x))))
    return sol


def ode_1st_homogeneous_coeff_subs_indep_div_dep(eq, func, order, match):
    r"""
    Solves a 1st order differential equation with homogeneous coefficients
    using the substitution `u_2 = \frac{\text{<independent
    variable>}}{\text{<dependent variable>}}`.

    This is a differential equation

    .. math:: P(x, y) + Q(x, y) dy/dx = 0

    such that `P` and `Q` are homogeneous and of the same order.  A function
    `F(x, y)` is homogeneous of order `n` if `F(x t, y t) = t^n F(x, y)`.
    Equivalently, `F(x, y)` can be rewritten as `G(y/x)` or `H(x/y)`.  See
    also the docstring of :py:meth:`~sympy.solvers.ode.homogeneous_order`.

    If the coefficients `P` and `Q` in the differential equation above are
    homogeneous functions of the same order, then it can be shown that the
    substitution `x = u_2 y` (i.e. `u_2 = x/y`) will turn the differential
    equation into an equation separable in the variables `y` and `u_2`.  If
    `h(u_2)` is the function that results from making the substitution `u_2 =
    x/f(x)` on `P(x, f(x))` and `g(u_2)` is the function that results from the
    substitution on `Q(x, f(x))` in the differential equation `P(x, f(x)) +
    Q(x, f(x)) f'(x) = 0`, then the general solution is:

    >>> from sympy import Function, dsolve, pprint
    >>> from sympy.abc import x
    >>> f, g, h = map(Function, ['f', 'g', 'h'])
    >>> genform = g(x/f(x)) + h(x/f(x))*f(x).diff(x)
    >>> pprint(genform)
     / x  \    / x  \ d
    g|----| + h|----|*--(f(x))
     \f(x)/    \f(x)/ dx
    >>> pprint(dsolve(genform, f(x),
    ... hint='1st_homogeneous_coeff_subs_indep_div_dep_Integral'))
                 x
                ----
                f(x)
                  /
                 |
                 |       -g(u2)
                 |  ---------------- d(u2)
                 |  u2*g(u2) + h(u2)
                 |
                /
    <BLANKLINE>
    f(x) = C1*e

    Where `u_2 g(u_2) + h(u_2) \ne 0` and `f(x) \ne 0`.

    See also the docstrings of
    :py:meth:`~sympy.solvers.ode.ode_1st_homogeneous_coeff_best` and
    :py:meth:`~sympy.solvers.ode.ode_1st_homogeneous_coeff_subs_dep_div_indep`.

    Examples
    ========

    >>> from sympy import Function, pprint, dsolve
    >>> from sympy.abc import x
    >>> f = Function('f')
    >>> pprint(dsolve(2*x*f(x) + (x**2 + f(x)**2)*f(x).diff(x), f(x),
    ... hint='1st_homogeneous_coeff_subs_indep_div_dep',
    ... simplify=False))
                             /    2    \
                             | 3*x     |
                          log|----- + 1|
                             | 2       |
                             \f (x)    /
    log(f(x)) = log(C1) - --------------
                                3

    References
    ==========

    - http://en.wikipedia.org/wiki/Homogeneous_differential_equation
    - M. Tenenbaum & H. Pollard, "Ordinary Differential Equations",
      Dover 1963, pp. 59

    # indirect doctest

    """
    x = func.args[0]
    f = func.func
    u = Dummy('u')
    u2 = Dummy('u2')  # u2 == x/f(x)
    r = match  # d+e*diff(f(x),x)
    C1 = Symbol('C1')
    xarg = match.get('xarg', 0)  # If xarg present take xarg, else zero
    yarg = match.get('yarg', 0)  # If yarg present take yarg, else zero
    int = C.Integral(
        simplify(
            (-r[r['d']]/(r[r['e']] + u2*r[r['d']])).subs({x: u2, r['y']: 1})),
        (u2, None, x/f(x)))
    sol = logcombine(Eq(log(f(x)), int + log(C1)), force=True)
    sol = sol.subs(f(x), u).subs(((u, u - yarg), (x, x - xarg), (u, f(x))))
    return sol

# XXX: Should this function maybe go somewhere else?


def homogeneous_order(eq, *symbols):
    r"""
    Returns the order `n` if `g` is homogeneous and ``None`` if it is not
    homogeneous.

    Determines if a function is homogeneous and if so of what order.  A
    function `f(x, y, \cdots)` is homogeneous of order `n` if `f(t x, t y,
    \cdots) = t^n f(x, y, \cdots)`.

    If the function is of two variables, `F(x, y)`, then `f` being homogeneous
    of any order is equivalent to being able to rewrite `F(x, y)` as `G(x/y)`
    or `H(y/x)`.  This fact is used to solve 1st order ordinary differential
    equations whose coefficients are homogeneous of the same order (see the
    docstrings of
    :py:meth:`~solvers.ode.ode_1st_homogeneous_coeff_subs_dep_div_indep` and
    :py:meth:`~solvers.ode.ode_1st_homogeneous_coeff_subs_indep_div_dep`).

    Symbols can be functions, but every argument of the function must be a
    symbol, and the arguments of the function that appear in the expression
    must match those given in the list of symbols.  If a declared function
    appears with different arguments than given in the list of symbols,
    ``None`` is returned.

    Examples
    ========

    >>> from sympy import Function, homogeneous_order, sqrt
    >>> from sympy.abc import x, y
    >>> f = Function('f')
    >>> homogeneous_order(f(x), f(x)) is None
    True
    >>> homogeneous_order(f(x,y), f(y, x), x, y) is None
    True
    >>> homogeneous_order(f(x), f(x), x)
    1
    >>> homogeneous_order(x**2*f(x)/sqrt(x**2+f(x)**2), x, f(x))
    2
    >>> homogeneous_order(x**2+f(x), x, f(x)) is None
    True

    """
    from sympy.simplify.simplify import separatevars

    if not symbols:
        raise ValueError("homogeneous_order: no symbols were given.")
    symset = set(symbols)
    eq = sympify(eq)

    # The following are not supported
    if eq.has(Order, Derivative):
        return None

    # These are all constants
    if (eq.is_Number or
        eq.is_NumberSymbol or
        eq.is_number
            ):
        return S.Zero

    # Replace all functions with dummy variables
    dum = numbered_symbols(prefix='d', cls=Dummy)
    newsyms = set()
    for i in [j for j in symset if getattr(j, 'is_Function')]:
        iargs = set(i.args)
        if iargs.difference(symset):
            return None
        else:
            dummyvar = next(dum)
            eq = eq.subs(i, dummyvar)
            symset.remove(i)
            newsyms.add(dummyvar)
    symset.update(newsyms)

    if not eq.free_symbols & symset:
        return None

    # assuming order of a nested function can only be equal to zero
    if isinstance(eq, Function):
        return None if homogeneous_order(
            eq.args[0], *tuple(symset)) != 0 else S.Zero

    # make the replacement of x with x*t and see if t can be factored out
    t = Dummy('t', positive=True)  # It is sufficient that t > 0
    eqs = separatevars(eq.subs([(i, t*i) for i in symset]), [t], dict=True)[t]
    if eqs is S.One:
        return S.Zero  # there was no term with only t
    i, d = eqs.as_independent(t, as_Add=False)
    b, e = d.as_base_exp()
    if b == t:
        return e


def ode_1st_linear(eq, func, order, match):
    r"""
    Solves 1st order linear differential equations.

    These are differential equations of the form

    .. math:: dy/dx + P(x) y = Q(x)\text{.}

    These kinds of differential equations can be solved in a general way.  The
    integrating factor `e^{\int P(x) \,dx}` will turn the equation into a
    separable equation.  The general solution is::

        >>> from sympy import Function, dsolve, Eq, pprint, diff, sin
        >>> from sympy.abc import x
        >>> f, P, Q = map(Function, ['f', 'P', 'Q'])
        >>> genform = Eq(f(x).diff(x) + P(x)*f(x), Q(x))
        >>> pprint(genform)
                    d
        P(x)*f(x) + --(f(x)) = Q(x)
                    dx
        >>> pprint(dsolve(genform, f(x), hint='1st_linear_Integral'))
               /       /                   \
               |      |                    |
               |      |         /          |     /
               |      |        |           |    |
               |      |        | P(x) dx   |  - | P(x) dx
               |      |        |           |    |
               |      |       /            |   /
        f(x) = |C1 +  | Q(x)*e           dx|*e
               |      |                    |
               \     /                     /


    Examples
    ========

    >>> f = Function('f')
    >>> pprint(dsolve(Eq(x*diff(f(x), x) - f(x), x**2*sin(x)),
    ... f(x), '1st_linear'))
    f(x) = x*(C1 - cos(x))

    References
    ==========

    - http://en.wikipedia.org/wiki/Linear_differential_equation#First_order_equation
    - M. Tenenbaum & H. Pollard, "Ordinary Differential Equations",
      Dover 1963, pp. 92

    # indirect doctest

    """
    x = func.args[0]
    f = func.func
    r = match  # a*diff(f(x),x) + b*f(x) + c
    C1 = Symbol('C1')
    t = exp(C.Integral(r[r['b']]/r[r['a']], x))
    tt = C.Integral(t*(-r[r['c']]/r[r['a']]), x)
    f = match.get('u', f(x))  # take almost-linear u if present, else f(x)
    return Eq(f, (tt + C1)/t)


def ode_Bernoulli(eq, func, order, match):
    r"""
    Solves Bernoulli differential equations.

    These are equations of the form

    .. math:: dy/dx + P(x) y = Q(x) y^n\text{, }n \ne 1`\text{.}

    The substitution `w = 1/y^{1-n}` will transform an equation of this form
    into one that is linear (see the docstring of
    :py:meth:`~sympy.solvers.ode.ode_1st_linear`).  The general solution is::

        >>> from sympy import Function, dsolve, Eq, pprint
        >>> from sympy.abc import x, n
        >>> f, P, Q = map(Function, ['f', 'P', 'Q'])
        >>> genform = Eq(f(x).diff(x) + P(x)*f(x), Q(x)*f(x)**n)
        >>> pprint(genform)
                    d                n
        P(x)*f(x) + --(f(x)) = Q(x)*f (x)
                    dx
        >>> pprint(dsolve(genform, f(x), hint='Bernoulli_Integral')) #doctest: +SKIP
                                                                                       1
                                                                                      ----
                                                                                     1 - n
               //                /                            \                     \
               ||               |                             |                     |
               ||               |                  /          |             /       |
               ||               |                 |           |            |        |
               ||               |        (1 - n)* | P(x) dx   |  (-1 + n)* | P(x) dx|
               ||               |                 |           |            |        |
               ||               |                /            |           /         |
        f(x) = ||C1 + (-1 + n)* | -Q(x)*e                   dx|*e                   |
               ||               |                             |                     |
               \\               /                            /                     /


    Note that the equation is separable when `n = 1` (see the docstring of
    :py:meth:`~sympy.solvers.ode.ode_separable`).

    >>> pprint(dsolve(Eq(f(x).diff(x) + P(x)*f(x), Q(x)*f(x)), f(x),
    ... hint='separable_Integral'))
     f(x)
       /
      |                /
      |  1            |
      |  - dy = C1 +  | (-P(x) + Q(x)) dx
      |  y            |
      |              /
     /


    Examples
    ========

    >>> from sympy import Function, dsolve, Eq, pprint, log
    >>> from sympy.abc import x
    >>> f = Function('f')

    >>> pprint(dsolve(Eq(x*f(x).diff(x) + f(x), log(x)*f(x)**2),
    ... f(x), hint='Bernoulli'))
                    1
    f(x) = -------------------
             /     log(x)   1\
           x*|C1 + ------ + -|
             \       x      x/

    References
    ==========

    - http://en.wikipedia.org/wiki/Bernoulli_differential_equation
    - M. Tenenbaum & H. Pollard, "Ordinary Differential Equations",
      Dover 1963, pp. 95

    # indirect doctest

    """
    x = func.args[0]
    f = func.func
    r = match  # a*diff(f(x),x) + b*f(x) + c*f(x)**n, n != 1
    C1 = Symbol('C1')
    t = exp((1 - r[r['n']])*C.Integral(r[r['b']]/r[r['a']], x))
    tt = (r[r['n']] - 1)*C.Integral(t*r[r['c']]/r[r['a']], x)
    return Eq(f(x), ((tt + C1)/t)**(1/(1 - r[r['n']])))


def ode_Riccati_special_minus2(eq, func, order, match):
    r"""
    The general Riccati equation has the form

    .. math:: dy/dx = f(x) y^2 + g(x) y + h(x)\text{.}

    While it does not have a general solution [1], the "special" form, `dy/dx
    = a y^2 - b x^c`, does have solutions in many cases [2].  This routine
    returns a solution for `a(dy/dx) = b y^2 + c y/x + d/x^2` that is obtained
    by using a suitable change of variables to reduce it to the special form
    and is valid when neither `a` nor `b` are zero and either `c` or `d` is
    zero.

    >>> from sympy.abc import x, y, a, b, c, d
    >>> from sympy.solvers.ode import dsolve, checkodesol
    >>> from sympy import pprint, Function
    >>> f = Function('f')
    >>> y = f(x)
    >>> genform = a*y.diff(x) - (b*y**2 + c*y/x + d/x**2)
    >>> sol = dsolve(genform, y)
    >>> pprint(sol, wrap_line=False)
            /                                 /        __________________       \\
            |           __________________    |       /                2        ||
            |          /                2     |     \/  4*b*d - (a + c)  *log(x)||
           -|a + c - \/  4*b*d - (a + c)  *tan|C1 + ----------------------------||
            \                                 \                 2*a             //
    f(x) = ------------------------------------------------------------------------
                                            2*b*x

    >>> checkodesol(genform, sol, order=1)[0]
    True

    References
    ==========

    1. http://www.maplesoft.com/support/help/Maple/view.aspx?path=odeadvisor/Riccati
    2. http://eqworld.ipmnet.ru/en/solutions/ode/ode0106.pdf -
       http://eqworld.ipmnet.ru/en/solutions/ode/ode0123.pdf
    """

    x = func.args[0]
    f = func.func
    r = match  # a2*diff(f(x),x) + b2*f(x) + c2*f(x)/x + d2/x**2
    a2, b2, c2, d2 = [r[r[s]] for s in 'a2 b2 c2 d2'.split()]
    C1 = Symbol('C1')
    mu = sqrt(4*d2*b2 - (a2 - c2)**2)
    return Eq(f(x), (a2 - c2 - mu*tan(mu/(2*a2)*log(x) + C1))/(2*b2*x))


def ode_Liouville(eq, func, order, match):
    r"""
    Solves 2nd order Liouville differential equations.

    The general form of a Liouville ODE is

    .. math:: \frac{d^2 y}{dx^2} + g(y) \left(\!
                \frac{dy}{dx}\!\right)^2 + h(x)
                \frac{dy}{dx}\text{.}

    The general solution is:

        >>> from sympy import Function, dsolve, Eq, pprint, diff
        >>> from sympy.abc import x
        >>> f, g, h = map(Function, ['f', 'g', 'h'])
        >>> genform = Eq(diff(f(x),x,x) + g(f(x))*diff(f(x),x)**2 +
        ... h(x)*diff(f(x),x), 0)
        >>> pprint(genform)
                          2                    2
                /d       \         d          d
        g(f(x))*|--(f(x))|  + h(x)*--(f(x)) + ---(f(x)) = 0
                \dx      /         dx           2
                                              dx
        >>> pprint(dsolve(genform, f(x), hint='Liouville_Integral'))
                                          f(x)
                  /                     /
                 |                     |
                 |     /               |     /
                 |    |                |    |
                 |  - | h(x) dx        |    | g(y) dy
                 |    |                |    |
                 |   /                 |   /
        C1 + C2* | e            dx +   |  e           dy = 0
                 |                     |
                /                     /

    Examples
    ========

    >>> from sympy import Function, dsolve, Eq, pprint
    >>> from sympy.abc import x
    >>> f = Function('f')
    >>> pprint(dsolve(diff(f(x), x, x) + diff(f(x), x)**2/f(x) +
    ... diff(f(x), x)/x, f(x), hint='Liouville'))
               ________________           ________________
    [f(x) = -\/ C1 + C2*log(x) , f(x) = \/ C1 + C2*log(x) ]

    References
    ==========

    - Goldstein and Braun, "Advanced Methods for the Solution of Differential
      Equations", pp. 98
    - http://www.maplesoft.com/support/help/Maple/view.aspx?path=odeadvisor/Liouville

    # indirect doctest

    """
    # Liouville ODE:
    #  f(x).diff(x, 2) + g(f(x))*(f(x).diff(x, 2))**2 + h(x)*f(x).diff(x)
    # See Goldstein and Braun, "Advanced Methods for the Solution of
    # Differential Equations", pg. 98, as well as
    # http://www.maplesoft.com/support/help/view.aspx?path=odeadvisor/Liouville
    x = func.args[0]
    f = func.func
    r = match  # f(x).diff(x, 2) + g*f(x).diff(x)**2 + h*f(x).diff(x)
    y = r['y']
    C1 = Symbol('C1')
    C2 = Symbol('C2')
    int = C.Integral(exp(C.Integral(r['g'], y)), (y, None, f(x)))
    sol = Eq(int + C1*C.Integral(exp(-C.Integral(r['h'], x)), x) + C2, 0)
    return sol


def ode_2nd_power_series_ordinary(eq, func, order, match):
    r"""
    Gives a power series solution to a second order homogeneous differential
    equation with polynomial coefficients at an ordinary point. A homogenous
    differential equation is of the form

    .. math :: P(x)\frac{d^2y}{dx^2} + Q(x)\frac{dy}{dx} + R(x) = 0

    For simplicity it is assumed that `P(x)`, `Q(x)` and `R(x)` are polynomials,
    it is sufficient that `\frac{Q(x)}{P(x)}` and `\frac{R(x)}{P(x)}` exists at
    `x0`. A recurrence relation is obtained by substituting `y` as `\sum_{n=0}^\infty anx^n`,
    in the differential equation, and equating the nth term. Using this relation
    various terms can be generated.


    Examples
    ========
    >>> from sympy import dsolve, Function, pprint
    >>> from sympy.abc import x, y
    >>> f = Function("f")
    >>> eq = f(x).diff(x, 2) + f(x)
    >>> pprint(dsolve(eq, hint='2nd_power_series_ordinary'))
                /   2    \      / 4    2    \
                |  x     |      |x    x     |    / 6\
    f(x) = C1*x*|- -- + 1| + C0*|-- - -- + 1| + O\x /
                \  6     /      \24   2     /


    References
    ==========
    - http://tutorial.math.lamar.edu/Classes/DE/SeriesSolutions.aspx
    - George E. Simmons, "Differential Equations with Applications and
      Historical Notes", p.p 176 - 184

    """
    x = func.args[0]
    f = func.func
    C0, C1 = symbols("C0 C1")
    n = Dummy("n")
    s = Wild("s")
    k = Wild("k", exclude=[x])
    x0 = match.get('x0')
    terms = match.get('terms', 5)
    p = match[match['a3']]
    q = match[match['b3']]
    r = match[match['c3']]
    seriesdict = {}
    recurr = Function("r")

    # Generating the recurrence relation which works this way
    # a] For the second order term the summation begins at n = 2. The coefficient
    # p is multiplied with an*(n - 1)*(n - 2)*x**n-2 and a substitution is made such that
    # the exponent of x becomes n.
    # For example, if p is x, then the second degree recurrence term is
    # an*(n - 1)*(n - 2)*x**n-1, substituting (n - 1) as n, it transforms to
    # an+1*n*(n - 1)*x**n.
    # A similar process is done with the first order and zeroth order term.

    coefflist = [(recurr(n), r), (n*recurr(n), q), (n*(n - 1)*recurr(n), p)]
    for index, coeff in enumerate(coefflist):
        if coeff[1]:
            f2 = powsimp(expand((coeff[1]*(x - x0)**(n - index)).subs(x, x + x0)))
            if f2.is_Add:
                addargs = f2.args
            else:
                addargs = [f2]
            for arg in addargs:
                powm = arg.match(s*x**k)
                term = coeff[0]*powm[s]
                if not powm[k].is_Symbol:
                    term = term.subs(n, n - powm[k].as_independent(n)[0])
                startind = powm[k].subs(n, index)
                # Seeing if the startterm can be reduced further.
                # If it vanishes for n lesser than startind, it is
                # equal to summation from n.
                if startind:
                    for i in reversed(range(startind)):
                        if not term.subs(n, i):
                            seriesdict[term] = i
                        else:
                            seriesdict[term] = i + 1
                            break
                else:
                    seriesdict[term] = S(0)

    # Stripping of terms so that the sum starts with the same number.
    teq = S(0)
    suminit = seriesdict.values()
    rkeys = seriesdict.keys()
    req = Add(*rkeys)
    if any(suminit):
        maxval = max(suminit)
        for term in seriesdict:
            val = seriesdict[term]
            if val != maxval:
                for i in range(val, maxval):
                    teq += term.subs(n, val)

    finaldict = {}
    if teq:
        fargs = teq.atoms(AppliedUndef)
        if len(fargs) == 1:
            finaldict[fargs.pop()] = 0
        else:
            maxf = max(fargs, key = lambda x: x.args[0])
            sol = solve(teq, maxf)
            if isinstance(sol, list):
                sol = sol[0]
            finaldict[maxf] = sol

    # Finding the recurrence relation in terms of the largest term.
    fargs = req.atoms(AppliedUndef)
    maxf = max(fargs, key = lambda x: x.args[0])
    minf = min(fargs, key = lambda x: x.args[0])
    if minf.args[0].is_Symbol:
        startiter = 0
    else:
        startiter = -minf.args[0].as_independent(n)[0]
    lhs = maxf
    rhs =  solve(req, maxf)
    if isinstance(rhs, list):
        rhs = rhs[0]

    # Checking how many values are already present
    tcounter = len([t for t in finaldict.values() if t])

    for count in range(tcounter, terms - 3):  # Assuming c0 and c1 to be arbitrary
    #while tcounter < terms - 2:  # Assuming c0 and c1 to be arbitrary
        check = rhs.subs(n, startiter)
        nlhs = lhs.subs(n, startiter)
        nrhs = check.subs(finaldict)
        finaldict[nlhs] = nrhs
        startiter += 1

    # Post processing
    series = C0 + C1*(x - x0)
    for term in finaldict:
        if finaldict[term]:
            fact = term.args[0]
            series += (finaldict[term].subs([(recurr(0), C0), (recurr(1), C1)])*(
                x - x0)**fact)
    series = collect(expand_mul(series), [C0, C1]) + Order(x**terms)
    return Eq(f(x), series)



def ode_2nd_power_series_regular(eq, func, order, match):
    r"""
    Gives a power series solution to a second order homogeneous differential
    equation with polynomial coefficients at a regular point. A second order
    homogenous differential equation is of the form

    .. math :: P(x)\frac{d^2y}{dx^2} + Q(x)\frac{dy}{dx} + R(x) = 0

    A point is said to regular singular at `x0` if `x - x0\frac{Q(x)}{P(x)}`
    and `(x - x0)^{2}\frac{R(x)}{P(x)}` are analytic at `x0`. For simplicity
    `P(x)`, `Q(x)` and `R(x)` are assumed to be polynomials. The algorithm for
    finding the power series solutions is:

    1.  Try expressing `(x - x0)P(x)` and `((x - x0)^{2})Q(x)` as power series
        solutions about x0. Find `p0` and `q0` which are the constants of the
        power series expansions.
    2.  Solve the indicial equation `f(m) = m(m - 1) + m*p0 + q0`, to obtain the
        roots `m1` and `m2` of the indicial equation.
    3.  If `m1 - m2` is a non integer there exists two series solutions. If
        `m1 = m2`, there exists only one solution. If `m1 - m2` is an integer,
        then the existence of one solution is confirmed. The other solution may
        or may not exist.

    The power series solution is of the form `x^{m}\sum_{n=0}^\infty anx^n`. The
    coefficients are determined by the following recurrence relation.
    `an = -\frac{\sum_{k=0}^{n-1} q_{n-k} + (m + k)p_{n-k}}{f(m + n)}`. For the case
    in which `m1 - m2` is an integer, it can be seen from the recurrence relation
    that for the lower root `m`, when `n` equals the difference of both the
    roots, the denominator becomes zero. So if the numerator is not equal to zero,
    a second series solution exists.


    Examples
    ========
    >>> from sympy import dsolve, Function, pprint
    >>> from sympy.abc import x, y
    >>> f = Function("f")
    >>> eq = x*(f(x).diff(x, 2)) + 2*(f(x).diff(x)) + x*f(x)
    >>> pprint(dsolve(eq))
              /    6    4    2    \
              |   x    x    x     |
           C1*|- --- + -- - -- + 1|      /  4    2    \
              \  720   24   2     /      | x    x     |    / 6\
    f(x) = ------------------------ + C0*|--- - -- + 1| + O\x /
                      x                  \120   6     /


    References
    ==========
    - George E. Simmons, "Differential Equations with Applications and
      Historical Notes", p.p 176 - 184

    """
    x = func.args[0]
    f = func.func
    C0, C1 = symbols("C0 C1")
    n = Dummy("n")
    m = Dummy("m")  # for solving the indicial equation
    s = Wild("s")
    k = Wild("k", exclude=[x])
    x0 = match.get('x0')
    terms = match.get('terms', 5)
    p = match['p']
    q = match['q']

    # Generating the indicial equation
    indicial = []
    for term in [p, q]:
        if not term.has(x):
            indicial.append(term)
        else:
            term = series(term, n=1, x0=x0)
            if isinstance(term, Order):
                indicial.append(S(0))
            else:
                for arg in term.args:
                    if not arg.has(x):
                        indicial.append(arg)
                        break

    p0, q0 = indicial
    sollist = solve(m*(m - 1) + m*p0 + q0, m)
    if sollist and isinstance(sollist, list) and all(
        [sol.is_real for sol in sollist]):
        serdict1 = {}
        serdict2 = {}
        if len(sollist) == 1:
            # Only one series solution exists in this case.
            m1 = m2 = sollist.pop()
            if terms-m1-1 <= 0:
              return Eq(f(x), Order(terms))
            serdict1 = _frobenius(terms-m1-1, m1, p0, q0, p, q, x0, x, C0)

        else:
            m1 = sollist[0]
            m2 = sollist[1]
            if m1 < m2:
                m1, m2 = m2, m1
            # Irrespective of whether m1 - m2 is an integer or not, one
            # Frobenius series solution exists.
            serdict1 = _frobenius(terms-m1-1, m1, p0, q0, p, q, x0, x, C0)
            if not (m1 - m2).is_integer:
                # Second frobenius series solution exists.
                serdict2 = _frobenius(terms-m2-1, m2, p0, q0, p, q, x0, x, C1)
            else:
                # Check if second frobenius series solution exists.
                serdict2 = _frobenius(terms-m2-1, m2, p0, q0, p, q, x0, x, C1, check=m1)

        if serdict1:
            finalseries1 = C0
            for key in serdict1:
                power = int(key.name[1:])
                finalseries1 += serdict1[key]*(x - x0)**power
            finalseries1 = (x - x0)**m1*finalseries1
            finalseries2 = S(0)
            if serdict2:
                for key in serdict2:
                    power = int(key.name[1:])
                    finalseries2 += serdict2[key]*(x - x0)**power
                finalseries2 += C1
                finalseries2 = (x - x0)**m2*finalseries2
            return Eq(f(x), collect(finalseries1 + finalseries2,
                [C0, C1]) + Order(x**terms))

def _frobenius(n, m, p0, q0, p, q, x0, x, c, check=None):
    r"""
    Returns a dict with keys as coefficients and values as their values in terms of C0
    """
    n = int(n)
    # In cases where m1 - m2 is not an integer
    m2 = check

    d = Dummy("d")
    numsyms = numbered_symbols("C", start=0)
    numsyms = [next(numsyms) for i in range(n + 1)]
    C0 = Symbol("C0")
    serlist = []
    for ser in [p, q]:
        # Order term not present
        if ser.is_polynomial(x) and Poly(ser, x).degree() <= n:
            if x0:
                ser = ser.subs(x, x + x0)
            dict_ = Poly(ser, x).as_dict()
        # Order term present
        else:
            tseries = series(ser, x=x0, n=n+1)
            # Removing order
            dict_ = Poly(list(ordered(tseries.args))[: -1], x).as_dict()
        # Fill in with zeros, if coefficients are zero.
        for i in range(n + 1):
            if (i, ) not in dict_:
                dict_[(i,)] = S(0)
        serlist.append(dict_)

    pseries = serlist[0]
    qseries = serlist[1]
    indicial = d*(d - 1) + d*p0 + q0
    frobdict = {}
    for i in range(1, n + 1):
        num = c*(m*pseries[(i,)] + qseries[(i,)])
        for j in range(1, i):
            sym = Symbol("C" + str(j))
            num += frobdict[sym]*((m + j)*pseries[(i - j,)] + qseries[(i - j,)])

        # Checking for cases when m1 - m2 is an integer. If num equals zero
        # then a second Frobenius series solution cannot be found. If num is not zero
        # then set constant as zero and proceed.
        if m2 is not None and i == m2 - m:
            if num:
                return False
            else:
                frobdict[numsyms[i]] = S(0)
        else:
            frobdict[numsyms[i]] = -num/(indicial.subs(d, m+i))

    return frobdict

def _nth_linear_match(eq, func, order):
    r"""
    Matches a differential equation to the linear form:

    .. math:: a_n(x) y^{(n)} + \cdots + a_1(x)y' + a_0(x) y + B(x) = 0

    Returns a dict of order:coeff terms, where order is the order of the
    derivative on each term, and coeff is the coefficient of that derivative.
    The key ``-1`` holds the function `B(x)`. Returns ``None`` if the ODE is
    not linear.  This function assumes that ``func`` has already been checked
    to be good.

    Examples
    ========

    >>> from sympy import Function, cos, sin
    >>> from sympy.abc import x
    >>> from sympy.solvers.ode import _nth_linear_match
    >>> f = Function('f')
    >>> _nth_linear_match(f(x).diff(x, 3) + 2*f(x).diff(x) +
    ... x*f(x).diff(x, 2) + cos(x)*f(x).diff(x) + x - f(x) -
    ... sin(x), f(x), 3)
    {-1: x - sin(x), 0: -1, 1: cos(x) + 2, 2: x, 3: 1}
    >>> _nth_linear_match(f(x).diff(x, 3) + 2*f(x).diff(x) +
    ... x*f(x).diff(x, 2) + cos(x)*f(x).diff(x) + x - f(x) -
    ... sin(f(x)), f(x), 3) == None
    True

    """
    x = func.args[0]
    one_x = set([x])
    terms = dict([(i, S.Zero) for i in range(-1, order + 1)])
    for i in Add.make_args(eq):
        if not i.has(func):
            terms[-1] += i
        else:
            c, f = i.as_independent(func)
            if not ((isinstance(f, Derivative) and set(f.variables) == one_x) \
                    or f == func):
                return None
            else:
                terms[len(f.args[1:])] += c
    return terms


def ode_nth_linear_euler_eq_homogeneous(eq, func, order, match, returns='sol'):
    r"""
    Solves an `n`\th order linear homogeneous variable-coefficient
    Cauchy-Euler equidimensional ordinary differential equation.

    This is an equation with form `0 = a_0 f(x) + a_1 x f'(x) + a_2 x^2 f''(x)
    \cdots`.

    These equations can be solved in a general manner, by substituting
    solutions of the form `f(x) = x^r`, and deriving a characteristic equation
    for `r`.  When there are repeated roots, we include extra terms of the
    form `C_{r k} \ln^k(x) x^r`, where `C_{r k}` is an arbitrary integration
    constant, `r` is a root of the characteristic equation, and `k` ranges
    over the multiplicity of `r`.  In the cases where the roots are complex,
    solutions of the form `C_1 x^a \sin(b \log(x)) + C_2 x^a \cos(b \log(x))`
    are returned, based on expansions with Eulers formula.  The general
    solution is the sum of the terms found.  If SymPy cannot find exact roots
    to the characteristic equation, a
    :py:class:`~sympy.polys.rootoftools.RootOf` instance will be returned
    instead.

    >>> from sympy import Function, dsolve, Eq
    >>> from sympy.abc import x
    >>> f = Function('f')
    >>> dsolve(4*x**2*f(x).diff(x, 2) + f(x), f(x),
    ... hint='nth_linear_euler_eq_homogeneous')
    ... # doctest: +NORMALIZE_WHITESPACE
        f(x) == sqrt(x)*(C1 + C2*log(x))

    Note that because this method does not involve integration, there is no
    ``nth_linear_euler_eq_homogeneous_Integral`` hint.

    The following is for internal use:

    - ``returns = 'sol'`` returns the solution to the ODE.
    - ``returns = 'list'`` returns a list of linearly independent solutions,
      corresponding to the fundamental solution set, for use with non
      homogeneous solution methods like variation of parameters and
      undetermined coefficients.  Note that, though the solutions should be
      linearly independent, this function does not explicitly check that.  You
      can do ``assert simplify(wronskian(sollist)) != 0`` to check for linear
      independence.  Also, ``assert len(sollist) == order`` will need to pass.
    - ``returns = 'both'``, return a dictionary ``{'sol': <solution to ODE>,
      'list': <list of linearly independent solutions>}``.

    Examples
    ========

    >>> from sympy import Function, dsolve, pprint
    >>> from sympy.abc import x
    >>> f = Function('f')
    >>> eq = f(x).diff(x, 2)*x**2 - 4*f(x).diff(x)*x + 6*f(x)
    >>> pprint(dsolve(eq, f(x),
    ... hint='nth_linear_euler_eq_homogeneous'))
            2
    f(x) = x *(C1 + C2*x)

    References
    ==========

    - http://en.wikipedia.org/wiki/Cauchy%E2%80%93Euler_equation
    - C. Bender & S. Orszag, "Advanced Mathematical Methods for Scientists and
      Engineers", Springer 1999, pp. 12

    # indirect doctest

    """
    global collectterms
    collectterms = []

    x = func.args[0]
    f = func.func
    r = match

    # A generator of constants
    constants = numbered_symbols(prefix='C', cls=Symbol, start=1)

    # First, set up characteristic equation.
    chareq, symbol = S.Zero, Dummy('x')

    for i in r.keys():
        if not isinstance(i, str) and i >= 0:
            chareq += (r[i]*diff(x**symbol, x, i)*x**-symbol).expand()

    chareq = Poly(chareq, symbol)
    chareqroots = [RootOf(chareq, k) for k in xrange(chareq.degree())]

    # Create a dict root: multiplicity or charroots
    charroots = defaultdict(int)
    for root in chareqroots:
        charroots[root] += 1
    gsol = S(0)
    # We need keep track of terms so we can run collect() at the end.
    # This is necessary for constantsimp to work properly.
    ln = log
    for root, multiplicity in charroots.items():
        for i in range(multiplicity):
            if isinstance(root, RootOf):
                gsol += (x**root) * next(constants)
                assert multiplicity == 1
                collectterms = [(0, root, 0)] + collectterms
            elif root.is_real:
                gsol += ln(x)**i*(x**root) * next(constants)
                collectterms = [(i, root, 0)] + collectterms
            else:
                reroot = re(root)
                imroot = im(root)
                gsol += ln(x)**i * (x**reroot) * (
                    next(constants) * sin(abs(imroot)*ln(x))
                    + next(constants) * cos(imroot*ln(x)))
                # Preserve ordering (multiplicity, real part, imaginary part)
                # It will be assumed implicitly when constructing
                # fundamental solution sets.
                collectterms = [(i, reroot, imroot)] + collectterms
    if returns == 'sol':
        return Eq(f(x), gsol)
    elif returns in ('list' 'both'):
        # HOW TO TEST THIS CODE? (dsolve does not pass 'returns' through)
        # Create a list of (hopefully) linearly independent solutions
        gensols = []
        # Keep track of when to use sin or cos for nonzero imroot
        for i, reroot, imroot in collectterms:
            if imroot == 0:
                gensols.append(ln(x)**i*x**reroot)
            else:
                sin_form = ln(x)**i*x**reroot*sin(abs(imroot)*ln(x))
                if sin_form in gensols:
                    cos_form = ln(x)**i*x**reroot*cos(imroot*ln(x))
                    gensols.append(cos_form)
                else:
                    gensols.append(sin_form)
        if returns == 'list':
            return gensols
        else:
            return {'sol': Eq(f(x), gsol), 'list': gensols}
    else:
        raise ValueError('Unknown value for key "returns".')

def ode_almost_linear(eq, func, order, match):
    r"""
    Solves an almost-linear differential equation.

    The general form of an almost linear differential equation is

    .. math:: f(x) g(y) y + k(x) l(y) + m(x) = 0
                \text{where} l'(y) = g(y)\text{.}

    This can be solved by substituting `l(y) = u(y)`.  Making the given
    substitution reduces it to a linear differential equation of the form `u'
    + P(x) u + Q(x) = 0`.

    The general solution is

        >>> from sympy import Function, dsolve, Eq, pprint
        >>> from sympy.abc import x, y, n
        >>> f, g, k, l = map(Function, ['f', 'g', 'k', 'l'])
        >>> genform = Eq(f(x)*(l(y).diff(y)) + k(x)*l(y) + g(x))
        >>> pprint(genform)
             d
        f(x)*--(l(y)) + g(x) + k(x)*l(y) = 0
             dy
        >>> pprint(dsolve(genform, hint = 'almost_linear'))
               /     //   -y*g(x)                  \\
               |     ||   --------     for k(x) = 0||
               |     ||     f(x)                   ||  -y*k(x)
               |     ||                            ||  --------
               |     ||       y*k(x)               ||    f(x)
        l(y) = |C1 + |<       ------               ||*e
               |     ||        f(x)                ||
               |     ||-g(x)*e                     ||
               |     ||--------------   otherwise  ||
               |     ||     k(x)                   ||
               \     \\                            //


    See Also
    ========
    :meth:`sympy.solvers.ode.ode_1st_linear`

    Examples
    ========

    >>> from sympy import Function, Derivative, pprint
    >>> from sympy.solvers.ode import dsolve, classify_ode
    >>> from sympy.abc import x
    >>> f = Function('f')
    >>> d = f(x).diff(x)
    >>> eq = x*d + x*f(x) + 1
    >>> dsolve(eq, f(x), hint='almost_linear')
    f(x) == (C1 - Ei(x))*exp(-x)
    >>> pprint(dsolve(eq, f(x), hint='almost_linear'))
                         -x
    f(x) = (C1 - Ei(x))*e

    References
    ==========

    - Joel Moses, "Symbolic Integration - The Stormy Decade", Communications
      of the ACM, Volume 14, Number 8, August 1971, pp. 558
    """

    # Since ode_1st_linear has already been implemented, and the
    # coefficients have been modified to the required form in
    # classify_ode, just passing eq, func, order and match to
    # ode_1st_linear will give the required output.
    return ode_1st_linear(eq, func, order, match)

def _linear_coeff_match(expr, func):
    r"""
    Helper function to match hint ``linear_coefficients``.

    Matches the expression to the form `(a_1 x + b_1 f(x) + c_1)/(a_2 x + b_2
    f(x) + c_2)` where the following conditions hold:

    1. `a_1`, `b_1`, `c_1`, `a_2`, `b_2`, `c_2` are Rationals;
    2. `c_1` or `c_2` are not equal to zero;
    3. `a_2 b_1 - a_1 b_2` is not equal to zero.

    Return ``xarg``, ``yarg`` where

    1. ``xarg`` = `(b_2 c_1 - b_1 c_2)/(a_2 b_1 - a_1 b_2)`
    2. ``yarg`` = `(a_1 c_2 - a_2 c_1)/(a_2 b_1 - a_1 b_2)`


    Examples
    ========

    >>> from sympy import Function
    >>> from sympy.abc import x
    >>> from sympy.solvers.ode import _linear_coeff_match
    >>> from sympy.functions.elementary.trigonometric import sin
    >>> f = Function('f')
    >>> _linear_coeff_match((
    ... (-25*f(x) - 8*x + 62)/(4*f(x) + 11*x - 11)), f(x))
    (1/9, 22/9)
    >>> _linear_coeff_match(
    ... sin((-5*f(x) - 8*x + 6)/(4*f(x) + x - 1)), f(x))
    (19/27, 2/27)
    >>> _linear_coeff_match(sin(f(x)/x), f(x))

    """
    f = func.func
    x = func.args[0]
    def abc(eq):
        r'''
        Internal function of _linear_coeff_match
        that returns Rationals a, b, c
        if eq is a*x + b*f(x) + c, else None.
        '''
        eq = _mexpand(eq)
        c = eq.as_independent(x, f(x), as_Add = True)[0]
        if not c.is_Rational:
            return
        a = eq.coeff(x)
        if not a.is_Rational:
            return
        b = eq.coeff(f(x))
        if not b.is_Rational:
            return
        if eq == a*x + b*f(x) + c:
            return a, b, c

    def match(arg):
        r'''
        Internal function of _linear_coeff_match that returns Rationals a1,
        b1, c1, a2, b2, c2 and a2*b1 - a1*b2 of the expression (a1*x + b1*f(x)
        + c1)/(a2*x + b2*f(x) + c2) if one of c1 or c2 and a2*b1 - a1*b2 is
        non-zero, else None.
        '''
        n, d = arg.together().as_numer_denom()
        m = abc(n)
        if m is not None:
            a1, b1, c1 = m
            m = abc(d)
            if m is not None:
                a2, b2, c2 = m
                d = a2*b1 - a1*b2
                if (c1 or c2) and d:
                    return a1, b1, c1, a2, b2, c2, d

    m = [fi.args[0] for fi in expr.atoms(Function) if fi.func != f and
         fi.nargs == 1 and not fi.args[0].is_Function] or set([expr])
    m1 = match(m.pop())
    if m1 and all(match(mi) == m1 for mi in m):
        a1, b1, c1, a2, b2, c2, denom = m1
        return (b2*c1 - b1*c2)/denom, (a1*c2 - a2*c1)/denom

def ode_linear_coefficients(eq, func, order, match):
    r"""
    Solves a differential equation with linear coefficients.

    The general form of a differential equation with linear coefficients is

    .. math:: y' + F\left(\!\frac{a_1 x + b_1 y + c_1}{a_2 x + b_2 y +
                c_2}\!\right) = 0\text{,}

    where `a_1`, `b_1`, `c_1`, `a_2`, `b_2`, `c_2` are constants and `a_1 b_2
    - a_2 b_1 \ne 0`.

    This can be solved by substituting:

    .. math:: x = x' + \frac{b_2 c_1 - b_1 c_2}{a_2 b_1 - a_1 b_2}

              y = y' + \frac{a_1 c_2 - a_2 c_1}{a_2 b_1 - a_1
                  b_2}\text{.}

    This substitution reduces the equation to a homogeneous differential
    equation.

    See Also
    ========
    :meth:`sympy.solvers.ode.ode_1st_homogeneous_coeff_best`
    :meth:`sympy.solvers.ode.ode_1st_homogeneous_coeff_subs_indep_div_dep`
    :meth:`sympy.solvers.ode.ode_1st_homogeneous_coeff_subs_dep_div_indep`

    Examples
    ========

    >>> from sympy import Function, Derivative, pprint
    >>> from sympy.solvers.ode import dsolve, classify_ode
    >>> from sympy.abc import x
    >>> f = Function('f')
    >>> df = f(x).diff(x)
    >>> eq = (x + f(x) + 1)*df + (f(x) - 6*x + 1)
    >>> dsolve(eq, hint='linear_coefficients')
    [f(x) == -x - sqrt(C1 + 7*x**2) - 1, f(x) == -x + sqrt(C1 + 7*x**2) - 1]
    >>> pprint(dsolve(eq, hint='linear_coefficients'))
                      ___________                     ___________
                   /         2                     /         2
    [f(x) = -x - \/  C1 + 7*x   - 1, f(x) = -x + \/  C1 + 7*x   - 1]


    References
    ==========

    - Joel Moses, "Symbolic Integration - The Stormy Decade", Communications
      of the ACM, Volume 14, Number 8, August 1971, pp. 558
    """

    return ode_1st_homogeneous_coeff_best(eq, func, order, match)


def ode_separable_reduced(eq, func, order, match):
    r"""
    Solves a differential equation that can be reduced to the separable form.

    The general form of this equation is

    .. math:: y' + (y/x) H(x^n y) = 0\text{}.

    This can be solved by substituting `u(y) = x^n y`.  The equation then
    reduces to the separable form `\frac{u'}{u (\mathrm{power} - H(u))} -
    \frac{1}{x} = 0`.

    The general solution is:

        >>> from sympy import Function, dsolve, Eq, pprint
        >>> from sympy.abc import x, n
        >>> f, g = map(Function, ['f', 'g'])
        >>> genform = f(x).diff(x) + (f(x)/x)*g(x**n*f(x))
        >>> pprint(genform)
                         / n     \
        d          f(x)*g\x *f(x)/
        --(f(x)) + ---------------
        dx                x
        >>> pprint(dsolve(genform, hint='separable_reduced'))
         n
        x *f(x)
          /
         |
         |         1
         |    ------------ dy = C1 + log(x)
         |    y*(n - g(y))
         |
         /

    See Also
    ========
    :meth:`sympy.solvers.ode.ode_separable`

    Examples
    ========

    >>> from sympy import Function, Derivative, pprint
    >>> from sympy.solvers.ode import dsolve, classify_ode
    >>> from sympy.abc import x
    >>> f = Function('f')
    >>> d = f(x).diff(x)
    >>> eq = (x - x**2*f(x))*d - f(x)
    >>> dsolve(eq, hint='separable_reduced')
    [f(x) == (-sqrt(C1*x**2 + 1) + 1)/x, f(x) == (sqrt(C1*x**2 + 1) + 1)/x]
    >>> pprint(dsolve(eq, hint='separable_reduced'))
                 ___________                ___________
                /     2                    /     2
            - \/  C1*x  + 1  + 1         \/  C1*x  + 1  + 1
    [f(x) = --------------------, f(x) = ------------------]
                     x                           x

    References
    ==========

    - Joel Moses, "Symbolic Integration - The Stormy Decade", Communications
      of the ACM, Volume 14, Number 8, August 1971, pp. 558
    """

    # Arguments are passed in a way so that they are coherent with the
    # ode_separable function
    x = func.args[0]
    f = func.func
    y = Dummy('y')
    u = match['u'].subs(match['t'], y)
    ycoeff = 1/(y*(match['power'] - u))
    m1 = {y: 1, x: -1/x, 'coeff': 1}
    m2 = {y: ycoeff, x: 1, 'coeff': 1}
    r = {'m1': m1, 'm2': m2, 'y': y, 'hint': x**match['power']*f(x)}
    return ode_separable(eq, func, order, r)


def ode_1st_power_series(eq, func, order, match):
    r"""
    The power series solution is a method which gives the Taylor series expansion
    to the solution of a differential equation.

    For a first order differential equation `\frac{dy}{dx} = h(x, y)`, a power
    series solution exists at a point `x = x0` if `h(x, y)` is analytic at `x0`.
    The solution is given by

    .. math:: f(x0) + \sum_{n = 1}^{\infty} \frac{f^n(x)(x0)(x - x0)^n}{n!}


    The following algorithm is followed, till the required number of terms are
    generated.

    1. F_1 = `h(x, y)`
    2. F_n+1 = \frac{\partial F_n}{\partial x} + \frac{\partial F_n}{\partial y}F_1

    Examples
    ========
    >>> from sympy import Function, Derivative, pprint, exp
    >>> from sympy.solvers.ode import dsolve
    >>> from sympy.abc import x
    >>> f = Function('f')
    >>> eq = exp(x)*(f(x).diff(x)) - f(x)
    >>> pprint(dsolve(eq, hint='1st_power_series'))
                           3       4       5
                       C0*x    C0*x    C0*x     / 6\
    f(x) = C0 + C0*x - ----- + ----- + ----- + O\x /
                         6       24      60


    References
    ==========

    - Travis W. Walker, Analytic power series technique for solving first-order
      differential equations, p.p 17, 18

    """
    x = func.args[0]
    y = match['y']
    f = func.func
    h = -match[match['d']]/match[match['e']]
    C0 = Symbol("C0")
    point = match.get('f0')
    value = match.get('f0val')
    terms = match.get('terms')

    # First term
    F = h
    if not h:
        return Eq(f(x), value)

    # Initialisation
    series = value
    if terms > 1:
        hc = h.subs({x: point, y: value})
        if hc.has(oo) or hc.has(NaN) or hc.has(zoo):
            # Derivative does not exist, not analytic
            return Eq(f(x), oo)
        elif hc:
            series += hc*(x - point)

    for factcount in range(2, terms):
        Fnew = F.diff(x) + F.diff(y)*h
        Fnewc = Fnew.subs({x: point, y: value})
        # Same logic as above
        if Fnewc.has(oo) or Fnewc.has(NaN) or Fnewc.has(-oo) or Fnewc.has(zoo):
            return Eq(f(x), oo)
        series += Fnewc*((x - point)**factcount)/factorial(factcount)
        F = Fnew
    series += Order(x**terms)
    return Eq(f(x), series)


def ode_nth_linear_constant_coeff_homogeneous(eq, func, order, match,
        returns='sol'):
    r"""
    Solves an `n`\th order linear homogeneous differential equation with
    constant coefficients.

    This is an equation of the form

    .. math:: a_n f^{(n)}(x) + a_{n-1} f^{(n-1)}(x) + \cdots + a_1 f'(x)
                + a_0 f(x) = 0\text{.}

    These equations can be solved in a general manner, by taking the roots of
    the characteristic equation `a_n m^n + a_{n-1} m^{n-1} + \cdots + a_1 m +
    a_0 = 0`.  The solution will then be the sum of `C_n x^i e^{r x}` terms,
    for each where `C_n` is an arbitrary constant, `r` is a root of the
    characteristic equation and `i` is one of each from 0 to the multiplicity
    of the root - 1 (for example, a root 3 of multiplicity 2 would create the
    terms `C_1 e^{3 x} + C_2 x e^{3 x}`).  The exponential is usually expanded
    for complex roots using Euler's equation `e{I x} = \cos(x) + I \sin(x)`.
    Complex roots always come in conjugate pairs in polynomials with real
    coefficients, so the two roots will be represented (after simplifying the
    constants) as `e^{a x} \left(C_1 \cos(b x) + C_2 \sin(b x)\right)`.

    If SymPy cannot find exact roots to the characteristic equation, a
    :py:class:`~sympy.polys.rootoftools.RootOf` instance will be return
    instead.

    >>> from sympy import Function, dsolve, Eq
    >>> from sympy.abc import x
    >>> f = Function('f')
    >>> dsolve(f(x).diff(x, 5) + 10*f(x).diff(x) - 2*f(x), f(x),
    ... hint='nth_linear_constant_coeff_homogeneous')
    ... # doctest: +NORMALIZE_WHITESPACE
    f(x) == C1*exp(x*RootOf(_x**5 + 10*_x - 2, 0)) +
    C2*exp(x*RootOf(_x**5 + 10*_x - 2, 1)) +
    C3*exp(x*RootOf(_x**5 + 10*_x - 2, 2)) +
    C4*exp(x*RootOf(_x**5 + 10*_x - 2, 3)) +
    C5*exp(x*RootOf(_x**5 + 10*_x - 2, 4))

    Note that because this method does not involve integration, there is no
    ``nth_linear_constant_coeff_homogeneous_Integral`` hint.

    The following is for internal use:

    - ``returns = 'sol'`` returns the solution to the ODE.
    - ``returns = 'list'`` returns a list of linearly independent solutions,
      for use with non homogeneous solution methods like variation of
      parameters and undetermined coefficients.  Note that, though the
      solutions should be linearly independent, this function does not
      explicitly check that.  You can do ``assert simplify(wronskian(sollist))
      != 0`` to check for linear independence.  Also, ``assert len(sollist) ==
      order`` will need to pass.
    - ``returns = 'both'``, return a dictionary ``{'sol': <solution to ODE>,
      'list': <list of linearly independent solutions>}``.

    Examples
    ========

    >>> from sympy import Function, dsolve, pprint
    >>> from sympy.abc import x
    >>> f = Function('f')
    >>> pprint(dsolve(f(x).diff(x, 4) + 2*f(x).diff(x, 3) -
    ... 2*f(x).diff(x, 2) - 6*f(x).diff(x) + 5*f(x), f(x),
    ... hint='nth_linear_constant_coeff_homogeneous'))
                        x                            -2*x
    f(x) = (C1 + C2*x)*e  + (C3*sin(x) + C4*cos(x))*e

    References
    ==========

    - http://en.wikipedia.org/wiki/Linear_differential_equation section:
      Nonhomogeneous_equation_with_constant_coefficients
    - M. Tenenbaum & H. Pollard, "Ordinary Differential Equations",
      Dover 1963, pp. 211

    # indirect doctest

    """
    x = func.args[0]
    f = func.func
    r = match

    # A generator of constants
    constants = numbered_symbols(prefix='C', cls=Symbol, start=1)

    # First, set up characteristic equation.
    chareq, symbol = S.Zero, Dummy('x')

    for i in r.keys():
        if type(i) == str or i < 0:
            pass
        else:
            chareq += r[i]*symbol**i

    chareq = Poly(chareq, symbol)
    chareqroots = [ RootOf(chareq, k) for k in range(chareq.degree()) ]

    # Create a dict root: multiplicity or charroots
    charroots = defaultdict(int)
    for root in chareqroots:
        charroots[root] += 1
    gsol = S(0)
    # We need keep track of terms so we can run collect() at the end.
    # This is necessary for constantsimp to work properly.
    global collectterms
    collectterms = []
    for root, multiplicity in charroots.items():
        for i in range(multiplicity):
            if isinstance(root, RootOf):
                gsol += exp(root*x) * next(constants)
                assert multiplicity == 1
                collectterms = [(0, root, 0)] + collectterms
            else:
                reroot = re(root)
                imroot = im(root)
                gsol += x**i*exp(reroot*x) * (next(constants) * sin(abs(imroot) * x) + \
                    next(constants) * cos(imroot*x))
                # This ordering is important
                collectterms = [(i, reroot, imroot)] + collectterms
    if returns == 'sol':
        return Eq(f(x), gsol)
    elif returns in ('list' 'both'):
        # Create a list of (hopefully) linearly independent solutions
        gensols = []
        # Keep track of when to use sin or cos for nonzero imroot
        for i, reroot, imroot in collectterms:
            if imroot == 0:
                gensols.append(x**i*exp(reroot*x))
            else:
                if x**i*exp(reroot*x)*sin(abs(imroot)*x) in gensols:
                    gensols.append(x**i*exp(reroot*x)*cos(imroot*x))
                else:
                    gensols.append(x**i*exp(reroot*x)*sin(abs(imroot)*x))
        if returns == 'list':
            return gensols
        else:
            return {'sol': Eq(f(x), gsol), 'list': gensols}
    else:
        raise ValueError('Unknown value for key "returns".')


def ode_nth_linear_constant_coeff_undetermined_coefficients(eq, func, order, match):
    r"""
    Solves an `n`\th order linear differential equation with constant
    coefficients using the method of undetermined coefficients.

    This method works on differential equations of the form

    .. math:: a_n f^{(n)}(x) + a_{n-1} f^{(n-1)}(x) + \cdots + a_1 f'(x)
                + a_0 f(x) = P(x)\text{,}

    where `P(x)` is a function that has a finite number of linearly
    independent derivatives.

    Functions that fit this requirement are finite sums functions of the form
    `a x^i e^{b x} \sin(c x + d)` or `a x^i e^{b x} \cos(c x + d)`, where `i`
    is a non-negative integer and `a`, `b`, `c`, and `d` are constants.  For
    example any polynomial in `x`, functions like `x^2 e^{2 x}`, `x \sin(x)`,
    and `e^x \cos(x)` can all be used.  Products of `\sin`'s and `\cos`'s have
    a finite number of derivatives, because they can be expanded into `\sin(a
    x)` and `\cos(b x)` terms.  However, SymPy currently cannot do that
    expansion, so you will need to manually rewrite the expression in terms of
    the above to use this method.  So, for example, you will need to manually
    convert `\sin^2(x)` into `(1 + \cos(2 x))/2` to properly apply the method
    of undetermined coefficients on it.

    This method works by creating a trial function from the expression and all
    of its linear independent derivatives and substituting them into the
    original ODE.  The coefficients for each term will be a system of linear
    equations, which are be solved for and substituted, giving the solution.
    If any of the trial functions are linearly dependent on the solution to
    the homogeneous equation, they are multiplied by sufficient `x` to make
    them linearly independent.

    Examples
    ========

    >>> from sympy import Function, dsolve, pprint, exp, cos
    >>> from sympy.abc import x
    >>> f = Function('f')
    >>> pprint(dsolve(f(x).diff(x, 2) + 2*f(x).diff(x) + f(x) -
    ... 4*exp(-x)*x**2 + cos(2*x), f(x),
    ... hint='nth_linear_constant_coeff_undetermined_coefficients'))
           /             4\
           |            x |  -x   4*sin(2*x)   3*cos(2*x)
    f(x) = |C1 + C2*x + --|*e   - ---------- + ----------
           \            3 /           25           25

    References
    ==========

    - http://en.wikipedia.org/wiki/Method_of_undetermined_coefficients
    - M. Tenenbaum & H. Pollard, "Ordinary Differential Equations",
      Dover 1963, pp. 221

    # indirect doctest

    """
    gensol = ode_nth_linear_constant_coeff_homogeneous(eq, func, order, match,
        returns='both')
    match.update(gensol)
    return _solve_undetermined_coefficients(eq, func, order, match)


def _solve_undetermined_coefficients(eq, func, order, match):
    r"""
    Helper function for the method of undetermined coefficients.

    See the
    :py:meth:`~sympy.solvers.ode.ode_nth_linear_constant_coeff_undetermined_coefficients`
    docstring for more information on this method.

    The parameter ``match`` should be a dictionary that has the following
    keys:

    ``list``
      A list of solutions to the homogeneous equation, such as the list
      returned by
      ``ode_nth_linear_constant_coeff_homogeneous(returns='list')``.

    ``sol``
      The general solution, such as the solution returned by
      ``ode_nth_linear_constant_coeff_homogeneous(returns='sol')``.

    ``trialset``
      The set of trial functions as returned by
      ``_undetermined_coefficients_match()['trialset']``.

    """
    x = func.args[0]
    f = func.func
    r = match
    coeffs = numbered_symbols('a', cls=Dummy)
    coefflist = []
    gensols = r['list']
    gsol = r['sol']
    trialset = r['trialset']
    notneedset = set([])
    newtrialset = set([])
    global collectterms
    if len(gensols) != order:
        raise NotImplementedError("Cannot find " + str(order) +
        " solutions to the homogeneous equation nessesary to apply" +
        " undetermined coefficients to " + str(eq) +
        " (number of terms != order)")
    usedsin = set([])
    mult = 0  # The multiplicity of the root
    getmult = True
    for i, reroot, imroot in collectterms:
        if getmult:
            mult = i + 1
            getmult = False
        if i == 0:
            getmult = True
        if imroot:
            # Alternate between sin and cos
            if (i, reroot) in usedsin:
                check = x**i*exp(reroot*x)*cos(imroot*x)
            else:
                check = x**i*exp(reroot*x)*sin(abs(imroot)*x)
                usedsin.add((i, reroot))
        else:
            check = x**i*exp(reroot*x)

        if check in trialset:
            # If an element of the trial function is already part of the
            # homogeneous solution, we need to multiply by sufficient x to
            # make it linearly independent.  We also don't need to bother
            # checking for the coefficients on those elements, since we
            # already know it will be 0.
            while True:
                if check*x**mult in trialset:
                    mult += 1
                else:
                    break
            trialset.add(check*x**mult)
            notneedset.add(check)

    newtrialset = trialset - notneedset

    trialfunc = 0
    for i in newtrialset:
        c = next(coeffs)
        coefflist.append(c)
        trialfunc += c*i

    eqs = sub_func_doit(eq, f(x), trialfunc)

    coeffsdict = dict(list(zip(trialset, [0]*(len(trialset) + 1))))

    eqs = expand_mul(eqs)

    for i in Add.make_args(eqs):
        s = separatevars(i, dict=True, symbols=[x])
        coeffsdict[s[x]] += s['coeff']

    coeffvals = solve(list(coeffsdict.values()), coefflist)

    if not coeffvals:
        raise NotImplementedError(
            "Could not solve `%s` using the "
            "method of undetermined coefficients "
            "(unable to solve for coefficients)." % eq)

    psol = trialfunc.subs(coeffvals)

    return Eq(f(x), gsol.rhs + psol)


def _undetermined_coefficients_match(expr, x):
    r"""
    Returns a trial function match if undetermined coefficients can be applied
    to ``expr``, and ``None`` otherwise.

    A trial expression can be found for an expression for use with the method
    of undetermined coefficients if the expression is an
    additive/multiplicative combination of constants, polynomials in `x` (the
    independent variable of expr), `\sin(a x + b)`, `\cos(a x + b)`, and
    `e^{a x}` terms (in other words, it has a finite number of linearly
    independent derivatives).

    Note that you may still need to multiply each term returned here by
    sufficient `x` to make it linearly independent with the solutions to the
    homogeneous equation.

    This is intended for internal use by ``undetermined_coefficients`` hints.

    SymPy currently has no way to convert `\sin^n(x) \cos^m(y)` into a sum of
    only `\sin(a x)` and `\cos(b x)` terms, so these are not implemented.  So,
    for example, you will need to manually convert `\sin^2(x)` into `[1 +
    \cos(2 x)]/2` to properly apply the method of undetermined coefficients on
    it.

    Examples
    ========

    >>> from sympy import log, exp
    >>> from sympy.solvers.ode import _undetermined_coefficients_match
    >>> from sympy.abc import x
    >>> _undetermined_coefficients_match(9*x*exp(x) + exp(-x), x)
    {'test': True, 'trialset': set([x*exp(x), exp(-x), exp(x)])}
    >>> _undetermined_coefficients_match(log(x), x)
    {'test': False}

    """
    from sympy import S
    a = Wild('a', exclude=[x])
    b = Wild('b', exclude=[x])
    expr = powsimp(expr, combine='exp')  # exp(x)*exp(2*x + 1) => exp(3*x + 1)
    retdict = {}

    def _test_term(expr, x):
        r"""
        Test if ``expr`` fits the proper form for undetermined coefficients.
        """
        if expr.is_Add:
            return all(_test_term(i, x) for i in expr.args)
        elif expr.is_Mul:
            if expr.has(sin, cos):
                foundtrig = False
                # Make sure that there is only one trig function in the args.
                # See the docstring.
                for i in expr.args:
                    if i.has(sin, cos):
                        if foundtrig:
                            return False
                        else:
                            foundtrig = True
            return all(_test_term(i, x) for i in expr.args)
        elif expr.is_Function:
            if expr.func in (sin, cos, exp):
                if expr.args[0].match(a*x + b):
                    return True
                else:
                    return False
            else:
                return False
        elif expr.is_Pow and expr.base.is_Symbol and expr.exp.is_Integer and \
                expr.exp >= 0:
            return True
        elif expr.is_Pow and expr.base.is_number:
            if expr.exp.match(a*x + b):
                return True
            else:
                return False
        elif expr.is_Symbol or expr.is_Number:
            return True
        else:
            return False

    def _get_trial_set(expr, x, exprs=set([])):
        r"""
        Returns a set of trial terms for undetermined coefficients.

        The idea behind undetermined coefficients is that the terms expression
        repeat themselves after a finite number of derivatives, except for the
        coefficients (they are linearly dependent).  So if we collect these,
        we should have the terms of our trial function.
        """
        def _remove_coefficient(expr, x):
            r"""
            Returns the expression without a coefficient.

            Similar to expr.as_independent(x)[1], except it only works
            multiplicatively.
            """
            # I was using the below match, but it doesn't always put all of the
            # coefficient in c.  c.f. 2**x*6*exp(x)*log(2)
            # The below code is probably cleaner anyway.
#            c = Wild('c', exclude=[x])
#            t = Wild('t')
#            r = expr.match(c*t)
            term = S.One
            if expr.is_Mul:
                for i in expr.args:
                    if i.has(x):
                        term *= i
            elif expr.has(x):
                term = expr
            return term

        expr = expand_mul(expr)
        if expr.is_Add:
            for term in expr.args:
                if _remove_coefficient(term, x) in exprs:
                    pass
                else:
                    exprs.add(_remove_coefficient(term, x))
                    exprs = exprs.union(_get_trial_set(term, x, exprs))
        else:
            term = _remove_coefficient(expr, x)
            tmpset = exprs.union(set([term]))
            oldset = set([])
            while tmpset != oldset:
                # If you get stuck in this loop, then _test_term is probably
                # broken
                oldset = tmpset.copy()
                expr = expr.diff(x)
                term = _remove_coefficient(expr, x)
                if term.is_Add:
                    tmpset = tmpset.union(_get_trial_set(term, x, tmpset))
                else:
                    tmpset.add(term)
            exprs = tmpset
        return exprs

    retdict['test'] = _test_term(expr, x)
    if retdict['test']:
        # Try to generate a list of trial solutions that will have the
        # undetermined coefficients. Note that if any of these are not linearly
        # independent with any of the solutions to the homogeneous equation,
        # then they will need to be multiplied by sufficient x to make them so.
        # This function DOES NOT do that (it doesn't even look at the
        # homogeneous equation).
        retdict['trialset'] = _get_trial_set(expr, x)

    return retdict


def ode_nth_linear_constant_coeff_variation_of_parameters(eq, func, order, match):
    r"""
    Solves an `n`\th order linear differential equation with constant
    coefficients using the method of variation of parameters.

    This method works on any differential equations of the form

    .. math:: f^{(n)}(x) + a_{n-1} f^{(n-1)}(x) + \cdots + a_1 f'(x) + a_0
                f(x) = P(x)\text{.}

    This method works by assuming that the particular solution takes the form

    .. math:: \sum_{x=1}^{n} c_i(x) y_i(x)\text{,}

    where `y_i` is the `i`\th solution to the homogeneous equation.  The
    solution is then solved using Wronskian's and Cramer's Rule.  The
    particular solution is given by

    .. math:: \sum_{x=1}^n \left( \int \frac{W_i(x)}{W(x)} \,dx
                \right) y_i(x) \text{,}

    where `W(x)` is the Wronskian of the fundamental system (the system of `n`
    linearly independent solutions to the homogeneous equation), and `W_i(x)`
    is the Wronskian of the fundamental system with the `i`\th column replaced
    with `[0, 0, \cdots, 0, P(x)]`.

    This method is general enough to solve any `n`\th order inhomogeneous
    linear differential equation with constant coefficients, but sometimes
    SymPy cannot simplify the Wronskian well enough to integrate it.  If this
    method hangs, try using the
    ``nth_linear_constant_coeff_variation_of_parameters_Integral`` hint and
    simplifying the integrals manually.  Also, prefer using
    ``nth_linear_constant_coeff_undetermined_coefficients`` when it
    applies, because it doesn't use integration, making it faster and more
    reliable.

    Warning, using simplify=False with
    'nth_linear_constant_coeff_variation_of_parameters' in
    :py:meth:`~sympy.solvers.ode.dsolve` may cause it to hang, because it will
    not attempt to simplify the Wronskian before integrating.  It is
    recommended that you only use simplify=False with
    'nth_linear_constant_coeff_variation_of_parameters_Integral' for this
    method, especially if the solution to the homogeneous equation has
    trigonometric functions in it.

    Examples
    ========

    >>> from sympy import Function, dsolve, pprint, exp, log
    >>> from sympy.abc import x
    >>> f = Function('f')
    >>> pprint(dsolve(f(x).diff(x, 3) - 3*f(x).diff(x, 2) +
    ... 3*f(x).diff(x) - f(x) - exp(x)*log(x), f(x),
    ... hint='nth_linear_constant_coeff_variation_of_parameters'))
           /                     3                \
           |                2   x *(6*log(x) - 11)|  x
    f(x) = |C1 + C2*x + C3*x  + ------------------|*e
           \                            36        /

    References
    ==========

    - http://en.wikipedia.org/wiki/Variation_of_parameters
    - http://planetmath.org/encyclopedia/VariationOfParameters.html
    - M. Tenenbaum & H. Pollard, "Ordinary Differential Equations",
      Dover 1963, pp. 233

    # indirect doctest

    """

    gensol = ode_nth_linear_constant_coeff_homogeneous(eq, func, order, match,
        returns='both')
    match.update(gensol)
    return _solve_variation_of_parameters(eq, func, order, match)


def _solve_variation_of_parameters(eq, func, order, match):
    r"""
    Helper function for the method of variation of parameters.

    See the
    :py:meth:`~sympy.solvers.ode.ode_nth_linear_constant_coeff_variation_of_parameters`
    docstring for more information on this method.

    The parameter ``match`` should be a dictionary that has the following
    keys:

    ``list``
      A list of solutions to the homogeneous equation, such as the list
      returned by
      ``ode_nth_linear_constant_coeff_homogeneous(returns='list')``.

    ``sol``
      The general solution, such as the solution returned by
      ``ode_nth_linear_constant_coeff_homogeneous(returns='sol')``.

    """

    x = func.args[0]
    f = func.func
    r = match
    psol = 0
    gensols = r['list']
    gsol = r['sol']
    wr = wronskian(gensols, x)

    if r.get('simplify', True):
        wr = simplify(wr)  # We need much better simplification for
                           # some ODEs. See issue 1563, for example.

        # To reduce commonly occuring sin(x)**2 + cos(x)**2 to 1
        wr = trigsimp(wr, deep=True, recursive=True)
    if not wr:
        # The wronskian will be 0 iff the solutions are not linearly
        # independent.
        raise NotImplementedError("Cannot find " + str(order) +
        " solutions to the homogeneous equation nessesary to apply " +
        "variation of parameters to " + str(eq) + " (Wronskian == 0)")
    if len(gensols) != order:
        raise NotImplementedError("Cannot find " + str(order) +
        " solutions to the homogeneous equation nessesary to apply " +
        "variation of parameters to " +
        str(eq) + " (number of terms != order)")
    negoneterm = (-1)**(order)
    for i in gensols:
        psol += negoneterm*C.Integral(wronskian([sol for sol in gensols if sol != i], x)*r[-1]/wr, x)*i/r[order]
        negoneterm *= -1

    if r.get('simplify', True):
        psol = simplify(psol)
        psol = trigsimp(psol, deep=True)
    return Eq(f(x), gsol.rhs + psol)


def ode_separable(eq, func, order, match):
    r"""
    Solves separable 1st order differential equations.

    This is any differential equation that can be written as `P(y)
    \tfrac{dy}{dx} = Q(x)`.  The solution can then just be found by
    rearranging terms and integrating: `\int P(y) \,dy = \int Q(x) \,dx`.
    This hint uses :py:meth:`sympy.simplify.simplify.separatevars` as its back
    end, so if a separable equation is not caught by this solver, it is most
    likely the fault of that function.
    :py:meth:`~sympy.simplify.simplify.separatevars` is
    smart enough to do most expansion and factoring necessary to convert a
    separable equation `F(x, y)` into the proper form `P(x)\cdot{}Q(y)`.  The
    general solution is::

        >>> from sympy import Function, dsolve, Eq, pprint
        >>> from sympy.abc import x
        >>> a, b, c, d, f = map(Function, ['a', 'b', 'c', 'd', 'f'])
        >>> genform = Eq(a(x)*b(f(x))*f(x).diff(x), c(x)*d(f(x)))
        >>> pprint(genform)
                     d
        a(x)*b(f(x))*--(f(x)) = c(x)*d(f(x))
                     dx
        >>> pprint(dsolve(genform, f(x), hint='separable_Integral'))
             f(x)
           /                  /
          |                  |
          |  b(y)            | c(x)
          |  ---- dy = C1 +  | ---- dx
          |  d(y)            | a(x)
          |                  |
         /                  /

    Examples
    ========

    >>> from sympy import Function, dsolve, Eq
    >>> from sympy.abc import x
    >>> f = Function('f')
    >>> pprint(dsolve(Eq(f(x)*f(x).diff(x) + x, 3*x*f(x)**2), f(x),
    ... hint='separable', simplify=False))
       /   2       \         2
    log\3*f (x) - 1/        x
    ---------------- = C1 + --
           6                2

    References
    ==========

    - M. Tenenbaum & H. Pollard, "Ordinary Differential Equations",
      Dover 1963, pp. 52

    # indirect doctest

    """
    x = func.args[0]
    f = func.func
    C1 = Symbol('C1')
    r = match  # {'m1':m1, 'm2':m2, 'y':y}
    u = r.get('hint', f(x))  # get u from separable_reduced else get f(x)
    return Eq(C.Integral(r['m2']['coeff']*r['m2'][r['y']]/r['m1'][r['y']],
        (r['y'], None, u)), C.Integral(-r['m1']['coeff']*r['m1'][x]/
        r['m2'][x], x) + C1)


def checkinfsol(eq, infinitesimals, func=None, order=None):
    r"""
    This function is used to check if the given infinitesimals are the
    actual infinitesimals of the given first order differential equation.
    This method is specific to the Lie Group Solver of ODEs.

    As of now, it simply checks, by substituting the infinitesimals in the
    partial differential equation.


    .. math:: \frac{\partial \eta}{\partial x} + \left(\frac{\partial \eta}{\partial y}
                - \frac{\partial \xi}{\partial x}\right)*h
                - \frac{\partial \xi}{\partial y}*h^{2}
                - \xi\frac{\partial h}{\partial x} - \eta\frac{\partial h}{\partial y} = 0


    where `\eta`, and `\xi` are the infinitesimals and `h(x,y) = \frac{dy}{dx}`

    The infinitesimals should be given in the form of a list of dicts
    ``[{xi(x, y): inf, eta(x, y): inf}]``, corresponding to the
    output of the function infinitesimals. It returns a list
    of values of the form ``[(True/False, sol)]`` where ``sol`` is the value
    obtained after substituting the infinitesimals in the PDE. If it
    is ``True``, then ``sol`` would be 0.

    """
    if isinstance(eq, Equality):
        eq = eq.lhs - eq.rhs
    if not func:
        eq, func = _preprocess(eq)
    variables = func.args
    if len(variables) != 1:
        raise ValueError("ODE's have only one independent variable")
    else:
        x = variables[0]
        if not order:
            order = ode_order(eq, func)
        if order != 1:
            raise NotImplementedError("Lie groups solver has been implemented "
            "only for first order differential equations")
        else:
            df = func.diff(x)
            a = Wild('a', exclude = [df])
            b = Wild('b', exclude = [df])
            match = collect(expand(eq), df).match(a*df + b)

            if match:
                h = -simplify(match[b]/match[a])
            else:
                try:
                    sol = solve(eq, df)
                except NotImplementedError:
                    raise NotImplementedError("Infinitesimals for the "
                        "first order ODE could not be found")
                else:
                    h = sol[0]  # Find infinitesimals for one solution

            y = Dummy('y')
            h = h.subs(func, y)
            xi = Function('xi')(x, y)
            eta = Function('eta')(x, y)
            dxi = Function('xi')(x, func)
            deta = Function('eta')(x, func)
            pde = (eta.diff(x) + (eta.diff(y) - xi.diff(x))*h -
                (xi.diff(y))*h**2 - xi*(h.diff(x)) - eta*(h.diff(y)))
            soltup = []
            for sol in infinitesimals:
                tsol = {xi: S(sol[dxi]).subs(func, y),
                    eta: S(sol[deta]).subs(func, y)}
                sol = simplify(pde.subs(tsol).doit())
                if sol:
                    soltup.append((False, sol.subs(y, func)))
                else:
                    soltup.append((True, 0))
            return soltup

def ode_lie_group(eq, func, order, match):
    r"""
    This hint implements the Lie group method of solving first order differential
    equations. The aim is to convert the given differential equation from the
    given coordinate given system into another coordinate system where it becomes
    invariant under the one-parameter Lie group of translations. The converted ODE is
    quadrature and can be solved easily. It makes use of the
    :py:meth:`sympy.solvers.ode.infinitesimals` function which returns the
    infinitesimals of the transformation.

    The coordinates `r` and `s` can be found by solving the following Partial
    Differential Equations.

    .. math :: \xi\frac{\partial r}{\partial x} + \eta\frac{\partial r}{\partial y}
                  = 0

    .. math :: \xi\frac{\partial s}{\partial x} + \eta\frac{\partial s}{\partial y}
                  = 1

    The differential equation becomes separable in the new coordinate system

    .. math :: \frac{ds}{dr} = \frac{\frac{\partial s}{\partial x} +
                 h(x, y)\frac{\partial s}{\partial y}}{
                 \frac{\partial r}{\partial x} + h(x, y)\frac{\partial r}{\partial y}}

    After finding the solution by integration, it is then converted back to the original
    coordinate system by subsituting `r` and `s` in terms of `x` and `y` again.

    Examples
    ========

    >>> from sympy import Function, dsolve, Eq, exp, pprint
    >>> from sympy.abc import x
    >>> f = Function('f')
    >>> pprint(dsolve(f(x).diff(x) + 2*x*f(x) - x*exp(-x**2), f(x),
    ... hint='lie_group'))
           /      2\    2
           |     x |  -x
    f(x) = |C1 + --|*e
           \     2 /


    References
    ==========

    - Solving differential equations by Symmetry Groups,
      John Starrett, pp. 1 - pp. 14

    """
    from sympy.integrals.integrals import integrate
    from sympy.solvers.pde import pdsolve

    heuristics = lie_heuristics
    inf = {}
    f = func.func
    x = func.args[0]
    df = func.diff(x)
    xi = Function("xi")
    eta = Function("eta")
    a = Wild('a', exclude = [df])
    b = Wild('b', exclude = [df])
    xis = match.pop('xi')
    etas = match.pop('eta')

    if match:
        h = -simplify(match[match['d']]/match[match['e']])
        y = match['y']
    else:
        try:
            sol = solve(eq, df)
        except NotImplementedError:
            raise NotImplementedError("Unable to solve the differential equation " +
                str(eq) + " by the lie group method")
        else:
            y = Dummy("y")
            h = sol[0].subs(func, y)

    if xis is not None and etas is not None:
        inf = [{xi(x, f(x)): S(xis), eta(x, f(x)): S(etas)}]

        if not checkinfsol(eq, inf, func=f(x), order=1)[0][0]:
            raise ValueError("The given infinitesimals xi and eta"
                " are not the infinitesimals to the given equation")
        else:
            heuristics = ["user_defined"]

    match = {'h': h, 'y': y}

    # This is done so that if:
    # a] solve raises a NotImplementedError.
    # b] any heuristic raises a ValueError
    # another heuristic can be used.
    tempsol = []  # Used by solve below
    for heuristic in heuristics:
        try:
            if not inf:
                inf = infinitesimals(eq, hint=heuristic, func=func, order=1, match=match)
        except ValueError:
            continue
        else:
            for infsim in inf:
                xiinf = (infsim[xi(x, func)]).subs(func, y)
                etainf = (infsim[eta(x, func)]).subs(func, y)
                # This condition creates recursion while using pdsolve.
                # Since the first step while solving a PDE of form
                # a*(f(x, y).diff(x)) + b*(f(x, y).diff(y)) + c = 0
                # is to solve the ODE dy/dx = b/a
                if simplify(etainf/xiinf) == h:
                    continue
                rpde = f(x, y).diff(x)*xiinf + f(x, y).diff(y)*etainf
                r = pdsolve(rpde, func=f(x, y)).rhs
                s = pdsolve(rpde - 1, func=f(x, y)).rhs
                newcoord = [_lie_group_remove(coord) for coord in [r, s]]
                r = Dummy("r")
                s = Dummy("s")
                C1 = Symbol("C1")
                rcoord = newcoord[0]
                scoord = newcoord[-1]
                try:
                    sol = solve([r - rcoord, s - scoord], x, y, dict=True)
                except NotImplementedError:
                    continue
                else:
                    sol = sol[0]
                    xsub = sol[x]
                    ysub = sol[y]
                    num = simplify(scoord.diff(x) + scoord.diff(y)*h)
                    denom = simplify(rcoord.diff(x) + rcoord.diff(y)*h)
                    if num and denom:
                        diffeq = simplify((num/denom).subs([(x, xsub), (y, ysub)]))
                        sep = separatevars(diffeq, symbols=[r, s], dict=True)
                        if sep:
                            # Trying to separate, r and s coordinates
                            deq = integrate((1/sep[s]), s) + C1 - integrate(sep['coeff']*sep[r], r)
                            # Substituting and reverting back to original coordinates
                            deq = deq.subs([(r, rcoord), (s, scoord)])
                            try:
                                sdeq = solve(deq, y)
                            except NotImplementedError:
                                tempsol.append(deq)
                            else:
                                if len(sdeq) == 1:
                                    return Eq(f(x), sdeq.pop())
                                else:
                                    return [Eq(f(x), sol) for sol in sdeq]


                    elif denom: # (ds/dr) is zero which means s is constant
                        return Eq(f(x), solve(scoord - C1, y)[0])

                    elif num: # (dr/ds) is zero which means r is constant
                        return Eq(f(x), solve(rcoord - C1, y)[0])

    # If nothing works, return solution as it is, without solving for y
    if tempsol:
        if len(tempsol) == 1:
            return Eq(tempsol.pop().subs(y, f(x)), 0)
        else:
            return [Eq(sol.subs(y, f(x)), 0) for sol in tempsol]

    raise NotImplementedError("The given ODE " + str(eq) + " cannot be solved by"
        + " the lie group method")


def _lie_group_remove(coords):
    r"""
    This function is strictly meant for internal use by the Lie group ODE solving
    method. It replaces arbitrary functions returned by pdsolve with either 0 or 1 or the
    args of the arbitrary function.

    The algorithm used is:
    1] If coords is an instance of an Undefined Function, then the args are returned
    2] If the arbitrary function is present in an Add object, it is replaced by zero.
    3] If the arbitrary function is present in an Mul object, it is replaced by one.
    4] If coords has no Undefined Function, it is returned as it is.

    Examples
    ========
    >>> from sympy.solvers.ode import _lie_group_remove
    >>> from sympy import Function
    >>> from sympy.abc import x, y
    >>> F = Function("F")
    >>> eq = x**2*y
    >>> _lie_group_remove(eq)
    x**2*y
    >>> eq = F(x**2*y)
    >>> _lie_group_remove(eq)
    x**2*y
    >>> eq = y**2*x + F(x**3)
    >>> _lie_group_remove(eq)
    x*y**2
    >>> eq = (F(x**3) + y)*x**4
    >>> _lie_group_remove(eq)
    x**4*y

    """
    if isinstance(coords, AppliedUndef):
        return coords.args[0]
    elif coords.is_Add:
        subfunc = coords.atoms(AppliedUndef)
        if subfunc:
            for func in subfunc:
                coords = coords.subs(func, 0)
        return coords
    elif coords.is_Pow:
        base, expr = coords.as_base_exp()
        base = _lie_group_remove(base)
        expr = _lie_group_remove(expr)
        return base**expr
    elif coords.is_Mul:
        mulargs = []
        coordargs = coords.args
        for arg in coordargs:
            if not isinstance(coords, AppliedUndef):
                mulargs.append(_lie_group_remove(arg))
        return Mul(*mulargs)
    return coords

def infinitesimals(eq, func=None, order=None, hint='default', match=None):
    r"""
    The infinitesimal functions of an ordinary differential equation, `\xi(x,y)`
    and `\eta(x,y)`, are the infinitesimals of the Lie group of point transformations
    for which the differential equation is invariant. So, the ODE `y'=f(x,y)`
    would admit a Lie group `x^*=X(x,y;\varepsilon)=x+\varepsilon\xi(x,y)`,
    `y^*=Y(x,y;\varepsilon)=y+\varepsilon\eta(x,y)` such that `(y^*)'=f(x^*, y^*)`.
    A change of coordinates, to `r(x,y)` and `s(x,y)`, can be performed so this Lie group
    becomes the translation group, `r^*=r` and `s^*=s+\varepsilon`.
    They are tangents to the coordinate curves of the new system.

    Consider the transformation `(x, y) \to (X, Y)` such that the
    differential equation remains invariant. `\xi` and `\eta` are the tangents to
    the transformed coordinates `X` and `Y`, at `\varepsilon=0`.

    .. math:: \left(\frac{\partial X(x,y;\varepsilon)}{\partial\varepsilon
                }\right)|_{\varepsilon=0} = \xi,
              \left(\frac{\partial Y(x,y;\varepsilon)}{\partial\varepsilon
                }\right)|_{\varepsilon=0} = \eta,

    The infinitesimals can be found by solving the following PDE:

        >>> from sympy import Function, diff, Eq, pprint
        >>> from sympy.abc import x, y
        >>> xi, eta, h = map(Function, ['xi', 'eta', 'h'])
        >>> h = h(x, y)  # dy/dx = h
        >>> eta = eta(x, y)
        >>> xi = xi(x, y)
        >>> genform = Eq(eta.diff(x) + (eta.diff(y) - xi.diff(x))*h
        ... - (xi.diff(y))*h**2 - xi*(h.diff(x)) - eta*(h.diff(y)), 0)
        >>> pprint(genform)
        /d               d           \                     d              2       d
        |--(eta(x, y)) - --(xi(x, y))|*h(x, y) - eta(x, y)*--(h(x, y)) - h (x, y)*--(x
        \dy              dx          /                     dy                     dy
        <BLANKLINE>
                            d             d
        i(x, y)) - xi(x, y)*--(h(x, y)) + --(eta(x, y)) = 0
                            dx            dx

    Solving the above mentioned PDE is not trivial, and can be solved only by
    making intelligent assumptions for `\xi` and `\eta` (heuristics). Once an
    infinitesimal is found, the attempt to find more heuristics stops. This is done to
    optimise the speed of solving the differential equation. If a list of all the
    infinitesimals is needed, ``hint`` should be flagged as ``all``, which gives
    the complete list of infinitesimals. If the infinitesimals for a particular
    heuristic needs to be found, it can be passed as a flag to ``hint``.

    Examples
    ========

    >>> from sympy import Function, diff
    >>> from sympy.solvers.ode import infinitesimals
    >>> from sympy.abc import x
    >>> f = Function('f')
    >>> eq = f(x).diff(x) - x**2*f(x)
    >>> infinitesimals(eq)
    [{eta(x, f(x)): exp(x**3/3), xi(x, f(x)): 0}]

    References
    ==========

    - Solving differential equations by Symmetry Groups,
      John Starrett, pp. 1 - pp. 14

    """

    if isinstance(eq, Equality):
        eq = eq.lhs - eq.rhs
    if not func:
        eq, func = _preprocess(eq)
    variables = func.args
    if len(variables) != 1:
        raise ValueError("ODE's have only one independent variable")
    else:
        x = variables[0]
        if not order:
            order = ode_order(eq, func)
        if order != 1:
            raise NotImplementedError("Infinitesimals for only "
                "first order ODE's have been implemented")
        else:
            df = func.diff(x)
            # Matching differential equation of the form a*df + b
            a = Wild('a', exclude = [df])
            b = Wild('b', exclude = [df])
            if match:  # Used by lie_group hint
                h = match['h']
                y = match['y']
            else:
                match = collect(expand(eq), df).match(a*df + b)
                if match:
                    h = -simplify(match[b]/match[a])
                else:
                    try:
                        sol = solve(eq, df)
                    except NotImplementedError:
                        raise NotImplementedError("Infinitesimals for the "
                            "first order ODE could not be found")
                    else:
                        h = sol[0]  # Find infinitesimals for one solution
                y = Dummy("y")
                h = h.subs(func, y)

            u = Dummy("u")
            hx = h.diff(x)
            hy = h.diff(y)
            hinv = ((1/h).subs([(x, u), (y, x)])).subs(u, y)  # Inverse ODE
            match = {'h': h, 'func': func, 'hx': hx, 'hy': hy, 'y': y, 'hinv': hinv}
            if hint == 'all':
                xieta = []
                for heuristic in lie_heuristics:
                    function = globals()['lie_heuristic_' + heuristic]
                    inflist = function(match, comp=True)
                    if inflist:
                        xieta.extend([inf for inf in inflist if inf not in xieta])
                if xieta:
                    return xieta
                else:
                    raise NotImplementedError("Infinitesimals could not be found for"
                        "the given ODE")

            elif hint == 'default':
                for heuristic in lie_heuristics:
                    function = globals()['lie_heuristic_' + heuristic]
                    xieta = function(match, comp=False)
                    if xieta:
                        return xieta

                raise NotImplementedError("Infinitesimals could not be found for"
                    " the given ODE")

            elif hint not in lie_heuristics:
                 raise ValueError("Heuristic not recognized: " + hint)

            else:
                 function = globals()['lie_heuristic_' + hint]
                 xieta = function(match, comp=True)
                 if xieta:
                     return xieta
                 else:
                     raise ValueError("Infinitesimals could not be found using the"
                         " given heuristic")


def lie_heuristic_abaco1_simple(match, comp=False):
    r"""
    The first heuristic uses the following four sets of
    assumptions on `\xi` and `\eta`

    .. math:: \xi = 0, \eta = f(x)

    .. math:: \xi = 0, \eta = f(y)

    .. math:: \xi = f(x), \eta = 0

    .. math:: \xi = f(y), \eta = 0

    The success of this heuristic is determined by algebraic factorisation.
    For the first assumption `\xi = 0` and `eta` to be a function of `x`, the PDE

    .. math:: \frac{\partial \eta}{\partial x} + (\frac{\partial \eta}{\partial y}
                - \frac{\partial \xi}{\partial x})*h
                - \frac{\partial \xi}{\partial y}*h^{2}
                - \xi*\frac{\partial h}{\partial x} - \eta*\frac{\partial h}{\partial y} = 0

    reduces to `f'(x) - f\frac{\partial h}{\partial y} = 0`
    If `\frac{\partial h}{\partial y}` is a function of `x`, then this can usually
    be integrated easily. A similar idea is applied to the other 3 assumptions as well.


    References
    ==========

    - E.S Cheb-Terrab, L.G.S Duarte and L.A,C.P da Mota, Computer Algebra
      Solving of First Order ODEs Using Symmetry Methods, pp. 8


    """
    from sympy.integrals.integrals import integrate

    xieta = []
    y = match['y']
    h = match['h']
    func = match['func']
    x = func.args[0]
    hx = match['hx']
    hy = match['hy']
    xi = Function('xi')(x, func)
    eta = Function('eta')(x, func)

    hysym = hy.free_symbols
    if y not in hysym:
        try:
            fx = exp(integrate(hy, x))
        except NotImplementedError:
            pass
        else:
            inf = {xi: S(0), eta: fx}
            if not comp:
                return [inf]
            if comp and inf not in xieta:
                xieta.append(inf)

    factor = hy/h
    facsym = factor.free_symbols
    if x not in facsym:
        try:
            fy = exp(integrate(factor, y))
        except NotImplementedError:
            pass
        else:
            inf = {xi: S(0), eta: fy.subs(y, func)}
            if not comp:
                return [inf]
            if comp and inf not in xieta:
                xieta.append(inf)

    factor = -hx/h
    facsym = factor.free_symbols
    if y not in facsym:
        try:
            fx = exp(integrate(factor, x))
        except NotImplementedError:
            pass
        else:
            inf = {xi: fx, eta: S(0)}
            if not comp:
                return [inf]
            if comp and inf not in xieta:
                xieta.append(inf)

    factor = -hx/(h**2)
    facsym = factor.free_symbols
    if x not in facsym:
        try:
            fy = exp(integrate(factor, y))
        except NotImplementedError:
            pass
        else:
            inf = {xi: fy.subs(y, func), eta: S(0)}
            if not comp:
                return [inf]
            if comp and inf not in xieta:
                xieta.append(inf)

    if xieta:
        return xieta

def lie_heuristic_abaco1_product(match, comp=False):
    r"""
    The second heuristic uses the following two assumptions on `\xi` and `\eta`

    .. math:: \eta = 0, \xi = f(x)*g(y)

    .. math:: \eta = f(x)*g(y), \xi = 0

    The first assumption of this heuristic holds good if
    `\frac{1}{h^{2}}\frac{\partial^2}{\partial x \partial y}\log(h)` is
    separable in `x` and `y`, then the separated factors containing `x`
    is `f(x)`, and `g(y)` is obtained by

    .. math:: exp^{\int f\frac{\partial}{\partial x}\left(\frac{1}{f*h}\right)\,dy}

    provided `f\frac{\partial}{\partial x}\left(\frac{1}{f*h}\right)` is a function
    of `y` only.

    The second assumption holds good if `\frac{dy}{dx} = h(x, y)` is rewritten as
    `\frac{dy}{dx} = \frac{1}{h(y, x)}` and the same properties of the first assumption
    satisifes. After obtaining `f(x)` and `g(y)`, the coordinates are again
    interchanged, to get `\eta` as `f(x)*g(y)`


    References
    ==========
    - E.S. Cheb-Terrab, A.D. Roche, Symmetries and First Order
      ODE Patterns, pp. 7 - pp. 8

    """
    from sympy.integrals.integrals import integrate

    xieta = []
    y = match['y']
    h = match['h']
    hinv = match['hinv']
    func = match['func']
    x = func.args[0]
    xi = Function('xi')(x, func)
    eta = Function('eta')(x, func)


    inf = separatevars(((log(h).diff(y)).diff(x))/h**2, dict=True, symbols=[x, y])
    if inf and inf['coeff']:
        fx = inf[x]
        gy = simplify(fx*((1/(fx*h)).diff(x)))
        gysyms = gy.free_symbols
        if x not in gysyms:
            gy = exp(integrate(gy, y))
            inf = {eta: S(0), xi: (fx*gy).subs(y, func)}
            if not comp:
                return [inf]
            if comp and inf not in xieta:
                xieta.append(inf)

    u1 = Dummy("u1")
    inf = separatevars(((log(hinv).diff(y)).diff(x))/hinv**2, dict=True, symbols=[x, y])
    if inf and inf['coeff']:
        fx = inf[x]
        gy = simplify(fx*((1/(fx*hinv)).diff(x)))
        gysyms = gy.free_symbols
        if x not in gysyms:
            gy = exp(integrate(gy, y))
            etaval = fx*gy
            etaval = (etaval.subs([(x, u1), (y, x)])).subs(u1, y)
            inf = {eta: etaval.subs(y, func), xi: S(0)}
            if not comp:
                return [inf]
            if comp and inf not in xieta:
                xieta.append(inf)

    if xieta:
        return xieta

def lie_heuristic_bivariate(match, comp=False):
    r"""
    The third heuristic assumes the infinitesimals `\xi` and `\eta`
    to be bi-variate polynomials in `x` and `y`. The assumption made here
    for the logic below is that `h` is a rational function in `x` and `y`
    though that may not be necessary for the infinitesimals to be
    bivariate polynomials. The coefficients of the infinitesimals
    are found out by substituting them in the PDE and grouping similar terms
    that are polynomials and since they form a linear system, solve and check
    for non trivial solutions. The degree of the assumed bivariates
    are increased till a certain maximum value.

    References
    ==========
    - Lie Groups and Differential Equations
      pp. 327 - pp. 329

    """

    h = match['h']
    hx = match['hx']
    hy = match['hy']
    func = match['func']
    x = func.args[0]
    y = match['y']
    xi = Function('xi')(x, func)
    eta = Function('eta')(x, func)

    if h.is_rational_function():
        # The maximum degree that the infinitesimals can take is
        # calculated by this technique.
        etax, etay, etad, xix, xiy, xid = symbols("etax etay etad xix xiy xid")
        ipde = etax + (etay - xix)*h - xiy*h**2 - xid*hx - etad*hy
        num, denom = cancel(ipde).as_numer_denom()
        deg = Poly(num, x, y).total_degree()
        deta = Function('deta')(x, y)
        dxi = Function('dxi')(x, y)
        ipde = (deta.diff(x) + (deta.diff(y) - dxi.diff(x))*h - (dxi.diff(y))*h**2
            - dxi*hx - deta*hy)
        xieq = Symbol("xi0")
        etaeq = Symbol("eta0")

        for i in range(deg + 1):
            if i:
                xieq += Add(*[
                    Symbol("xi_" + str(power) + "_" + str(i - power))*x**power*y**(i - power)
                    for power in range(i + 1)])
                etaeq += Add(*[
                    Symbol("eta_" + str(power) + "_" + str(i - power))*x**power*y**(i - power)
                    for power in range(i + 1)])
            pden, denom = (ipde.subs({dxi: xieq, deta: etaeq}).doit()).as_numer_denom()
            pden = expand(pden)

            # If the individual terms are monomials, the coefficients
            # are grouped
            if pden.is_polynomial(x, y) and pden.is_Add:
                polyy = Poly(pden, x, y).as_dict()
            if polyy:
                symset = xieq.free_symbols.union(etaeq.free_symbols) - set([x, y])
                soldict = solve(polyy.values(), *symset)
                if isinstance(soldict, list):
                    soldict = soldict[0]
                if any(x for x in soldict.values()):
                    xired = xieq.subs(soldict)
                    etared = etaeq.subs(soldict)
                    # Scaling is done by substituting one for the parameters
                    # This can be any number except zero.
                    dict_ = dict((sym, 1) for sym in symset)
                    inf = {eta: etared.subs(dict_).subs(y, func),
                        xi: xired.subs(dict_).subs(y, func)}
                    return [inf]

def lie_heuristic_chi(match, comp=False):
    r"""
    The aim of the fourth heuristic is to find the function `\chi(x, y)`
    that satisifies the PDE `\frac{d\chi}{dx} + h\frac{d\chi}{dx}
    - \frac{\partial h}{\partial y}\chi = 0`.

    This assumes `\chi` to be a bivariate polynomial in `x` and `y`. By intution,
    `h` should be a rational function in `x` and `y`. The method used here is
    to substitute a general binomial for `\chi` up to a certain maximum degree
    is reached. The coefficients of the polynomials, are calculated by by collecting
    terms of the same order in `x` and `y`.

    After finding `\chi`, the next step is to use `\eta = \xi*h + \chi`, to
    determine `\xi` and `\eta`. This can be done by dividing `\chi` by `h`
    which would give `-\xi` as the quotient and `\eta` as the remainder.


    References
    ==========
    - E.S Cheb-Terrab, L.G.S Duarte and L.A,C.P da Mota, Computer Algebra
      Solving of First Order ODEs Using Symmetry Methods, pp. 8

    """

    h = match['h']
    hx = match['hx']
    hy = match['hy']
    func = match['func']
    x = func.args[0]
    y = match['y']
    xi = Function('xi')(x, func)
    eta = Function('eta')(x, func)

    if h.is_rational_function():
        schi, schix, schiy = symbols("schi, schix, schiy")
        cpde = schix + h*schiy - hy*schi
        num, denom = cancel(cpde).as_numer_denom()
        deg = Poly(num, x, y).total_degree()

        chi = Function('chi')(x, y)
        chix = chi.diff(x)
        chiy = chi.diff(y)
        cpde = chix + h*chiy - hy*chi
        chieq = Symbol("chi")
        for i in range(1, deg + 1):
            chieq += Add(*[
                Symbol("chi_" + str(power) + "_" + str(i - power))*x**power*y**(i - power)
                for power in range(i + 1)])
            cnum, cden = cancel(cpde.subs({chi : chieq}).doit()).as_numer_denom()
            cnum = expand(cnum)
            if cnum.is_polynomial(x, y) and cnum.is_Add:
                cpoly = Poly(cnum, x, y).as_dict()
                if cpoly:
                    solsyms = chieq.free_symbols - set([x, y])
                    soldict = solve(cpoly.values(), *solsyms)
                    if isinstance(soldict, list):
                        soldict = soldict[0]
                    if any(x for x in soldict.values()):
                        chieq = chieq.subs(soldict)
                        dict_ = dict((sym, 1) for sym in solsyms)
                        chieq = chieq.subs(dict_)
                        # After finding chi, the main aim is to find out
                        # eta, xi by the equation eta = xi*h + chi
                        # One method to set xi, would be rearranging it to
                        # (eta/h) - xi = (chi/h). This would mean dividing
                        # chi by h would give -xi as the quotient and eta
                        # as the remainder. Thanks to Sean Vig for suggesting
                        # this method.
                        xic, etac = div(chieq, h)
                        inf = {eta: etac.subs(y, func), xi: -xic.subs(y, func)}
                        return [inf]

def lie_heuristic_function_sum(match, comp=False):
    r"""
    This heuristic uses the following two assumptions on `\xi` and `\eta`

    .. math:: \eta = 0, \xi = f(x) + g(y)

    .. math:: \eta = f(x) + g(y), \xi = 0

    The first assumption of this heuristic holds good if

    .. math:: \frac{\partial}{\partial y}[(h\frac{\partial^{2}}{
                \partial x^{2}}(h^{-1}))^{-1}]

    is separable in `x` and `y`,

    1. The separated factors containing `y` is `\frac{\partial g}{\partial y}`.
       From this `g(y)` can be determined.
    2. The separated factors containing `x` is `f''(x)`.
    3. `h\frac{\partial^{2}}{\partial x^{2}}(h^{-1})` equals
       `\frac{f''(x)}{f(x) + g(y)}`. From this `f(x)` can be determined.

    The second assumption holds good if `\frac{dy}{dx} = h(x, y)` is rewritten as
    `\frac{dy}{dx} = \frac{1}{h(y, x)}` and the same properties of the first
    assumption satisifes. After obtaining `f(x)` and `g(y)`, the coordinates
    are again interchanged, to get `\eta` as `f(x) + g(y)`.

    For both assumptions, the constant factors are separated among `g(y)`
    and `f''(x)`, such that `f''(x)` obtained from 3] is the same as that
    obtained from 2]. If not possible, then this heuristic fails.


    References
    ==========
    - E.S. Cheb-Terrab, A.D. Roche, Symmetries and First Order
      ODE Patterns, pp. 7 - pp. 8

    """
    from sympy.integrals.integrals import integrate
    xieta = []
    h = match['h']
    hx = match['hx']
    hy = match['hy']
    func = match['func']
    hinv = match['hinv']
    x = func.args[0]
    y = match['y']
    xi = Function('xi')(x, func)
    eta = Function('eta')(x, func)

    for odefac in [h, hinv]:
        factor = odefac*((1/odefac).diff(x, 2))
        sep = separatevars((1/factor).diff(y), dict=True, symbols=[x, y])
        if sep and sep['coeff'] and sep[x].has(x) and sep[y].has(y):
            k = Dummy("k")
            try:
                gy = k*integrate(sep[y], y)
            except NotImplementedError:
                pass
            else:
                fdd = 1/(k*sep[x]*sep['coeff'])
                fx = simplify(fdd/factor - gy)
                check = simplify(fx.diff(x, 2) - fdd)
                if fx:
                    if not check:
                        fx = fx.subs(k, 1)
                        gy = (gy/k)
                    else:
                        sol = solve(check, k)
                        if sol:
                            sol = sol[0]
                            fx = fx.subs(k, sol)
                            gy = (gy/k)*sol
                        else:
                            continue
                    if odefac == hinv:  # Inverse ODE
                        fx = fx.subs(x, y)
                        gy = gy.subs(y, x)
                    etaval = factor_terms(fx + gy)
                    if etaval.is_Mul:
                        etaval = Mul(*[arg for arg in etaval.args if arg.has(x, y)])
                    if odefac == hinv:  # Inverse ODE
                        inf = {eta: etaval.subs(y, func), xi : S(0)}
                    else:
                        inf = {xi: etaval.subs(y, func), eta : S(0)}
                    if not comp:
                        return [inf]
                    else:
                        xieta.append(inf)

        if xieta:
            return xieta

def lie_heuristic_abaco2_similar(match, comp=False):
    r"""
    This heuristic uses the following two assumptions on `\xi` and `\eta`

    .. math:: \eta = g(x), \xi = f(x)

    .. math:: \eta = f(y), \xi = g(y)

    For the first assumption,

    1. First `\frac{\frac{\partial h}{\partial y}}{\frac{\partial^{2} h}{
       \partial yy}}` is calculated. Let us say this value is A

    2. If this is constant, then `h` is matched to the form `A(x) + B(x)e^{
       \frac{y}{C}}` then, `\frac{e^{\int \frac{A(x)}{C} \,dx}}{B(x)}` gives `f(x)`
       and `A(x)*f(x)` gives `g(x)`

    3. Otherwise `\frac{\frac{\partial A}{\partial X}}{\frac{\partial A}{
       \partial Y}} = \gamma` is calculated. If

       a] `\gamma` is a function of `x` alone

       b] `\frac{\gamma\frac{\partial h}{\partial y} - \gamma'(x) - \frac{
       \partial h}{\partial x}}{h + \gamma} = G` is a function of `x` alone.
       then, `e^{\int G \,dx}` gives `f(x)` and `-\gamma*f(x)` gives `g(x)`

    The second assumption holds good if `\frac{dy}{dx} = h(x, y)` is rewritten as
    `\frac{dy}{dx} = \frac{1}{h(y, x)}` and the same properties of the first assumption
    satisifes. After obtaining `f(x)` and `g(x)`, the coordinates are again
    interchanged, to get `\xi` as `f(x^*)` and `\eta` as `g(y^*)`

    References
    ==========
    - E.S. Cheb-Terrab, A.D. Roche, Symmetries and First Order
      ODE Patterns, pp. 10 - pp. 12

    """

    from sympy.integrals.integrals import integrate

    xieta = []
    h = match['h']
    hx = match['hx']
    hy = match['hy']
    func = match['func']
    hinv = match['hinv']
    x = func.args[0]
    y = match['y']
    xi = Function('xi')(x, func)
    eta = Function('eta')(x, func)

    factor = cancel(h.diff(y)/h.diff(y, 2))
    factorx = factor.diff(x)
    factory = factor.diff(y)
    if not factor.has(x) and not factor.has(y):
        A = Wild('A', exclude=[y])
        B = Wild('B', exclude=[y])
        C = Wild('C', exclude=[x, y])
        match = h.match(A + B*exp(y/C))
        try:
            tau = exp(-integrate(match[A]/match[C]), x)/match[B]
        except NotImplementedError:
            pass
        else:
            gx = match[A]*tau
            return [{xi: tau, eta: gx}]

    else:
        gamma = cancel(factorx/factory)
        if not gamma.has(y):
            tauint = cancel((gamma*hy - gamma.diff(x) - hx)/(h + gamma))
            if not tauint.has(y):
                try:
                    tau = exp(integrate(tauint, x))
                except NotImplementedError:
                    pass
                else:
                    gx = -tau*gamma
                    return [{xi: tau, eta: gx}]

    factor = cancel(hinv.diff(y)/hinv.diff(y, 2))
    factorx = factor.diff(x)
    factory = factor.diff(y)
    if not factor.has(x) and not factor.has(y):
        A = Wild('A', exclude=[y])
        B = Wild('B', exclude=[y])
        C = Wild('C', exclude=[x, y])
        match = h.match(A + B*exp(y/C))
        try:
            tau = exp(-integrate(match[A]/match[C]), x)/match[B]
        except NotImplementedError:
            pass
        else:
            gx = match[A]*tau
            return [{eta: tau.subs(x, func), xi: gx.subs(x, func)}]

    else:
        gamma = cancel(factorx/factory)
        if not gamma.has(y):
            tauint = cancel((gamma*hinv.diff(y) - gamma.diff(x) - hinv.diff(x))/(
                hinv + gamma))
            if not tauint.has(y):
                try:
                    tau = exp(integrate(tauint, x))
                except NotImplementedError:
                    pass
                else:
                    gx = -tau*gamma
                    return [{eta: tau.subs(x, func), xi: gx.subs(x, func)}]


def lie_heuristic_abaco2_unique_unknown(match, comp=False):
    r"""
    This heuristic assumes the presence of unknown functions or known functions
    with non-integer powers.

    1. A list of all functions and non-integer powers containing x and y
    2. Loop over each element `f` in the list, find `\frac{\frac{\partial f}{\partial x}}{
       \frac{\partial f}{\partial x}} = R`

       If it is separable in `x` and `y`, let `X` be the factors containing `x`. Then

       a] Check if `\xi = X` and `\eta = -\frac{X}{R}` satisfy the PDE. If yes, then return
          `\xi` and `\eta`
       b] Check if `\xi = \frac{-R}{X}` and `\eta = -\frac{1}{X}` satisfy the PDE.
           If yes, then return `\xi` and `\eta`

       If not, check if the following satisfy the ODE

       a] `\xi = -R`, `\eta = 1`
       b] `\xi = 1`, `\eta = -\frac{1}{R}`

    References
    ==========
    - E.S. Cheb-Terrab, A.D. Roche, Symmetries and First Order
      ODE Patterns, pp. 10 - pp. 12

    """

    xieta = []
    h = match['h']
    hx = match['hx']
    hy = match['hy']
    func = match['func']
    hinv = match['hinv']
    x = func.args[0]
    y = match['y']
    xi = Function('xi')(x, func)
    eta = Function('eta')(x, func)

    funclist = []
    for atom in h.atoms(Pow):
        base, exp = atom.as_base_exp()
        if base.has(x) and base.has(y):
            if not exp.is_Integer:
                funclist.append(atom)

    for function in h.atoms(AppliedUndef):
        syms = function.free_symbols
        if x in syms and y in syms:
            funclist.append(function)

    for f in funclist:
        frac = cancel(f.diff(y)/f.diff(x))
        sep = separatevars(frac, dict=True, symbols=[x, y])
        if sep and sep['coeff']:
            xitry1 = sep[x]
            etatry1 = -1/(sep[y]*sep['coeff'])
            pde1 = etatry1.diff(y)*h - xitry1.diff(x)*h - xitry1*hx - etatry1*hy
            if not simplify(pde1):
                return [{xi: xitry1, eta: etatry1.subs(y, func)}]
            xitry2 = 1/etatry1
            etatry2 = 1/xitry1
            pde2 = etatry2.diff(x) - (xitry2.diff(y))*h**2 - xitry2*hx - etatry2*hy
            if not simplify(expand(pde2)):
                return [{xi: xitry2.subs(y, func), eta: etatry2}]

        else:
            etatry = -1/frac
            pde = etatry.diff(x) + etatry.diff(y)*h - hx - etatry*hy
            if not simplify(pde):
                return [{xi: S(1), eta: etatry.subs(y, func)}]
            xitry = -frac
            pde = -xitry.diff(x)*h -xitry.diff(y)*h**2 - xitry*hx -hy
            if not simplify(expand(pde)):
                return [{xi: xitry.subs(y, func), eta: S(1)}]


def lie_heuristic_abaco2_unique_general(match, comp=False):
    r"""
    This heuristic finds if infinitesimals of the form `\eta = f(x)`, `\xi = g(y)`
    without making any assumptions on `h`.

    The complete sequence of steps is given in the paper mentioned below.

    References
    ==========
    - E.S. Cheb-Terrab, A.D. Roche, Symmetries and First Order
      ODE Patterns, pp. 10 - pp. 12

    """
    xieta = []
    h = match['h']
    hx = match['hx']
    hy = match['hy']
    func = match['func']
    hinv = match['hinv']
    x = func.args[0]
    y = match['y']
    xi = Function('xi')(x, func)
    eta = Function('eta')(x, func)

    C = S(0)
    A = hx.diff(y)
    B = hy.diff(y) + hy**2
    C = hx.diff(x) - hx**2

    if not (A and B and C):
        return

    Ax = A.diff(x)
    Ay = A.diff(y)
    Axy = Ax.diff(y)
    Axx = Ax.diff(x)
    Ayy = Ay.diff(y)
    D = simplify(2*Axy + hx*Ay - Ax*hy + (hx*hy + 2*A)*A)*A - 3*Ax*Ay
    if not D:
        E1 = simplify(3*Ax**2 + ((hx**2 + 2*C)*A - 2*Axx)*A)
        if E1:
            E2 = simplify((2*Ayy + (2*B - hy**2)*A)*A - 3*Ay**2)
            if not E2:
                E3 = simplify(
                    E1*((28*Ax + 4*hx*A)*A**3 - E1*(hy*A + Ay)) - E1.diff(x)*8*A**4)
                if not E3:
                    etaval = cancel((4*A**3*(Ax - hx*A) + E1*(hy*A - Ay))/(S(2)*A*E1))
                    if x not in etaval:
                        try:
                            etaval = exp(integrate(etaval, y))
                        except NotImplementedError:
                            pass
                        else:
                            xival = -4*A**3*etaval/E1
                            if y not in xival:
                                return [{xi: xival, eta: etaval.subs(y, func)}]

    else:
        E1 = simplify((2*Ayy + (2*B - hy**2)*A)*A - 3*Ay**2)
        if E1:
            E2 = simplify(
                4*A**3*D - D**2 + E1*((2*Axx - (hx**2 + 2*C)*A)*A - 3*Ax**2))
            if not E2:
                E3 = simplify(
                   -(A*D)*E1.diff(y) + ((E1.diff(x) - hy*D)*A + 3*Ay*D +
                    (A*hx - 3*Ax)*E1)*E1)
                if not E3:
                    etaval = cancel(((A*hx - Ax)*E1 - (Ay + A*hy)*D)/(S(2)*A*D))
                    if x not in etaval:
                        try:
                            etaval = exp(integrate(etaval, y))
                        except NotImplementedError:
                            pass
                        else:
                            xival = -E1*etaval/D
                            if y not in xival:
                                return [{xi: xival, eta: etaval.subs(y, func)}]


def lie_heuristic_linear(match, comp=False):
    r"""
    This heuristic assumes

    1. `\xi = ax + by + c` and
    2. `\eta = fx + gy + h`

    After substituting the following assumptions in the determining PDE, it
    reduces to

    .. math:: f + (g - a)h - bh^{2} - (ax + by + c)\frac{\partial h}{\partial x}
                 - (fx + gy + c)\frac{\partial h}{\partial y}

    Solving the reduced PDE obtained, using the method of characteristics, becomes
    impractical. The method followed is grouping similar terms and solving the system
    of linear equations obtained. The difference between the bivariate heuristic is that
    `h` need not be a rational function in this case.

    References
    ==========
    - E.S. Cheb-Terrab, A.D. Roche, Symmetries and First Order
      ODE Patterns, pp. 10 - pp. 12

    """
    xieta = []
    h = match['h']
    hx = match['hx']
    hy = match['hy']
    func = match['func']
    hinv = match['hinv']
    x = func.args[0]
    y = match['y']
    xi = Function('xi')(x, func)
    eta = Function('eta')(x, func)

    coeffdict = {}
    symbols = numbered_symbols("c", cls=Dummy)
    symlist = [next(symbols) for i in islice(symbols, 6)]
    C0, C1, C2, C3, C4, C5 = symlist
    pde = C3 + (C4 - C0)*h -(C0*x + C1*y + C2)*hx - (C3*x + C4*y + C5)*hy - C1*h**2
    pde, denom = pde.as_numer_denom()
    pde = powsimp(expand(pde))
    if pde.is_Add:
        terms = pde.args
        for term in terms:
            if term.is_Mul:
                rem = Mul(*[m for m in term.args if not m.has(x, y)])
                xypart = term/rem
                if xypart not in coeffdict:
                    coeffdict[xypart] = rem
                else:
                    coeffdict[xypart] += rem
            else:
                if term not in coeffdict:
                    coeffdict[term] = S(1)
                else:
                    coeffdict[term] += S(1)

    sollist = coeffdict.values()
    soldict = solve(sollist, symlist)
<<<<<<< HEAD
    if isinstance(soldict, list):
        soldict = soldict[0]
    subval = soldict.values()

    if any(t for t in subval):
        onedict = dict(zip(symlist, [1]*6))
        xival = C0*x + C1*func + C2
        etaval = C3*x + C4*func + C5
        xival = xival.subs(soldict)
        etaval = etaval.subs(soldict)
        xival = xival.subs(onedict)
        etaval = etaval.subs(onedict)
        return [{xi: xival, eta: etaval}]
=======
    if soldict:
        if isinstance(soldict, list):
            soldict = soldict[0]
        subval = soldict.values()
        if any(t for t in subval):
            onedict = dict(zip(symlist, [1]*6))
            xival = C0*x + C1*func + C2
            etaval = C3*x + C4*func + C5
            xival = xival.subs(soldict)
            etaval = etaval.subs(soldict)
            xival = xival.subs(onedict)
            etaval = etaval.subs(onedict)
            return [{xi: xival, eta: etaval}]
>>>>>>> 93dec0dd
<|MERGE_RESOLUTION|>--- conflicted
+++ resolved
@@ -57,10 +57,7 @@
   - 1st order exact differential equations.
   - 1st order linear differential equations.
   - 1st order Bernoulli differential equations.
-<<<<<<< HEAD
-=======
   - Power series solutions for first order differential equations.
->>>>>>> 93dec0dd
   - Lie Group method of solving first order differential equations.
   - 2nd order Liouville differential equations.
   - Power series solutions for second order differential equations
@@ -249,10 +246,7 @@
 from sympy.core.sympify import sympify
 
 from sympy.functions import cos, exp, im, log, re, sin, tan, sqrt, sign, Piecewise
-<<<<<<< HEAD
-=======
 from sympy.functions.combinatorial.factorials import factorial
->>>>>>> 93dec0dd
 from sympy.matrices import wronskian
 from sympy.polys import Poly, RootOf, terms_gcd, PolynomialError
 from sympy.polys.polytools import cancel, degree, div
@@ -292,10 +286,7 @@
     "almost_linear",
     "linear_coefficients",
     "separable_reduced",
-<<<<<<< HEAD
-=======
     "1st_power_series",
->>>>>>> 93dec0dd
     "lie_group",
     "nth_linear_constant_coeff_homogeneous",
     "nth_linear_euler_eq_homogeneous",
@@ -365,12 +356,8 @@
     return eq.subs(reps).subs(func, new).subs(repu)
 
 
-<<<<<<< HEAD
-def dsolve(eq, func=None, hint="default", simplify=True, xi=None, eta=None, **kwargs):
-=======
 def dsolve(eq, func=None, hint="default", simplify=True,
     ics= None, xi=None, eta=None, x0=0, n=6, **kwargs):
->>>>>>> 93dec0dd
     r"""
     Solves any (supported) kind of ordinary differential equation.
 
@@ -519,12 +506,8 @@
 
     # See the docstring of _desolve for more details.
     hints = _desolve(eq, func=func,
-<<<<<<< HEAD
-        hint=hint, simplify=True, xi=xi, eta=eta, type='ode', **kwargs)
-=======
         hint=hint, simplify=True, xi=xi, eta=eta, type='ode', ics=ics,
         x0=x0, n=n, **kwargs)
->>>>>>> 93dec0dd
 
     eq = hints.pop('eq', eq)
     all_ = hints.pop('all', False)
@@ -541,10 +524,7 @@
             else:
                 retdict[hint] = rv
         func = hints[hint]['func']
-<<<<<<< HEAD
-=======
-
->>>>>>> 93dec0dd
+
         retdict['best'] = min(list(retdict.values()), key=lambda x:
             ode_sol_simplicity(x, func, trysolving=not simplify))
         if given_hint == 'best':
@@ -701,12 +681,8 @@
     ('separable', '1st_linear', '1st_homogeneous_coeff_best',
     '1st_homogeneous_coeff_subs_indep_div_dep',
     '1st_homogeneous_coeff_subs_dep_div_indep',
-<<<<<<< HEAD
-    'lie_group', 'nth_linear_constant_coeff_homogeneous',
-=======
     '1st_power_series', 'lie_group',
     'nth_linear_constant_coeff_homogeneous',
->>>>>>> 93dec0dd
     'separable_Integral', '1st_linear_Integral',
     '1st_homogeneous_coeff_subs_indep_div_dep_Integral',
     '1st_homogeneous_coeff_subs_dep_div_indep_Integral')
@@ -731,19 +707,12 @@
     y = Dummy('y')
     xi = kwargs.get('xi')
     eta = kwargs.get('eta')
-<<<<<<< HEAD
-
-    if isinstance(eq, Equality):
-        if eq.rhs != 0:
-            return classify_ode(eq.lhs - eq.rhs, func, xi=xi, eta=eta, prep=False)
-=======
     terms = kwargs.get('n')
 
     if isinstance(eq, Equality):
         if eq.rhs != 0:
             return classify_ode(eq.lhs - eq.rhs, func, ics=ics, xi=xi,
                 n=terms, eta=eta, prep=False)
->>>>>>> 93dec0dd
         eq = eq.lhs
     order = ode_order(eq, f(x))
     # hint:matchdict or hint:(tuple of matchdicts)
@@ -770,17 +739,12 @@
     b2 = Wild('b2', exclude=[x, f(x), df])
     c2 = Wild('c2', exclude=[x, f(x), df])
     d2 = Wild('d2', exclude=[x, f(x), df])
-<<<<<<< HEAD
-    r3 = {'xi': xi, 'eta': eta}  # Used for the lie_group hint
-
-=======
     a3 = Wild('a3', exclude=[f(x), df, f(x).diff(x, 2)])
     b3 = Wild('b3', exclude=[f(x), df, f(x).diff(x, 2)])
     c3 = Wild('c3', exclude=[f(x), df, f(x).diff(x, 2)])
     r3 = {'xi': xi, 'eta': eta}  # Used for the lie_group hint
     boundary = {}  # Used to extract initial conditions
     C0 = Symbol("C0")
->>>>>>> 93dec0dd
     eq = expand(eq)
 
     # Preprocessing to get the initial conditions out
@@ -875,8 +839,6 @@
             r['y'] = y
             r[d] = r[d].subs(f(x), y)
             r[e] = r[e].subs(f(x), y)
-<<<<<<< HEAD
-=======
 
             # FIRST ORDER POWER SERIES WHICH NEEDS INITIAL CONDITIONS
             # TODO: Hint first order series should match only if d/e is analytic.
@@ -896,7 +858,6 @@
                     rseries.update({'terms': terms, 'f0': point, 'f0val': value})
                     matching_hints["1st_power_series"] = rseries
 
->>>>>>> 93dec0dd
             r3.update(r)
             ## Exact Differential Equation: P(x, y) + Q(x, y)*y' = 0 where
             # dP/dy == dQ/dx
@@ -1063,11 +1024,7 @@
                 matching_hints["almost_linear_Integral"] = r2
 
 
-<<<<<<< HEAD
-    if order == 2:
-=======
     elif order == 2:
->>>>>>> 93dec0dd
         # Liouville ODE in the form
         # f(x).diff(x, 2) + g(f(x))*(f(x).diff(x))**2 + h(x)*f(x).diff(x)
         # See Goldstein and Braun, "Advanced Methods for the Solution of
@@ -5450,21 +5407,6 @@
 
     sollist = coeffdict.values()
     soldict = solve(sollist, symlist)
-<<<<<<< HEAD
-    if isinstance(soldict, list):
-        soldict = soldict[0]
-    subval = soldict.values()
-
-    if any(t for t in subval):
-        onedict = dict(zip(symlist, [1]*6))
-        xival = C0*x + C1*func + C2
-        etaval = C3*x + C4*func + C5
-        xival = xival.subs(soldict)
-        etaval = etaval.subs(soldict)
-        xival = xival.subs(onedict)
-        etaval = etaval.subs(onedict)
-        return [{xi: xival, eta: etaval}]
-=======
     if soldict:
         if isinstance(soldict, list):
             soldict = soldict[0]
@@ -5477,5 +5419,4 @@
             etaval = etaval.subs(soldict)
             xival = xival.subs(onedict)
             etaval = etaval.subs(onedict)
-            return [{xi: xival, eta: etaval}]
->>>>>>> 93dec0dd
+            return [{xi: xival, eta: etaval}]