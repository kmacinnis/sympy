--- conflicted
+++ resolved
@@ -34,15 +34,8 @@
 """
 from __future__ import print_function, division
 
-<<<<<<< HEAD
-from copy import deepcopy
-
 from sympy.simplify import simplify, dist_const
-from sympy.core import Add, C, S, Mul, Pow, oo
-=======
-from sympy.simplify import simplify
 from sympy.core import Add, C, S
->>>>>>> 510e474f
 from sympy.core.compatibility import (reduce, combinations_with_replacement,
     is_sequence, range)
 from sympy.core.function import Function, expand, AppliedUndef, Subs
