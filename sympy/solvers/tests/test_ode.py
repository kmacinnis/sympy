--- conflicted
+++ resolved
@@ -145,11 +145,7 @@
         '1st_linear', '1st_homogeneous_coeff_best',
         '1st_homogeneous_coeff_subs_indep_div_dep',
         '1st_homogeneous_coeff_subs_dep_div_indep',
-<<<<<<< HEAD
-        'lie_group',
-=======
         '1st_power_series', 'lie_group',
->>>>>>> 93dec0dd
         'nth_linear_constant_coeff_homogeneous',
         'separable_Integral',
         '1st_linear_Integral',
@@ -163,11 +159,7 @@
     assert a == ('1st_linear',
         'Bernoulli',
         'almost_linear',
-<<<<<<< HEAD
-        'lie_group',
-=======
         '1st_power_series', "lie_group",
->>>>>>> 93dec0dd
         'nth_linear_constant_coeff_undetermined_coefficients',
         'nth_linear_constant_coeff_variation_of_parameters',
         '1st_linear_Integral',
@@ -187,22 +179,14 @@
     k = Symbol('k')
     assert classify_ode(f(x).diff(x)/(k*f(x) + k*x*f(x)) + 2*f(x)/(k*f(x) +
         k*x*f(x)) + x*f(x).diff(x)/(k*f(x) + k*x*f(x)) + z, f(x)) == \
-<<<<<<< HEAD
-        ('separable', '1st_exact', 'lie_group', 'separable_Integral', '1st_exact_Integral')
-=======
         ('separable', '1st_exact', '1st_power_series', 'lie_group',
          'separable_Integral', '1st_exact_Integral')
->>>>>>> 93dec0dd
     # preprocessing
     ans = ('separable', '1st_exact', '1st_linear', 'Bernoulli',
         '1st_homogeneous_coeff_best',
         '1st_homogeneous_coeff_subs_indep_div_dep',
         '1st_homogeneous_coeff_subs_dep_div_indep',
-<<<<<<< HEAD
-        'separable_reduced', 'lie_group',
-=======
         'separable_reduced', '1st_power_series', 'lie_group',
->>>>>>> 93dec0dd
         'nth_linear_constant_coeff_undetermined_coefficients',
         'nth_linear_constant_coeff_variation_of_parameters',
         'separable_Integral', '1st_exact_Integral',
@@ -1290,12 +1274,8 @@
 def test_1686():
     from sympy.abc import A
     eq = x + A*(x + diff(f(x), x) + f(x)) + diff(f(x), x) + f(x) + 2
-<<<<<<< HEAD
-    assert classify_ode(eq, f(x)) == ('1st_linear', 'almost_linear', 'lie_group',
-=======
     assert classify_ode(eq, f(x)) == ('1st_linear', 'almost_linear',
         '1st_power_series', 'lie_group',
->>>>>>> 93dec0dd
         'nth_linear_constant_coeff_undetermined_coefficients',
         'nth_linear_constant_coeff_variation_of_parameters',
         '1st_linear_Integral', 'almost_linear_Integral',
@@ -1306,12 +1286,8 @@
         '1st_homogeneous_coeff_best',
         '1st_homogeneous_coeff_subs_indep_div_dep',
         '1st_homogeneous_coeff_subs_dep_div_indep',
-<<<<<<< HEAD
-        'separable_reduced', 'lie_group', '1st_exact_Integral',
-=======
         'separable_reduced', '1st_power_series',
         'lie_group', '1st_exact_Integral',
->>>>>>> 93dec0dd
         '1st_homogeneous_coeff_subs_indep_div_dep_Integral',
         '1st_homogeneous_coeff_subs_dep_div_indep_Integral',
         'separable_reduced_Integral')
@@ -1688,7 +1664,6 @@
        (1 - 3*f(x))*(x/f(x)**2))
     i = infinitesimals(eq, hint='function_sum')
     assert i == [{eta(x, f(x)): f(x)**(-2) + x**(-2), xi(x, f(x)): 0}]
-<<<<<<< HEAD
     assert checkinfsol(eq, i)[0]
 
 
@@ -1702,21 +1677,6 @@
     assert i == [{eta(x, f(x)): -a/b, xi(x, f(x)): 1}]
     assert checkinfsol(eq, i)[0]
 
-=======
-    assert checkinfsol(eq, i)[0]
-
-
-def test_heuristic_abaco2_similar():
-    xi = Function('xi')
-    eta = Function('eta')
-    F = Function('F')
-    a, b = symbols("a b")
-    eq = f(x).diff(x) - F(a*x + b*f(x))
-    i = infinitesimals(eq, hint='abaco2_similar')
-    assert i == [{eta(x, f(x)): -a/b, xi(x, f(x)): 1}]
-    assert checkinfsol(eq, i)[0]
-
->>>>>>> 93dec0dd
     eq = f(x).diff(x) - (f(x)**2 / (sin(f(x) - x) - x**2 + 2*x*f(x)))
     i = infinitesimals(eq, hint='abaco2_similar')
     assert i == [{eta(x, f(x)): f(x)**2, xi(x, f(x)): f(x)**2}]
@@ -1762,8 +1722,6 @@
     assert checkinfsol(eq, i)[0]
 
 
-<<<<<<< HEAD
-=======
 def test_series():
     C0 = Symbol("C0")
     eq = f(x).diff(x) - f(x)
@@ -1779,7 +1737,6 @@
         2 + O(x**3))
 
 
->>>>>>> 93dec0dd
 def test_lie_group():
     C1 = Symbol("C1")
     a, b, c = symbols("a b c")
@@ -1827,9 +1784,6 @@
 @XFAIL
 def test_issue_3982():
     eq = x*(f(x).diff(x)) + 1 - f(x)**2
-<<<<<<< HEAD
-    assert dsolve(eq) == Eq(f(x), (C2 + x**2)/(C1 - x**2))
-=======
     assert dsolve(eq) == Eq(f(x), (C2 + x**2)/(C1 - x**2))
 
 
@@ -1889,5 +1843,4 @@
         C0*sqrt(x)*(x**4/S(120) - x**2/S(6) + 1) + O(x**6))
 
     eq = x*(f(x).diff(x, 2)) - f(x).diff(x) + 4*x**3*f(x)
-    assert dsolve(eq) == Eq(f(x), C1*(-x**4/S(2) + 1) + C0*x**2 + O(x**6))
->>>>>>> 93dec0dd
+    assert dsolve(eq) == Eq(f(x), C1*(-x**4/S(2) + 1) + C0*x**2 + O(x**6))