--- conflicted
+++ resolved
@@ -1114,14 +1114,8 @@
     sol2 = Eq(log(x), log(C1) + log(cos(f(x)/x) - 1)/2 - log(cos(f(x)/x) + 1)/2)
     sol3 = Eq(f(x), -exp(C1)*LambertW(-x*exp(-C1 + 1)))
     sol4 = Eq(log(f(x)), C1 - 2*exp(x/f(x)))
-<<<<<<< HEAD
-    sol5 = Eq(f(x), C1*exp(LambertW(C2*x**4)/2)/x)
-    sol6 = Eq(log(x), C1 + (sin(f(x)/x)/2 + cos(f(x)/x)/2)*exp(-f(x)/x))
-=======
     sol5 = Eq(f(x), exp(2*C1 + LambertW(-2*x**4*exp(-4*C1))/2)/x)
     sol6 = Eq(log(x),
-        C1 + exp(-f(x)/x)*sin(f(x)/x)/2 + exp(-f(x)/x)*cos(f(x)/x)/2)
->>>>>>> 510e474f
     sol7 = Eq(log(f(x)), C1 - 2*sqrt(-x/f(x) + 1))
     sol8 = Eq(log(x), C1 - log(sqrt(1 + f(x)**2/x**2)) + atan(f(x)/x))
     assert dsolve(eq1, hint='1st_homogeneous_coeff_subs_dep_div_indep') == \
