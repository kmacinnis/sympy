from __future__ import division
from sympy.stats import (P, E, where, density, variance, covariance, skewness,
                         given, pspace, cdf, ContinuousRV, sample,
                         Arcsin, Benini, Beta, BetaPrime, Cauchy,
                         Chi, ChiSquared,
                         ChiNoncentral, Dagum, Erlang, Exponential,
                         FDistribution, FisherZ, Frechet, Gamma, GammaInverse,
                         Kumaraswamy, Laplace, Logistic,
                         LogNormal, Maxwell, Nakagami, Normal, Pareto,
                         QuadraticU, RaisedCosine, Rayleigh, StudentT,
                         Triangular, Uniform, UniformSum, VonMises, Weibull,
                         WignerSemicircle, correlation, moment, cmoment,
                         smoment)

from sympy import (Symbol, Abs, exp, S, N, pi, simplify, Interval, erf,
                   Eq, log, lowergamma, Sum, symbols, sqrt, And, gamma, beta,
                   Piecewise, Integral, sin, cos, besseli, factorial, binomial,
                   floor, expand_func)


from sympy.stats.crv_types import NormalDistribution
from sympy.stats.rv import ProductPSpace

from sympy.utilities.pytest import raises, XFAIL, slow

from sympy.core.compatibility import range

oo = S.Infinity

x, y, z = map(Symbol, 'xyz')


def test_single_normal():
    mu = Symbol('mu', real=True, finite=True)
    sigma = Symbol('sigma', real=True, positive=True, finite=True)
    X = Normal('x', 0, 1)
    Y = X*sigma + mu

    assert simplify(E(Y)) == mu
    assert simplify(variance(Y)) == sigma**2
    pdf = density(Y)
    x = Symbol('x')
    assert (pdf(x) ==
            2**S.Half*exp(-(x - mu)**2/(2*sigma**2))/(2*pi**S.Half*sigma))

    assert P(X**2 < 1) == erf(2**S.Half/2)

    assert E(X, Eq(X, mu)) == mu


@XFAIL
def test_conditional_1d():
    X = Normal('x', 0, 1)
    Y = given(X, X >= 0)

    assert density(Y) == 2 * density(X)

    assert Y.pspace.domain.set == Interval(0, oo)
    assert E(Y) == sqrt(2) / sqrt(pi)

    assert E(X**2) == E(Y**2)


def test_ContinuousDomain():
    X = Normal('x', 0, 1)
    assert where(X**2 <= 1).set == Interval(-1, 1)
    assert where(X**2 <= 1).symbol == X.symbol
    where(And(X**2 <= 1, X >= 0)).set == Interval(0, 1)
    raises(ValueError, lambda: where(sin(X) > 1))

    Y = given(X, X >= 0)

    assert Y.pspace.domain.set == Interval(0, oo)


def test_multiple_normal():
    X, Y = Normal('x', 0, 1), Normal('y', 0, 1)

    assert E(X + Y) == 0
    assert variance(X + Y) == 2
    assert variance(X + X) == 4
    assert covariance(X, Y) == 0
    assert covariance(2*X + Y, -X) == -2*variance(X)
    assert skewness(X) == 0
    assert skewness(X + Y) == 0
    assert correlation(X, Y) == 0
    assert correlation(X, X + Y) == correlation(X, X - Y)
    assert moment(X, 2) == 1
    assert cmoment(X, 3) == 0
    assert moment(X + Y, 4) == 12
    assert cmoment(X, 2) == variance(X)
    assert smoment(X*X, 2) == 1
    assert smoment(X + Y, 3) == skewness(X + Y)
    assert E(X, Eq(X + Y, 0)) == 0
    assert variance(X, Eq(X + Y, 0)) == S.Half


@slow
def test_symbolic():
    mu1, mu2 = symbols('mu1 mu2', real=True, finite=True)
    s1, s2 = symbols('sigma1 sigma2', real=True, finite=True, positive=True)
    rate = Symbol('lambda', real=True, positive=True, finite=True)
    X = Normal('x', mu1, s1)
    Y = Normal('y', mu2, s2)
    Z = Exponential('z', rate)
    a, b, c = symbols('a b c', real=True, finite=True)

    assert E(X) == mu1
    assert E(X + Y) == mu1 + mu2
    assert E(a*X + b) == a*E(X) + b
    assert variance(X) == s1**2
    assert simplify(variance(X + a*Y + b)) == variance(X) + a**2*variance(Y)

    assert E(Z) == 1/rate
    assert E(a*Z + b) == a*E(Z) + b
    assert E(X + a*Z + b) == mu1 + a/rate + b


def test_cdf():
    X = Normal('x', 0, 1)

    d = cdf(X)
    assert P(X < 1) == d(1)
    assert d(0) == S.Half

    d = cdf(X, X > 0)  # given X>0
    assert d(0) == 0

    Y = Exponential('y', 10)
    d = cdf(Y)
    assert d(-5) == 0
    assert P(Y > 3) == (1 - d(3))._dist_const()

    raises(ValueError, lambda: cdf(X + Y))

    Z = Exponential('z', 1)
    f = cdf(Z)
    z = Symbol('z')
    assert f(z) == Piecewise((1 - exp(-z), z >= 0), (0, True))


def test_sample():
    z = Symbol('z')
    Z = ContinuousRV(z, exp(-z), set=Interval(0, oo))
    assert sample(Z) in Z.pspace.domain.set
    sym, val = list(Z.pspace.sample().items())[0]
    assert sym == Z and val in Interval(0, oo)


def test_ContinuousRV():
    x = Symbol('x')
    pdf = sqrt(2)*exp(-x**2/2)/(2*sqrt(pi))  # Normal distribution
    # X and Y should be equivalent
    X = ContinuousRV(x, pdf)
    Y = Normal('y', 0, 1)

    assert variance(X) == variance(Y)
    assert P(X > 0) == P(Y > 0)


def test_arcsin():
    a = Symbol("a", real=True)
    b = Symbol("b", real=True)

    X = Arcsin('x', a, b)
    assert density(X)(x) == 1/(pi*sqrt((-x + b)*(x - a)))


def test_benini():
    alpha = Symbol("alpha", positive=True)
    b = Symbol("beta", positive=True)
    sigma = Symbol("sigma", positive=True)

    X = Benini('x', alpha, b, sigma)
    assert density(X)(x) == ((alpha/x + 2*b*log(x/sigma)/x)
                          *exp(-alpha*log(x/sigma) - b*log(x/sigma)**2))


def test_beta():
    a, b = symbols('alpha beta', positive=True)

    B = Beta('x', a, b)

    assert pspace(B).domain.set == Interval(0, 1)

    dens = density(B)
    x = Symbol('x')
    assert dens(x) == x**(a - 1)*(1 - x)**(b - 1) / beta(a, b)

    # This is too slow
    # assert E(B) == a / (a + b)
    # assert variance(B) == (a*b) / ((a+b)**2 * (a+b+1))

    # Full symbolic solution is too much, test with numeric version
    a, b = 1, 2
    B = Beta('x', a, b)
    assert expand_func(E(B)) == a / S(a + b)
    assert expand_func(variance(B)) == (a*b) / S((a + b)**2 * (a + b + 1))


def test_betaprime():
    alpha = Symbol("alpha", positive=True)
    betap = Symbol("beta", positive=True)

    X = BetaPrime('x', alpha, betap)
    assert density(X)(x) == x**(alpha - 1)*(x + 1)**(-alpha - betap)/beta(alpha, betap)


def test_cauchy():
    x0 = Symbol("x0")
    gamma = Symbol("gamma", positive=True)

    X = Cauchy('x', x0, gamma)
    assert density(X)(x) == 1/(pi*gamma*(1 + (x - x0)**2/gamma**2))


def test_chi():
    k = Symbol("k", integer=True)

    X = Chi('x', k)
    assert density(X)(x) == 2**(-k/2 + 1)*x**(k - 1)*exp(-x**2/2)/gamma(k/2)

def test_chi_noncentral():
    k = Symbol("k", integer=True)
    l = Symbol("l")

    X = ChiNoncentral("x", k, l)
    assert density(X)(x) == (x**k*l*(l*x)**(-k/2)*
                              exp(-(l**2 + x**2)/2)*besseli(k/2 - 1, l*x))

def test_chi_squared():
    k = Symbol("k", integer=True)

    X = ChiSquared('x', k)
    assert density(X)(x) == 2**(-k/2)*x**(k/2 - 1)*exp(-x/2)/gamma(k/2)

def test_dagum():
    p = Symbol("p", positive=True)
    b = Symbol("b", positive=True)
    a = Symbol("a", positive=True)

    X = Dagum('x', p, a, b)
    assert density(X)(x) == a*p*(x/b)**(a*p)*((x/b)**a + 1)**(-(p + 1))/x

def test_erlang():
    k = Symbol("k", integer=True, positive=True)
    l = Symbol("l", positive=True)

    X = Erlang("x", k, l)
    assert density(X)(x) == x**(k - 1)*l**k*exp(-x*l)/gamma(k)

def test_exponential():
    rate = Symbol('lambda', positive=True, real=True, finite=True)
    X = Exponential('x', rate)

    assert E(X) == 1/rate
    assert variance(X) == 1/rate**2
    assert skewness(X) == 2
    assert skewness(X) == smoment(X, 3)
    assert smoment(2*X, 4) == smoment(X, 4)
    assert moment(X, 3) == 3*2*1/rate**3
    assert P(X > 0) == S(1)
    assert P(X > 1) == exp(-rate)
    assert P(X > 10) == exp(-10*rate)

    assert where(X <= 1).set == Interval(0, 1)

def test_f_distribution():
    d1 = Symbol("d1", positive=True)
    d2 = Symbol("d2", positive=True)

    X = FDistribution("x", d1, d2)
<<<<<<< HEAD
    assert density(X)(x) == (d2**(d2/2)*sqrt((d1*x)**d1 *
        (d1*x + d2)**(-(d1 + d2)))*gamma(d1/2 + d2/2)/(x*gamma(d1/2)*gamma(d2/2)))
=======
    assert density(X)(x) == (d2**(d2/2)*sqrt((d1*x)**d1*(d1*x + d2)**(-d1 - d2))
                             /(x*beta(d1/2, d2/2)))
>>>>>>> 510e474f

def test_fisher_z():
    d1 = Symbol("d1", positive=True)
    d2 = Symbol("d2", positive=True)

    X = FisherZ("x", d1, d2)
<<<<<<< HEAD
    assert density(X)(x) == (2*d1**(d1/2)*d2**(d2/2)*
            (d1*exp(2*x) + d2)**(-(d1 + d2)/2)*
            exp(d1*x)*gamma(d1/2 + d2/2)/(gamma(d1/2)*gamma(d2/2)))
=======
    assert density(X)(x) == (2*d1**(d1/2)*d2**(d2/2)*(d1*exp(2*x) + d2)
                             **(-d1/2 - d2/2)*exp(d1*x)/beta(d1/2, d2/2))
>>>>>>> 510e474f

def test_frechet():
    a = Symbol("a", positive=True)
    s = Symbol("s", positive=True)
    m = Symbol("m", real=True)

    X = Frechet("x", a, s=s, m=m)
    assert density(X)(x) == a*((x - m)/s)**(-a - 1)*exp(-((x - m)/s)**(-a))/s

def test_gamma():
    k = Symbol("k", positive=True)
    theta = Symbol("theta", positive=True)

    X = Gamma('x', k, theta)
    assert density(X)(x) == x**(k - 1)*theta**(-k)*exp(-x/theta)/gamma(k)
    assert cdf(X, meijerg=True)(z) == Piecewise(
            (-k*lowergamma(k, 0)/gamma(k + 1) +
                k*lowergamma(k, z/theta)/gamma(k + 1), z >= 0),
            (0, True))
    # assert simplify(variance(X)) == k*theta**2  # handled numerically below
    assert E(X) == moment(X, 1)

    k, theta = symbols('k theta', real=True, finite=True, positive=True)
    X = Gamma('x', k, theta)
    assert simplify(E(X)) == k*theta
    # can't get things to simplify on this one so we use subs
    assert variance(X).subs(k, 5) == (k*theta**2).subs(k, 5)
    # The following is too slow
    # assert simplify(skewness(X)).subs(k, 5) == (2/sqrt(k)).subs(k, 5)

def test_gamma_inverse():
    a = Symbol("a", positive=True)
    b = Symbol("b", positive=True)

    X = GammaInverse("x", a, b)
    assert density(X)(x) == x**(-a - 1)*b**a*exp(-b/x)/gamma(a)

def test_kumaraswamy():
    a = Symbol("a", positive=True)
    b = Symbol("b", positive=True)

    X = Kumaraswamy("x", a, b)
    assert density(X)(x) == x**(a - 1)*a*b*(-x**a + 1)**(b - 1)

def test_laplace():
    mu = Symbol("mu")
    b = Symbol("b", positive=True)

    X = Laplace('x', mu, b)
    assert density(X)(x) == exp(-Abs(x - mu)/b)/(2*b)

def test_logistic():
    mu = Symbol("mu", real=True)
    s = Symbol("s", positive=True)

    X = Logistic('x', mu, s)
    assert density(X)(x) == exp(-(x - mu)/s)/(s*(exp(-(x - mu)/s) + 1)**2)

def test_lognormal():
    mean = Symbol('mu', real=True, finite=True)
    std = Symbol('sigma', positive=True, real=True, finite=True)
    X = LogNormal('x', mean, std)
    # The sympy integrator can't do this too well
    #assert E(X) == exp(mean+std**2/2)
    #assert variance(X) == (exp(std**2)-1) * exp(2*mean + std**2)

    # Right now, only density function and sampling works
    # Test sampling: Only e^mean in sample std of 0
    for i in range(3):
        X = LogNormal('x', i, 0)
        assert S(sample(X)) == N(exp(i))
    # The sympy integrator can't do this too well
    #assert E(X) ==

    mu = Symbol("mu", real=True)
    sigma = Symbol("sigma", positive=True)

    X = LogNormal('x', mu, sigma)
    assert density(X)(x) == (sqrt(2)*exp(-(-mu + log(x))**2
                                    /(2*sigma**2))/(2*x*sqrt(pi)*sigma))

    X = LogNormal('x', 0, 1)  # Mean 0, standard deviation 1
    assert density(X)(x) == sqrt(2)*exp(-log(x)**2/2)/(2*x*sqrt(pi))

def test_maxwell():
    a = Symbol("a", positive=True)

    X = Maxwell('x', a)

    assert density(X)(x) == (sqrt(2)*x**2*exp(-x**2/(2*a**2))/
        (sqrt(pi)*a**3))
    assert E(X) == 2*sqrt(2)*a/sqrt(pi)
    assert simplify(variance(X)) == a**2*(-8 + 3*pi)/pi


def test_nakagami():
    mu = Symbol("mu", positive=True)
    omega = Symbol("omega", positive=True)

    X = Nakagami('x', mu, omega)
    assert density(X)(x) == (2*x**(2*mu - 1)*mu**mu*omega**(-mu)
                                *exp(-x**2*mu/omega)/gamma(mu))
    assert simplify(E(X, meijerg=True)) == (sqrt(mu)*sqrt(omega)
           *gamma(mu + S.Half)/gamma(mu + 1))
    assert simplify(variance(X, meijerg=True)) == (
    omega - omega*gamma(mu + S(1)/2)**2/(gamma(mu)*gamma(mu + 1)))


def test_pareto():
    xm, beta = symbols('xm beta', positive=True, finite=True)
    alpha = beta + 5
    X = Pareto('x', xm, alpha)

    dens = density(X)
    x = Symbol('x')
    assert dens(x) == x**(-(alpha + 1))*xm**(alpha)*(alpha)

    # These fail because SymPy can not deduce that 1/xm != 0
    # assert simplify(E(X)) == alpha*xm/(alpha-1)
    # assert simplify(variance(X)) == xm**2*alpha / ((alpha-1)**2*(alpha-2))


def test_pareto_numeric():
    xm, beta = 3, 2
    alpha = beta + 5
    X = Pareto('x', xm, alpha)

    assert E(X) == alpha*xm/S(alpha - 1)
    assert variance(X) == xm**2*alpha / S(((alpha - 1)**2*(alpha - 2)))
    # Skewness tests too slow. Try shortcutting function?


def test_raised_cosine():
    mu = Symbol("mu", real=True)
    s = Symbol("s", positive=True)

    X = RaisedCosine("x", mu, s)
    assert density(X)(x) == (Piecewise(((cos(pi*(x - mu)/s) + 1)/(2*s),
                          And(x <= mu + s, mu - s <= x)), (0, True)))


def test_rayleigh():
    sigma = Symbol("sigma", positive=True)

    X = Rayleigh('x', sigma)
    assert density(X)(x) ==  x*exp(-x**2/(2*sigma**2))/sigma**2
    assert E(X) == sqrt(2)*sqrt(pi)*sigma/2
    assert variance(X) == -pi*sigma**2/2 + 2*sigma**2


def test_studentt():
    nu = Symbol("nu", positive=True)

    X = StudentT('x', nu)
<<<<<<< HEAD
    assert density(X)(x) == ((x**2/nu + 1)**(-(nu + 1)/2)
                        *gamma(nu/2 + S.Half)/(sqrt(pi)*sqrt(nu)*gamma(nu/2)))
=======
    assert density(X)(x) == (1 + x**2/nu)**(-nu/2 - 1/2)/(sqrt(nu)*beta(1/2, nu/2))
>>>>>>> 510e474f


@XFAIL
def test_triangular():
    a = Symbol("a")
    b = Symbol("b")
    c = Symbol("c")

    X = Triangular('x', a, b, c)
    assert density(X)(x) == Piecewise(
                 ((2*x - 2*a)/((-a + b)*(-a + c)), And(a <= x, x < c)),
                 (2/(-a + b), x == c),
                 ((-2*x + 2*b)/((-a + b)*(b - c)), And(x <= b, c < x)),
                 (0, True))


def test_quadratic_u():
    a = Symbol("a", real=True)
    b = Symbol("b", real=True)

    X = QuadraticU("x", a, b)
    assert density(X)(x) == Piecewise((12*(x - (a + b)/2)**2/(-a + b)**3,
                          And(a <= x, x <= b)), (0, True))

def test_uniform():
    l = Symbol('l', real=True, finite=True)
    w = Symbol('w', positive=True, finite=True)
    X = Uniform('x', l, l + w)

    assert simplify(E(X)) == l + w/2
    assert simplify(variance(X)) == w**2/12


    # With numbers all is well
    X = Uniform('x', 3, 5)
    assert P(X < 3) == 0 and P(X > 5) == 0
    assert P(X < 4) == P(X > 4) == S.Half


def test_uniform_P():
    """ This stopped working because SingleContinuousPSpace.compute_density no
    longer calls integrate on a DiracDelta but rather just solves directly.
    integrate used to call UniformDistribution.expectation which special-cased
    subsed out the Min and Max terms that Uniform produces

    I decided to regress on this class for general cleanliness (and I suspect
    speed) of the algorithm.
    """
    l = Symbol('l', real=True, finite=True)
    w = Symbol('w', positive=True, finite=True)
    X = Uniform('x', l, l + w)
    assert P(X < l) == 0 and P(X > l + w) == 0


@XFAIL
def test_uniformsum():
    n = Symbol("n", integer=True)
    _k = Symbol("k")

    X = UniformSum('x', n)
    assert density(X)(x) == (Sum((-1)**_k*(-_k + x)**(n - 1)
                        *binomial(n, _k), (_k, 0, floor(x)))/factorial(n - 1))


def test_von_mises():
    mu = Symbol("mu")
    k = Symbol("k", positive=True)

    X = VonMises("x", mu, k)
    assert density(X)(x) == exp(k*cos(x - mu))/(2*pi*besseli(0, k))


def test_weibull():
    a, b = symbols('a b', positive=True)
    X = Weibull('x', a, b)

    assert simplify(E(X)) == simplify(a * gamma(1 + 1/b))
    assert simplify(variance(X)) == simplify(a**2 * gamma(1 + 2/b) - E(X)**2)
    # Skewness tests too slow. Try shortcutting function?


def test_weibull_numeric():
    # Test for integers and rationals
    a = 1
    bvals = [S.Half, 1, S(3)/2, 5]
    for b in bvals:
        X = Weibull('x', a, b)
        assert simplify(E(X)) == simplify(a * gamma(1 + 1/S(b)))
        assert simplify(variance(X)) == simplify(
            a**2 * gamma(1 + 2/S(b)) - E(X)**2)
        # Not testing Skew... it's slow with int/frac values > 3/2


def test_wignersemicircle():
    R = Symbol("R", positive=True)

    X = WignerSemicircle('x', R)
    assert density(X)(x) == 2*sqrt(-x**2 + R**2)/(pi*R**2)
    assert E(X) == 0


def test_prefab_sampling():
    N = Normal('X', 0, 1)
    L = LogNormal('L', 0, 1)
    E = Exponential('Ex', 1)
    P = Pareto('P', 1, 3)
    W = Weibull('W', 1, 1)
    U = Uniform('U', 0, 1)
    B = Beta('B', 2, 5)
    G = Gamma('G', 1, 3)

    variables = [N, L, E, P, W, U, B, G]
    niter = 10
    for var in variables:
        for i in range(niter):
            assert sample(var) in var.pspace.domain.set


def test_input_value_assertions():
    a, b = symbols('a b')
    p, q = symbols('p q', positive=True)

    raises(ValueError, lambda: Normal('x', 3, 0))
    raises(ValueError, lambda: Normal('x', a, b))
    Normal('X', a, p)  # No error raised
    raises(ValueError, lambda: Exponential('x', a))
    Exponential('Ex', p)  # No error raised
    for fn in [Pareto, Weibull, Beta, Gamma]:
        raises(ValueError, lambda: fn('x', a, p))
        raises(ValueError, lambda: fn('x', p, a))
        fn('x', p, q)  # No error raised


@XFAIL
def test_unevaluated():
    X = Normal('x', 0, 1)
    assert E(X, evaluate=False) == (
        Integral(sqrt(2)*x*exp(-x**2/2)/(2*sqrt(pi)), (x, -oo, oo)))

    assert E(X + 1, evaluate=False) == (
        Integral(sqrt(2)*x*exp(-x**2/2)/(2*sqrt(pi)), (x, -oo, oo)) + 1)

    assert P(X > 0, evaluate=False) == (
        Integral(sqrt(2)*exp(-x**2/2)/(2*sqrt(pi)), (x, 0, oo)))

    assert P(X > 0, X**2 < 1, evaluate=False) == (
        Integral(sqrt(2)*exp(-x**2/2)/(2*sqrt(pi)*
            Integral(sqrt(2)*exp(-x**2/2)/(2*sqrt(pi)),
                (x, -1, 1))), (x, 0, 1)))


def test_probability_unevaluated():
    T = Normal('T', 30, 3)
    assert type(P(T > 33, evaluate=False)) == Integral

def test_density_unevaluated():
    X = Normal('X', 0, 1)
    Y = Normal('Y', 0, 2)
    assert isinstance(density(X+Y, evaluate=False)(z), Integral)


def test_NormalDistribution():
    nd = NormalDistribution(0, 1)
    x = Symbol('x')
    assert nd.cdf(x) == (erf(sqrt(2)*x/2) + 1)/2
    assert isinstance(nd.sample(), float) or nd.sample().is_Number
    assert nd.expectation(1, x) == 1
    assert nd.expectation(x, x) == 0
    assert nd.expectation(x**2, x) == 1

def test_random_parameters():
    mu = Normal('mu', 2, 3)
    meas = Normal('T', mu, 1)
    assert density(meas, evaluate=False)(z)
    assert isinstance(pspace(meas), ProductPSpace)
    #assert density(meas, evaluate=False)(z) == Integral(mu.pspace.pdf *
    #        meas.pspace.pdf, (mu.symbol, -oo, oo)).subs(meas.symbol, z)

def test_random_parameters_given():
    mu = Normal('mu', 2, 3)
    meas = Normal('T', mu, 1)
    assert given(meas, Eq(mu, 5)) == Normal('T', 5, 1)

def test_conjugate_priors():
    mu = Normal('mu', 2, 3)
    x = Normal('x', mu, 1)
    assert isinstance(simplify(density(mu, Eq(x, y), evaluate=False)(z)),
            Integral)

def test_difficult_univariate():
    """ Since using solve in place of deltaintegrate we're able to perform
    substantially more complex density computations on single continuous random
    variables """
    x = Normal('x', 0, 1)
    assert density(x**3)
    assert density(exp(x**2))
    assert density(log(x))<|MERGE_RESOLUTION|>--- conflicted
+++ resolved
@@ -270,27 +270,17 @@
     d2 = Symbol("d2", positive=True)
 
     X = FDistribution("x", d1, d2)
-<<<<<<< HEAD
-    assert density(X)(x) == (d2**(d2/2)*sqrt((d1*x)**d1 *
-        (d1*x + d2)**(-(d1 + d2)))*gamma(d1/2 + d2/2)/(x*gamma(d1/2)*gamma(d2/2)))
-=======
     assert density(X)(x) == (d2**(d2/2)*sqrt((d1*x)**d1*(d1*x + d2)**(-d1 - d2))
                              /(x*beta(d1/2, d2/2)))
->>>>>>> 510e474f
 
 def test_fisher_z():
     d1 = Symbol("d1", positive=True)
     d2 = Symbol("d2", positive=True)
 
     X = FisherZ("x", d1, d2)
-<<<<<<< HEAD
-    assert density(X)(x) == (2*d1**(d1/2)*d2**(d2/2)*
-            (d1*exp(2*x) + d2)**(-(d1 + d2)/2)*
-            exp(d1*x)*gamma(d1/2 + d2/2)/(gamma(d1/2)*gamma(d2/2)))
-=======
     assert density(X)(x) == (2*d1**(d1/2)*d2**(d2/2)*(d1*exp(2*x) + d2)
                              **(-d1/2 - d2/2)*exp(d1*x)/beta(d1/2, d2/2))
->>>>>>> 510e474f
+            exp(d1*x)*gamma(d1/2 + d2/2)/(gamma(d1/2)*gamma(d2/2)))
 
 def test_frechet():
     a = Symbol("a", positive=True)
@@ -445,12 +435,7 @@
     nu = Symbol("nu", positive=True)
 
     X = StudentT('x', nu)
-<<<<<<< HEAD
-    assert density(X)(x) == ((x**2/nu + 1)**(-(nu + 1)/2)
-                        *gamma(nu/2 + S.Half)/(sqrt(pi)*sqrt(nu)*gamma(nu/2)))
-=======
     assert density(X)(x) == (1 + x**2/nu)**(-nu/2 - 1/2)/(sqrt(nu)*beta(1/2, nu/2))
->>>>>>> 510e474f
 
 
 @XFAIL
