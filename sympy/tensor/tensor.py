"""
This module defines tensors with abstract index notation.

The abstract index notation has been first formalized by Penrose.

Tensor indices are formal objects, with a tensor type; there is no
notion of index range, it is only possible to assign the dimension,
used to trace the Kronecker delta; the dimension can be a Symbol.

The Einstein summation convention is used.
The covariant indices are indicated with a minus sign in front of the index.

For instance the tensor ``t = p(a)*A(b,c)*q(-c)`` has the index ``c``
contracted.

A tensor expression ``t`` can be called; called with its
indices in sorted order it is equal to itself:
in the above example ``t(a, b) == t``;
one can call ``t`` with different indices; ``t(c, d) == p(c)*A(d,a)*q(-a)``.

The contracted indices are dummy indices, internally they have no name,
the indices being represented by a graph-like structure.

Tensors are put in canonical form using ``canon_bp``, which uses
the Butler-Portugal algorithm for canonicalization using the monoterm
symmetries of the tensors.

If there is a (anti)symmetric metric, the indices can be raised and
lowered when the tensor is put in canonical form.
"""

from __future__ import print_function, division

from collections import defaultdict
from sympy import Matrix, Rational
from sympy.combinatorics.tensor_can import get_symmetric_group_sgs, \
    bsgs_direct_product, canonicalize, riemann_bsgs
from sympy.core import Basic, sympify, Add, S
from sympy.core.compatibility import string_types, reduce, range
from sympy.core.containers import Tuple
from sympy.core.decorators import deprecated
from sympy.core.symbol import Symbol, symbols
from sympy.core.sympify import CantSympify
from sympy.external import import_module
from sympy.utilities.decorator import doctest_depends_on
from sympy.matrices import eye


class TIDS(CantSympify):
    """
    Tensor-index data structure. This contains internal data structures about
    components of a tensor expression, its free and dummy indices.

    To create a ``TIDS`` object via the standard constructor, the required
    arguments are

    WARNING: this class is meant as an internal representation of tensor data
    structures and should not be directly accessed by end users.

    Parameters
    ==========

    components : ``TensorHead`` objects representing the components of the tensor expression.

    free : Free indices in their internal representation.

    dum : Dummy indices in their internal representation.

    Examples
    ========

    >>> from sympy.tensor.tensor import TensorIndexType, tensor_indices, TIDS, tensorhead
    >>> Lorentz = TensorIndexType('Lorentz', dummy_fmt='L')
    >>> m0, m1, m2, m3 = tensor_indices('m0,m1,m2,m3', Lorentz)
    >>> T = tensorhead('T', [Lorentz]*4, [[1]*4])
    >>> TIDS([T], [(m0, 0, 0), (m3, 3, 0)], [(1, 2, 0, 0)])
    TIDS([T(Lorentz,Lorentz,Lorentz,Lorentz)], [(m0, 0, 0), (m3, 3, 0)], [(1, 2, 0, 0)])

    Notes
    =====

    In short, this has created the components, free and dummy indices for
    the internal representation of a tensor T(m0, m1, -m1, m3).

    Free indices are represented as a list of triplets. The elements of
    each triplet identify a single free index and are

    1. TensorIndex object
    2. position inside the component
    3. component number

    Dummy indices are represented as a list of 4-plets. Each 4-plet stands
    for couple for contracted indices, their original TensorIndex is not
    stored as it is no longer required. The four elements of the 4-plet
    are

    1. position inside the component of the first index.
    2. position inside the component of the second index.
    3. component number of the first index.
    4. component number of the second index.

    """

    def __init__(self, components, free, dum):
        self.components = components
        self.free = free
        self.dum = dum
        self._ext_rank = len(self.free) + 2*len(self.dum)
        self.dum.sort(key=lambda x: (x[2], x[0]))

    def get_tensors(self):
        """
        Get a list of ``Tensor`` objects having the same ``TIDS`` if multiplied
        by one another.
        """
        indices = self.get_indices()
        components = self.components
        tensors = [None for i in components]  # pre-allocate list
        ind_pos = 0
        for i, component in enumerate(components):
            prev_pos = ind_pos
            ind_pos += component.rank
            tensors[i] = Tensor(component, indices[prev_pos:ind_pos])
        return tensors

    def get_components_with_free_indices(self):
        """
        Get a list of components with their associated indices.

        Examples
        ========

        >>> from sympy.tensor.tensor import TensorIndexType, tensor_indices, TIDS, tensorhead
        >>> Lorentz = TensorIndexType('Lorentz', dummy_fmt='L')
        >>> m0, m1, m2, m3 = tensor_indices('m0,m1,m2,m3', Lorentz)
        >>> T = tensorhead('T', [Lorentz]*4, [[1]*4])
        >>> A = tensorhead('A', [Lorentz], [[1]])
        >>> t = TIDS.from_components_and_indices([T], [m0, m1, -m1, m3])
        >>> t.get_components_with_free_indices()
        [(T(Lorentz,Lorentz,Lorentz,Lorentz), [(m0, 0, 0), (m3, 3, 0)])]
        >>> t2 = (A(m0)*A(-m0))._tids
        >>> t2.get_components_with_free_indices()
        [(A(Lorentz), []), (A(Lorentz), [])]
        >>> t3 = (A(m0)*A(-m1)*A(-m0)*A(m1))._tids
        >>> t3.get_components_with_free_indices()
        [(A(Lorentz), []), (A(Lorentz), []), (A(Lorentz), []), (A(Lorentz), [])]
        >>> t4 = (A(m0)*A(m1)*A(-m0))._tids
        >>> t4.get_components_with_free_indices()
        [(A(Lorentz), []), (A(Lorentz), [(m1, 0, 1)]), (A(Lorentz), [])]
        >>> t5 = (A(m0)*A(m1)*A(m2))._tids
        >>> t5.get_components_with_free_indices()
        [(A(Lorentz), [(m0, 0, 0)]), (A(Lorentz), [(m1, 0, 1)]), (A(Lorentz), [(m2, 0, 2)])]
        """
        components = self.components
        ret_comp = []

        free_counter = 0
        if len(self.free) == 0:
            return [(comp, []) for comp in components]

        for i, comp in enumerate(components):
            c_free = []
            while free_counter < len(self.free):
                if not self.free[free_counter][2] == i:
                    break

                c_free.append(self.free[free_counter])
                free_counter += 1

                if free_counter >= len(self.free):
                    break
            ret_comp.append((comp, c_free))

        return ret_comp

    @staticmethod
    def from_components_and_indices(components, indices):
        """
        Create a new ``TIDS`` object from ``components`` and ``indices``

        ``components``  ``TensorHead`` objects representing the components
                        of the tensor expression.

        ``indices``     ``TensorIndex`` objects, the indices. Contractions are
                        detected upon construction.

        Examples
        ========

        >>> from sympy.tensor.tensor import TensorIndexType, tensor_indices, TIDS, tensorhead
        >>> Lorentz = TensorIndexType('Lorentz', dummy_fmt='L')
        >>> m0, m1, m2, m3 = tensor_indices('m0,m1,m2,m3', Lorentz)
        >>> T = tensorhead('T', [Lorentz]*4, [[1]*4])
        >>> TIDS.from_components_and_indices([T], [m0, m1, -m1, m3])
        TIDS([T(Lorentz,Lorentz,Lorentz,Lorentz)], [(m0, 0, 0), (m3, 3, 0)], [(1, 2, 0, 0)])

        In case of many components the same indices have slightly different
        indexes:

        >>> A = tensorhead('A', [Lorentz], [[1]])
        >>> TIDS.from_components_and_indices([A]*4, [m0, m1, -m1, m3])
        TIDS([A(Lorentz), A(Lorentz), A(Lorentz), A(Lorentz)], [(m0, 0, 0), (m3, 0, 3)], [(0, 0, 1, 2)])
        """
        tids = None
        cur_pos = 0
        for i in components:
            tids_sing = TIDS([i], *TIDS.free_dum_from_indices(*indices[cur_pos:cur_pos+i.rank]))
            if tids is None:
                tids = tids_sing
            else:
                tids *= tids_sing
            cur_pos += i.rank

        if tids is None:
            tids = TIDS([], [], [])

        tids.free.sort(key=lambda x: x[0].name)
        tids.dum.sort()

        return tids

    @deprecated(useinstead="get_indices")
    def to_indices(self):
        return self.get_indices()

    @staticmethod
    def free_dum_from_indices(*indices):
        """
        Convert ``indices`` into ``free``, ``dum`` for single component tensor

        ``free``     list of tuples ``(index, pos, 0)``,
                     where ``pos`` is the position of index in
                     the list of indices formed by the component tensors

        ``dum``      list of tuples ``(pos_contr, pos_cov, 0, 0)``

        Examples
        ========

        >>> from sympy.tensor.tensor import TensorIndexType, tensor_indices, TIDS
        >>> Lorentz = TensorIndexType('Lorentz', dummy_fmt='L')
        >>> m0, m1, m2, m3 = tensor_indices('m0,m1,m2,m3', Lorentz)
        >>> TIDS.free_dum_from_indices(m0, m1, -m1, m3)
        ([(m0, 0, 0), (m3, 3, 0)], [(1, 2, 0, 0)])
        """
        n = len(indices)
        if n == 1:
            return [(indices[0], 0, 0)], []

        # find the positions of the free indices and of the dummy indices
        free = [True]*len(indices)
        index_dict = {}
        dum = []
        for i, index in enumerate(indices):
            name = index._name
            typ = index._tensortype
            contr = index._is_up
            if (name, typ) in index_dict:
                # found a pair of dummy indices
                is_contr, pos = index_dict[(name, typ)]
                # check consistency and update free
                if is_contr:
                    if contr:
                        raise ValueError('two equal contravariant indices in slots %d and %d' %(pos, i))
                    else:
                        free[pos] = False
                        free[i] = False
                else:
                    if contr:
                        free[pos] = False
                        free[i] = False
                    else:
                        raise ValueError('two equal covariant indices in slots %d and %d' %(pos, i))
                if contr:
                    dum.append((i, pos, 0, 0))
                else:
                    dum.append((pos, i, 0, 0))
            else:
                index_dict[(name, typ)] = index._is_up, i

        free = [(index, i, 0) for i, index in enumerate(indices) if free[i]]
        free.sort()
        return free, dum

    @staticmethod
    def _check_matrix_indices(f_free, g_free, nc1):
        # This "private" method checks matrix indices.
        # Matrix indices are special as there are only two, and observe
        # anomalous substitution rules to determine contractions.

        dum = []
        # make sure that free indices appear in the same order as in their component:
        f_free.sort(key=lambda x: (x[2], x[1]))
        g_free.sort(key=lambda x: (x[2], x[1]))
        matrix_indices_storage = {}
        transform_right_to_left = {}
        f_pop_pos = []
        g_pop_pos = []
        for free_pos, (ind, i, c) in enumerate(f_free):
            index_type = ind._tensortype
            if ind not in (index_type.auto_left, -index_type.auto_right):
                continue
            matrix_indices_storage[ind] = (free_pos, i, c)

        for free_pos, (ind, i, c) in enumerate(g_free):
            index_type = ind._tensortype
            if ind not in (index_type.auto_left, -index_type.auto_right):
                continue

            if ind == index_type.auto_left:
                if -index_type.auto_right in matrix_indices_storage:
                    other_pos, other_i, other_c = matrix_indices_storage.pop(-index_type.auto_right)
                    dum.append((other_i, i, other_c, c + nc1))
                    # mark to remove other_pos and free_pos from free:
                    g_pop_pos.append(free_pos)
                    f_pop_pos.append(other_pos)
                    continue
                if ind in matrix_indices_storage:
                    other_pos, other_i, other_c = matrix_indices_storage.pop(ind)
                    dum.append((other_i, i, other_c, c + nc1))
                    # mark to remove other_pos and free_pos from free:
                    g_pop_pos.append(free_pos)
                    f_pop_pos.append(other_pos)
                    transform_right_to_left[-index_type.auto_right] = c
                    continue

            if ind in transform_right_to_left:
                other_c = transform_right_to_left.pop(ind)
                if c == other_c:
                    g_free[free_pos] = (index_type.auto_left, i, c)

        for i in reversed(sorted(f_pop_pos)):
            f_free.pop(i)
        for i in reversed(sorted(g_pop_pos)):
            g_free.pop(i)
        return dum

    @staticmethod
    def mul(f, g):
        """
        The algorithms performing the multiplication of two ``TIDS`` instances.

        In short, it forms a new ``TIDS`` object, joining components and indices,
        checking that abstract indices are compatible, and possibly contracting
        them.

        Examples
        ========

        >>> from sympy.tensor.tensor import TensorIndexType, tensor_indices, TIDS, tensorhead
        >>> Lorentz = TensorIndexType('Lorentz', dummy_fmt='L')
        >>> m0, m1, m2, m3 = tensor_indices('m0,m1,m2,m3', Lorentz)
        >>> T = tensorhead('T', [Lorentz]*4, [[1]*4])
        >>> A = tensorhead('A', [Lorentz], [[1]])
        >>> tids_1 = TIDS.from_components_and_indices([T], [m0, m1, -m1, m3])
        >>> tids_2 = TIDS.from_components_and_indices([A], [m2])
        >>> tids_1 * tids_2
        TIDS([T(Lorentz,Lorentz,Lorentz,Lorentz), A(Lorentz)],\
            [(m0, 0, 0), (m3, 3, 0), (m2, 0, 1)], [(1, 2, 0, 0)])

        In this case no contraction has been performed.

        >>> tids_3 = TIDS.from_components_and_indices([A], [-m3])
        >>> tids_1 * tids_3
        TIDS([T(Lorentz,Lorentz,Lorentz,Lorentz), A(Lorentz)],\
            [(m0, 0, 0)], [(1, 2, 0, 0), (3, 0, 0, 1)])

        Free indices ``m3`` and ``-m3`` are identified as a contracted couple, and are
        therefore transformed into dummy indices.

        A wrong index construction (for example, trying to contract two
        contravariant indices or using indices multiple times) would result in
        an exception:

        >>> tids_4 = TIDS.from_components_and_indices([A], [m3])
        >>> # This raises an exception:
        >>> # tids_1 * tids_4
        """
        index_up = lambda u: u if u.is_up else -u

        # lambda returns True is index is not a matrix index:
        notmat = lambda i: i not in (i._tensortype.auto_left, -i._tensortype.auto_right)
        f_free = f.free[:]
        g_free = g.free[:]
        nc1 = len(f.components)
        dum = TIDS._check_matrix_indices(f_free, g_free, nc1)

        # find out which free indices of f and g are contracted
        free_dict1 = dict([(i if i.is_up else -i, (pos, cpos, i)) for i, pos, cpos in f_free])
        free_dict2 = dict([(i if i.is_up else -i, (pos, cpos, i)) for i, pos, cpos in g_free])
        free_names = set(free_dict1.keys()) & set(free_dict2.keys())
        # find the new `free` and `dum`

        dum2 = [(i1, i2, c1 + nc1, c2 + nc1) for i1, i2, c1, c2 in g.dum]
        free1 = [(ind, i, c) for ind, i, c in f_free if index_up(ind) not in free_names]
        free2 = [(ind, i, c + nc1) for ind, i, c in g_free if index_up(ind) not in free_names]
        free = free1 + free2
        dum.extend(f.dum + dum2)
        for name in free_names:
            ipos1, cpos1, ind1 = free_dict1[name]
            ipos2, cpos2, ind2 = free_dict2[name]
            cpos2 += nc1
            if ind1._is_up == ind2._is_up:
                raise ValueError('wrong index construction {0}'.format(ind1))
            if ind1._is_up:
                new_dummy = (ipos1, ipos2, cpos1, cpos2)
            else:
                new_dummy = (ipos2, ipos1, cpos2, cpos1)
            dum.append(new_dummy)
        return (f.components + g.components, free, dum)

    def __mul__(self, other):
        return TIDS(*self.mul(self, other))

    def __str__(self):
        return "TIDS({0}, {1}, {2})".format(self.components, self.free, self.dum)

    def __repr__(self):
        return self.__str__()

    def sorted_components(self):
        """
        Returns a ``TIDS`` with sorted components

        The sorting is done taking into account the commutation group
        of the component tensors.
        """
        from sympy.combinatorics.permutations import _af_invert
        cv = list(zip(self.components, range(len(self.components))))
        sign = 1
        n = len(cv) - 1
        for i in range(n):
            for j in range(n, i, -1):
                c = cv[j-1][0].commutes_with(cv[j][0])
                if c not in [0, 1]:
                    continue
                if (cv[j-1][0]._types, cv[j-1][0]._name) > \
                        (cv[j][0]._types, cv[j][0]._name):
                    cv[j-1], cv[j] = cv[j], cv[j-1]
                    if c:
                        sign = -sign

        # perm_inv[new_pos] = old_pos
        components = [x[0] for x in cv]
        perm_inv = [x[1] for x in cv]
        perm = _af_invert(perm_inv)
        free = [(ind, i, perm[c]) for ind, i, c in self.free]
        free.sort()
        dum = [(i1, i2, perm[c1], perm[c2]) for i1, i2, c1, c2 in self.dum]
        dum.sort(key=lambda x: components[x[2]].index_types[x[0]])

        return TIDS(components, free, dum), sign

    def _get_sorted_free_indices_for_canon(self):
        sorted_free = self.free[:]
        sorted_free.sort(key=lambda x: x[0])
        return sorted_free

    def _get_sorted_dum_indices_for_canon(self):
        return sorted(self.dum, key=lambda x: (x[2], x[0]))

    def canon_args(self):
        """
        Returns ``(g, dummies, msym, v)``, the entries of ``canonicalize``

        see ``canonicalize`` in ``tensor_can.py``
        """
        # to be called after sorted_components
        from sympy.combinatorics.permutations import _af_new
#         types = list(set(self._types))
#         types.sort(key = lambda x: x._name)
        n = self._ext_rank
        g = [None]*n + [n, n+1]
        pos = 0
        vpos = []
        components = self.components
        for t in components:
            vpos.append(pos)
            pos += t._rank
        # ordered indices: first the free indices, ordered by types
        # then the dummy indices, ordered by types and contravariant before
        # covariant
        # g[position in tensor] = position in ordered indices
        for i, (indx, ipos, cpos) in enumerate(self._get_sorted_free_indices_for_canon()):
            pos = vpos[cpos] + ipos
            g[pos] = i
        pos = len(self.free)
        j = len(self.free)
        dummies = []
        prev = None
        a = []
        msym = []
        for ipos1, ipos2, cpos1, cpos2 in self._get_sorted_dum_indices_for_canon():
            pos1 = vpos[cpos1] + ipos1
            pos2 = vpos[cpos2] + ipos2
            g[pos1] = j
            g[pos2] = j + 1
            j += 2
            typ = components[cpos1].index_types[ipos1]
            if typ != prev:
                if a:
                    dummies.append(a)
                a = [pos, pos + 1]
                prev = typ
                msym.append(typ.metric_antisym)
            else:
                a.extend([pos, pos + 1])
            pos += 2
        if a:
            dummies.append(a)
        numtyp = []
        prev = None
        for t in components:
            if t == prev:
                numtyp[-1][1] += 1
            else:
                prev = t
                numtyp.append([prev, 1])
        v = []
        for h, n in numtyp:
            if h._comm == 0 or h._comm == 1:
                comm = h._comm
            else:
                comm = TensorManager.get_comm(h._comm, h._comm)
            v.append((h._symmetry.base, h._symmetry.generators, n, comm))
        return _af_new(g), dummies, msym, v

    def perm2tensor(self, g, canon_bp=False):
        """
        Returns a ``TIDS`` instance corresponding to the permutation ``g``

        ``g``  permutation corresponding to the tensor in the representation
        used in canonicalization

        ``canon_bp``   if True, then ``g`` is the permutation
        corresponding to the canonical form of the tensor
        """
        vpos = []
        components = self.components
        pos = 0
        for t in components:
            vpos.append(pos)
            pos += t._rank
        sorted_free = [i[0] for i in self._get_sorted_free_indices_for_canon()]
        nfree = len(sorted_free)
        rank = self._ext_rank
        dum = [[None]*4 for i in range((rank - nfree)//2)]
        free = []
        icomp = -1
        for i in range(rank):
            if i in vpos:
                icomp += vpos.count(i)
                pos0 = i
            ipos = i - pos0
            gi = g[i]
            if gi < nfree:
                ind = sorted_free[gi]
                free.append((ind, ipos, icomp))
            else:
                j = gi - nfree
                idum, cov = divmod(j, 2)
                if cov:
                    dum[idum][1] = ipos
                    dum[idum][3] = icomp
                else:
                    dum[idum][0] = ipos
                    dum[idum][2] = icomp
        dum = [tuple(x) for x in dum]

        return TIDS(components, free, dum)

    def get_indices(self):
        """
        Get a list of indices, creating new tensor indices to complete dummy indices.
        """
        components = self.components
        free = self.free
        dum = self.dum
        indices = [None]*self._ext_rank
        start = 0
        pos = 0
        vpos = []
        for t in components:
            vpos.append(pos)
            pos += t.rank
        cdt = defaultdict(int)
        # if the free indices have names with dummy_fmt, start with an
        # index higher than those for the dummy indices
        # to avoid name collisions
        for indx, ipos, cpos in free:
            if indx._name.split('_')[0] == indx._tensortype._dummy_fmt[:-3]:
                cdt[indx._tensortype] = max(cdt[indx._tensortype], int(indx._name.split('_')[1]) + 1)
            start = vpos[cpos]
            indices[start + ipos] = indx
        for ipos1, ipos2, cpos1, cpos2 in dum:
            start1 = vpos[cpos1]
            start2 = vpos[cpos2]
            typ1 = components[cpos1].index_types[ipos1]
            assert typ1 == components[cpos2].index_types[ipos2]
            fmt = typ1._dummy_fmt
            nd = cdt[typ1]
            indices[start1 + ipos1] = TensorIndex(fmt % nd, typ1)
            indices[start2 + ipos2] = TensorIndex(fmt % nd, typ1, False)
            cdt[typ1] += 1
        return indices

    def contract_metric(self, g):
        """
        Returns new TIDS and sign.

        Sign is either 1 or -1, to correct the sign after metric contraction
        (for spinor indices).
        """
        components = self.components
        antisym = g.index_types[0].metric_antisym
        #if not any(x == g for x in components):
        #    return self
        # list of positions of the metric ``g``
        gpos = [i for i, x in enumerate(components) if x == g]
        if not gpos:
            return self, 1
        sign = 1
        dum = self.dum[:]
        free = self.free[:]
        elim = set()
        for gposx in gpos:
            if gposx in elim:
                continue
            free1 = [x for x in free if x[-1] == gposx]
            dum1 = [x for x in dum if x[-2] == gposx or x[-1] == gposx]
            if not dum1:
                continue
            elim.add(gposx)
            if len(dum1) == 2:
                if not antisym:
                    dum10, dum11 = dum1
                    if dum10[3] == gposx:
                        # the index with pos p0 and component c0 is contravariant
                        c0 = dum10[2]
                        p0 = dum10[0]
                    else:
                        # the index with pos p0 and component c0 is covariant
                        c0 = dum10[3]
                        p0 = dum10[1]
                    if dum11[3] == gposx:
                        # the index with pos p1 and component c1 is contravariant
                        c1 = dum11[2]
                        p1 = dum11[0]
                    else:
                        # the index with pos p1 and component c1 is covariant
                        c1 = dum11[3]
                        p1 = dum11[1]
                    dum.append((p0, p1, c0, c1))
                else:
                    dum10, dum11 = dum1
                    # change the sign to bring the indices of the metric to contravariant
                    # form; change the sign if dum10 has the metric index in position 0
                    if dum10[3] == gposx:
                        # the index with pos p0 and component c0 is contravariant
                        c0 = dum10[2]
                        p0 = dum10[0]
                        if dum10[1] == 1:
                            sign = -sign
                    else:
                        # the index with pos p0 and component c0 is covariant
                        c0 = dum10[3]
                        p0 = dum10[1]
                        if dum10[0] == 0:
                            sign = -sign
                    if dum11[3] == gposx:
                        # the index with pos p1 and component c1 is contravariant
                        c1 = dum11[2]
                        p1 = dum11[0]
                        sign = -sign
                    else:
                        # the index with pos p1 and component c1 is covariant
                        c1 = dum11[3]
                        p1 = dum11[1]
                    dum.append((p0, p1, c0, c1))

            elif len(dum1) == 1:
                if not antisym:
                    dp0, dp1, dc0, dc1 = dum1[0]
                    if dc0 == dc1:
                        # g(i, -i)
                        typ = g.index_types[0]
                        if typ._dim is None:
                            raise ValueError('dimension not assigned')
                        sign = sign*typ._dim

                    else:
                        # g(i0, i1)*p(-i1)
                        if dc0 == gposx:
                            p1 = dp1
                            c1 = dc1
                        else:
                            p1 = dp0
                            c1 = dc0
                        ind, p, c = free1[0]
                        free.append((ind, p1, c1))
                else:
                    dp0, dp1, dc0, dc1 = dum1[0]
                    if dc0 == dc1:
                        # g(i, -i)
                        typ = g.index_types[0]
                        if typ._dim is None:
                            raise ValueError('dimension not assigned')
                        sign = sign*typ._dim

                        if dp0 < dp1:
                            # g(i, -i) = -D with antisymmetric metric
                            sign = -sign
                    else:
                        # g(i0, i1)*p(-i1)
                        if dc0 == gposx:
                            p1 = dp1
                            c1 = dc1
                            if dp0 == 0:
                                sign = -sign
                        else:
                            p1 = dp0
                            c1 = dc0
                        ind, p, c = free1[0]
                        free.append((ind, p1, c1))
            dum = [x for x in dum if x not in dum1]
            free = [x for x in free if x not in free1]

        shift = 0
        shifts = [0]*len(components)
        for i in range(len(components)):
            if i in elim:
                shift += 1
                continue
            shifts[i] = shift
        free = [(ind, p, c - shifts[c]) for (ind, p, c) in free if c not in elim]
        dum = [(p0, p1, c0 - shifts[c0], c1 - shifts[c1]) for  i, (p0, p1, c0, c1) in enumerate(dum) if c0 not in elim and c1 not in elim]
        components = [c for i, c in enumerate(components) if i not in elim]
        tids = TIDS(components, free, dum)
        return tids, sign


class VTIDS(TIDS):
    """
    DEPRECATED: DO NOT USE.
    """

    @deprecated(useinstead="TIDS")
    def __init__(self, components, free, dum, data):
        super(VTIDS, self).__init__(components, free, dum)
        self.data = data

    @staticmethod
    @deprecated(useinstead="TIDS")
    def parse_data(data):
        """
        DEPRECATED: DO NOT USE.
        """
        return _TensorDataLazyEvaluator.parse_data(data)

    @deprecated(useinstead="TIDS")
    def correct_signature_from_indices(self, data, indices, free, dum):
        """
        DEPRECATED: DO NOT USE.
        """
        return _TensorDataLazyEvaluator._correct_signature_from_indices(data, indices, free, dum)

    @staticmethod
    @deprecated(useinstead="TIDS")
    def flip_index_by_metric(data, metric, pos):
        """
        DEPRECATED: DO NOT USE.
        """
        return _TensorDataLazyEvaluator._flip_index_by_metric(data, metric, pos)


class _TensorDataLazyEvaluator(CantSympify):
    """
    EXPERIMENTAL: do not rely on this class, it may change without deprecation
    warnings in future versions of SymPy.

    This object contains the logic to associate components data to a tensor
    expression. Components data are set via the ``.data`` property of tensor
    expressions, is stored inside this class as a mapping between the tensor
    expression and the ``ndarray``.

    Computations are executed lazily: whereas the tensor expressions can have
    contractions, tensor products, and additions, components data are not
    computed until they are accessed by reading the ``.data`` property
    associated to the tensor expression.
    """
    _substitutions_dict = dict()
    _substitutions_dict_tensmul = dict()

    def __getitem__(self, key):
        dat = self._get(key)
        if dat is None:
            return None

        numpy = import_module("numpy")
        if not isinstance(dat, numpy.ndarray):
            return dat

        if dat.ndim == 0:
            return dat[()]
        elif dat.ndim == 1 and dat.size == 1:
            return dat[0]
        return dat

    def _get(self, key):
        """
        Retrieve ``data`` associated with ``key``.

        This algorithm looks into ``self._substitutions_dict`` for all
        ``TensorHead`` in the ``TensExpr`` (or just ``TensorHead`` if key is a
        TensorHead instance). It reconstructs the components data that the
        tensor expression should have by performing on components data the
        operations that correspond to the abstract tensor operations applied.

        Metric tensor is handled in a different manner: it is pre-computed in
        ``self._substitutions_dict_tensmul``.
        """
        if key in self._substitutions_dict:
            return self._substitutions_dict[key]

        if isinstance(key, TensorHead):
            return None

        if isinstance(key, Tensor):
            # special case to handle metrics. Metric tensors cannot be
            # constructed through contraction by the metric, their
            # components show if they are a matrix or its inverse.
            signature = tuple([i.is_up for i in key.get_indices()])
            srch = (key.component,) + signature
            if srch in self._substitutions_dict_tensmul:
                return self._substitutions_dict_tensmul[srch]
            return self.data_tensmul_from_tensorhead(key, key.component)

        if isinstance(key, TensMul):
            tensmul_list = key.split()
            if len(tensmul_list) == 1 and len(tensmul_list[0].components) == 1:
                # special case to handle metrics. Metric tensors cannot be
                # constructed through contraction by the metric, their
                # components show if they are a matrix or its inverse.
                signature = tuple([i.is_up for i in tensmul_list[0].get_indices()])
                srch = (tensmul_list[0].components[0],) + signature
                if srch in self._substitutions_dict_tensmul:
                    return self._substitutions_dict_tensmul[srch]
            data_list = [self.data_tensmul_from_tensorhead(i, i.components[0]) for i in tensmul_list]
            if all([i is None for i in data_list]):
                return None
            if any([i is None for i in data_list]):
                raise ValueError("Mixing tensors with associated components "\
                                 "data with tensors without components data")
            data_result, tensmul_result = self.data_product_tensors(data_list, tensmul_list)
            return data_result

        if isinstance(key, TensAdd):
            sumvar = S.Zero
            data_list = [i.data for i in key.args]
            if all([i is None for i in data_list]):
                return None
            if any([i is None for i in data_list]):
                raise ValueError("Mixing tensors with associated components "\
                                 "data with tensors without components data")
            for i in data_list:
                sumvar += i
            return sumvar

        return None

    def data_tensorhead_from_tensmul(self, data, tensmul, tensorhead):
        """
        This method is used when assigning components data to a ``TensMul``
        object, it converts components data to a fully contravariant ndarray,
        which is then stored according to the ``TensorHead`` key.
        """
        if data is None:
            return None

        return self._correct_signature_from_indices(
            data,
            tensmul.get_indices(),
            tensmul.free,
            tensmul.dum,
            True)

    def data_tensmul_from_tensorhead(self, tensmul, tensorhead):
        """
        This method corrects the components data to the right signature
        (covariant/contravariant) using the metric associated with each
        ``TensorIndexType``.
        """
        if tensorhead.data is None:
            return None

        return self._correct_signature_from_indices(
            tensorhead.data,
            tensmul.get_indices(),
            tensmul.free,
            tensmul.dum)

    def data_product_tensors(self, data_list, tensmul_list):
        """
        Given a ``data_list``, list of ``ndarray``'s and a ``tensmul_list``,
        list of ``TensMul`` instances, compute the resulting ``ndarray``,
        after tensor products and contractions.
        """
        def data_mul(f, g):
            """
            Multiplies two ``ndarray`` objects, it first calls ``TIDS.mul``,
            then checks which indices have been contracted, and finally
            contraction operation on data, according to the contracted indices.
            """
            data1, tensmul1 = f
            data2, tensmul2 = g
            components, free, dum = TIDS.mul(tensmul1, tensmul2)
            data = _TensorDataLazyEvaluator._contract_ndarray(tensmul1.free, tensmul2.free, data1, data2)
            # TODO: do this more efficiently... maybe by just passing an index list
            # to .data_product_tensor(...)
            return data, TensMul.from_TIDS(S.One, TIDS(components, free, dum))

        return reduce(data_mul, zip(data_list, tensmul_list))

    def _assign_data_to_tensor_expr(self, key, data):
        if isinstance(key, TensAdd):
            raise ValueError('cannot assign data to TensAdd')
        # here it is assumed that `key` is a `TensMul` instance.
        if len(key.components) != 1:
            raise ValueError('cannot assign data to TensMul with multiple components')
        tensorhead = key.components[0]
        newdata = self.data_tensorhead_from_tensmul(data, key, tensorhead)
        return tensorhead, newdata

    def __setitem__(self, key, value):
        """
        Set the components data of a tensor object/expression.

        Components data are transformed to the all-contravariant form and stored
        with the corresponding ``TensorHead`` object. If a ``TensorHead`` object
        cannot be uniquely identified, it will raise an error.
        """
        data = _TensorDataLazyEvaluator.parse_data(value)

        # TensorHead and TensorIndexType can be assigned data directly, while
        # TensMul must first convert data to a fully contravariant form, and
        # assign it to its corresponding TensorHead single component.
        if not isinstance(key, (TensorHead, TensorIndexType)):
            key, data = self._assign_data_to_tensor_expr(key, data)

        if isinstance(key, TensorHead):
            for dim, indextype in zip(data.shape, key.index_types):
                if indextype.data is None:
                    raise ValueError("index type {} has no components data"\
                    " associated (needed to raise/lower index)".format(indextype))
                if indextype.dim is None:
                    continue
                if dim != indextype.dim:
                    raise ValueError("wrong dimension of ndarray")
        self._substitutions_dict[key] = data

    def __delitem__(self, key):
        del self._substitutions_dict[key]

    def __contains__(self, key):
        return key in self._substitutions_dict

    @staticmethod
    def _contract_ndarray(free1, free2, ndarray1, ndarray2):
        numpy = import_module('numpy')

        def ikey(x):
            return x[1:]

        free1 = free1[:]
        free2 = free2[:]
        free1.sort(key=ikey)
        free2.sort(key=ikey)
        self_free = [_[0] for _ in free1]
        axes1 = []
        axes2 = []
        for jpos, jindex in enumerate(free2):
            if -jindex[0] in self_free:
                nidx = self_free.index(-jindex[0])
            else:
                continue
            axes1.append(nidx)
            axes2.append(jpos)

        contracted_ndarray = numpy.tensordot(
            ndarray1,
            ndarray2,
            (axes1, axes2)
        )
        return contracted_ndarray

    @staticmethod
    def add_tensor_mul(prod, f, g):
        def mul_function():
            return _TensorDataLazyEvaluator._contract_ndarray(f.free, g.free, f.data, g.data)

        _TensorDataLazyEvaluator._substitutions_dict[prod] = mul_function()

    @staticmethod
    def add_tensor_add(addition, f, g):
        def add_function():
            return f.data + g.data

        _TensorDataLazyEvaluator._substitutions_dict[addition] = add_function()

    def add_metric_data(self, metric, data):
        """
        Assign data to the ``metric`` tensor. The metric tensor behaves in an
        anomalous way when raising and lowering indices.

        A fully covariant metric is the inverse transpose of the fully
        contravariant metric (it is meant matrix inverse). If the metric is
        symmetric, the transpose is not necessary and mixed
        covariant/contravariant metrics are Kronecker deltas.
        """
        # hard assignment, data should not be added to `TensorHead` for metric:
        # the problem with `TensorHead` is that the metric is anomalous, i.e.
        # raising and lowering the index means considering the metric or its
        # inverse, this is not the case for other tensors.
        self._substitutions_dict_tensmul[metric, True, True] = data
        inverse_transpose = self.inverse_transpose_matrix(data)
        # in symmetric spaces, the traspose is the same as the original matrix,
        # the full covariant metric tensor is the inverse transpose, so this
        # code will be able to handle non-symmetric metrics.
        self._substitutions_dict_tensmul[metric, False, False] = inverse_transpose
        # now mixed cases, these are identical to the unit matrix if the metric
        # is symmetric.
        m = Matrix(data)
        invt = Matrix(inverse_transpose)
        self._substitutions_dict_tensmul[metric, True, False] = m * invt
        self._substitutions_dict_tensmul[metric, False, True] = invt * m

    @staticmethod
    def _flip_index_by_metric(data, metric, pos):
        numpy = import_module('numpy')

        data = numpy.tensordot(
                metric,
                data,
                (1, pos))
        return numpy.rollaxis(data, 0, pos+1)

    @staticmethod
    def inverse_matrix(ndarray):
        m = Matrix(ndarray).inv()
        return _TensorDataLazyEvaluator.parse_data(m)

    @staticmethod
    def inverse_transpose_matrix(ndarray):
        m = Matrix(ndarray).inv().T
        return _TensorDataLazyEvaluator.parse_data(m)

    @staticmethod
    def _correct_signature_from_indices(data, indices, free, dum, inverse=False):
        """
        Utility function to correct the values inside the components data
        ndarray according to whether indices are covariant or contravariant.

        It uses the metric matrix to lower values of covariant indices.
        """
        numpy = import_module('numpy')
        # change the ndarray values according covariantness/contravariantness of the indices
        # use the metric
        for i, indx in enumerate(indices):
            if not indx.is_up and not inverse:
                data = _TensorDataLazyEvaluator._flip_index_by_metric(data, indx._tensortype.data, i)
            elif not indx.is_up and inverse:
                data = _TensorDataLazyEvaluator._flip_index_by_metric(
                    data,
                    _TensorDataLazyEvaluator.inverse_matrix(indx._tensortype.data),
                    i
                )

        if len(dum) > 0:
            ### perform contractions ###
            axes1 = []
            axes2 = []
            for i, indx1 in enumerate(indices):
                try:
                    nd = indices[:i].index(-indx1)
                except ValueError:
                    continue
                axes1.append(nd)
                axes2.append(i)

            for ax1, ax2 in zip(axes1, axes2):
                data = numpy.trace(data, axis1=ax1, axis2=ax2)
        return data

    @staticmethod
    def _sort_data_axes(old, new):
        numpy = import_module('numpy')

        new_data = old.data.copy()

        old_free = [i[0] for i in old.free]
        new_free = [i[0] for i in new.free]

        for i in range(len(new_free)):
            for j in range(i, len(old_free)):
                if old_free[j] == new_free[i]:
                    old_free[i], old_free[j] = old_free[j], old_free[i]
                    new_data = numpy.swapaxes(new_data, i, j)
                    break
        return new_data

    @staticmethod
    def add_rearrange_tensmul_parts(new_tensmul, old_tensmul):
        def sorted_compo():
            return _TensorDataLazyEvaluator._sort_data_axes(old_tensmul, new_tensmul)

        _TensorDataLazyEvaluator._substitutions_dict[new_tensmul] = sorted_compo()

    @staticmethod
    @doctest_depends_on(modules=('numpy',))
    def parse_data(data):
        """
        Transform ``data`` to a numpy ndarray. The parameter ``data`` may
        contain data in various formats, e.g. nested lists, sympy ``Matrix``,
        and so on.

        Examples
        ========

        >>> from sympy.tensor.tensor import _TensorDataLazyEvaluator
        >>> _TensorDataLazyEvaluator.parse_data([1, 3, -6, 12])
        [1 3 -6 12]

        >>> _TensorDataLazyEvaluator.parse_data([[1, 2], [4, 7]])
        [[1 2]
         [4 7]]
        """
        numpy = import_module('numpy')

        if (numpy is not None) and (not isinstance(data, numpy.ndarray)):
            if len(data) == 2 and hasattr(data[0], '__call__'):

                def fromfunction_sympify(*x):
                    return sympify(data[0](*x))

                data = numpy.fromfunction(fromfunction_sympify, data[1])
            else:
                vsympify = numpy.vectorize(sympify)
                data = vsympify(numpy.array(data))
        return data

_tensor_data_substitution_dict = _TensorDataLazyEvaluator()


class _TensorManager(object):
    """
    Class to manage tensor properties.

    Notes
    =====

    Tensors belong to tensor commutation groups; each group has a label
    ``comm``; there are predefined labels:

    ``0``   tensors commuting with any other tensor

    ``1``   tensors anticommuting among themselves

    ``2``   tensors not commuting, apart with those with ``comm=0``

    Other groups can be defined using ``set_comm``; tensors in those
    groups commute with those with ``comm=0``; by default they
    do not commute with any other group.
    """
    def __init__(self):
        self._comm_init()

    def _comm_init(self):
        self._comm = [{} for i in range(3)]
        for i in range(3):
            self._comm[0][i] = 0
            self._comm[i][0] = 0
        self._comm[1][1] = 1
        self._comm[2][1] = None
        self._comm[1][2] = None
        self._comm_symbols2i = {0:0, 1:1, 2:2}
        self._comm_i2symbol = {0:0, 1:1, 2:2}

    @property
    def comm(self):
        return self._comm

    def comm_symbols2i(self, i):
        """
        get the commutation group number corresponding to ``i``

        ``i`` can be a symbol or a number or a string

        If ``i`` is not already defined its commutation group number
        is set.
        """
        if i not in self._comm_symbols2i:
            n = len(self._comm)
            self._comm.append({})
            self._comm[n][0] = 0
            self._comm[0][n] = 0
            self._comm_symbols2i[i] = n
            self._comm_i2symbol[n] = i
            return n
        return self._comm_symbols2i[i]

    def comm_i2symbol(self, i):
        """
        Returns the symbol corresponding to the commutation group number.
        """
        return self._comm_i2symbol[i]

    def set_comm(self, i, j, c):
        """
        set the commutation parameter ``c`` for commutation groups ``i, j``

        Parameters
        ==========

        i, j : symbols representing commutation groups

        c  :  group commutation number

        Notes
        =====

        ``i, j`` can be symbols, strings or numbers,
        apart from ``0, 1`` and ``2`` which are reserved respectively
        for commuting, anticommuting tensors and tensors not commuting
        with any other group apart with the commuting tensors.
        For the remaining cases, use this method to set the commutation rules;
        by default ``c=None``.

        The group commutation number ``c`` is assigned in correspondence
        to the group commutation symbols; it can be

        0        commuting

        1        anticommuting

        None     no commutation property

        Examples
        ========

        ``G`` and ``GH`` do not commute with themselves and commute with
        each other; A is commuting.

        >>> from sympy.tensor.tensor import TensorIndexType, tensor_indices, tensorhead, TensorManager
        >>> Lorentz = TensorIndexType('Lorentz')
        >>> i0,i1,i2,i3,i4 = tensor_indices('i0:5', Lorentz)
        >>> A = tensorhead('A', [Lorentz], [[1]])
        >>> G = tensorhead('G', [Lorentz], [[1]], 'Gcomm')
        >>> GH = tensorhead('GH', [Lorentz], [[1]], 'GHcomm')
        >>> TensorManager.set_comm('Gcomm', 'GHcomm', 0)
        >>> (GH(i1)*G(i0)).canon_bp()
        G(i0)*GH(i1)
        >>> (G(i1)*G(i0)).canon_bp()
        G(i1)*G(i0)
        >>> (G(i1)*A(i0)).canon_bp()
        A(i0)*G(i1)
        """
        if c not in (0, 1, None):
            raise ValueError('`c` can assume only the values 0, 1 or None')

        if i not in self._comm_symbols2i:
            n = len(self._comm)
            self._comm.append({})
            self._comm[n][0] = 0
            self._comm[0][n] = 0
            self._comm_symbols2i[i] = n
            self._comm_i2symbol[n] = i
        if j not in self._comm_symbols2i:
            n = len(self._comm)
            self._comm.append({})
            self._comm[0][n] = 0
            self._comm[n][0] = 0
            self._comm_symbols2i[j] = n
            self._comm_i2symbol[n] = j
        ni = self._comm_symbols2i[i]
        nj = self._comm_symbols2i[j]
        self._comm[ni][nj] = c
        self._comm[nj][ni] = c

    def set_comms(self, *args):
        """
        set the commutation group numbers ``c`` for symbols ``i, j``

        Parameters
        ==========

        args : sequence of ``(i, j, c)``
        """
        for i, j, c in args:
            self.set_comm(i, j, c)

    def get_comm(self, i, j):
        """
        Return the commutation parameter for commutation group numbers ``i, j``

        see ``_TensorManager.set_comm``
        """
        return self._comm[i].get(j, 0 if i == 0 or j == 0 else None)

    def clear(self):
        """
        Clear the TensorManager.
        """
        self._comm_init()


TensorManager = _TensorManager()


@doctest_depends_on(modules=('numpy',))
class TensorIndexType(Basic):
    """
    A TensorIndexType is characterized by its name and its metric.

    Parameters
    ==========

    name : name of the tensor type

    metric : metric symmetry or metric object or ``None``


    dim : dimension, it can be a symbol or an integer or ``None``

    eps_dim : dimension of the epsilon tensor

    dummy_fmt : name of the head of dummy indices

    Attributes
    ==========

    ``name``
    ``metric_name`` : it is 'metric' or metric.name
    ``metric_antisym``
    ``metric`` : the metric tensor
    ``delta`` : ``Kronecker delta``
    ``epsilon`` : the ``Levi-Civita epsilon`` tensor
    ``dim``
    ``dim_eps``
    ``dummy_fmt``
    ``data`` : a property to add ``ndarray`` values, to work in a specified basis.

    Notes
    =====

    The ``metric`` parameter can be:
    ``metric = False`` symmetric metric (in Riemannian geometry)

    ``metric = True`` antisymmetric metric (for spinor calculus)

    ``metric = None``  there is no metric

    ``metric`` can be an object having ``name`` and ``antisym`` attributes.


    If there is a metric the metric is used to raise and lower indices.

    In the case of antisymmetric metric, the following raising and
    lowering conventions will be adopted:

    ``psi(a) = g(a, b)*psi(-b); chi(-a) = chi(b)*g(-b, -a)``

    ``g(-a, b) = delta(-a, b); g(b, -a) = -delta(a, -b)``

    where ``delta(-a, b) = delta(b, -a)`` is the ``Kronecker delta``
    (see ``TensorIndex`` for the conventions on indices).

    If there is no metric it is not possible to raise or lower indices;
    e.g. the index of the defining representation of ``SU(N)``
    is 'covariant' and the conjugate representation is
    'contravariant'; for ``N > 2`` they are linearly independent.

    ``eps_dim`` is by default equal to ``dim``, if the latter is an integer;
    else it can be assigned (for use in naive dimensional regularization);
    if ``eps_dim`` is not an integer ``epsilon`` is ``None``.

    Examples
    ========

    >>> from sympy.tensor.tensor import TensorIndexType
    >>> Lorentz = TensorIndexType('Lorentz', dummy_fmt='L')
    >>> Lorentz.metric
    metric(Lorentz,Lorentz)

    Examples with metric components data added, this means it is working on a
    fixed basis:

    >>> Lorentz.data = [1, -1, -1, -1]
    >>> Lorentz
    TensorIndexType(Lorentz, 0)
    >>> Lorentz.data
    [[1 0 0 0]
    [0 -1 0 0]
    [0 0 -1 0]
    [0 0 0 -1]]
    """

    def __new__(cls, name, metric=False, dim=None, eps_dim=None,
                dummy_fmt=None):

        if isinstance(name, string_types):
            name = Symbol(name)
        obj = Basic.__new__(cls, name, S.One if metric else S.Zero)
        obj._name = str(name)
        if not dummy_fmt:
            obj._dummy_fmt = '%s_%%d' % obj.name
        else:
            obj._dummy_fmt = '%s_%%d' % dummy_fmt
        if metric is None:
            obj.metric_antisym = None
            obj.metric = None
        else:
            if metric in (True, False, 0, 1):
                metric_name = 'metric'
                obj.metric_antisym = metric
            else:
                metric_name = metric.name
                obj.metric_antisym = metric.antisym
            sym2 = TensorSymmetry(get_symmetric_group_sgs(2, obj.metric_antisym))
            S2 = TensorType([obj]*2, sym2)
            obj.metric = S2(metric_name)
            obj.metric._matrix_behavior = True

        obj._dim = dim
        obj._delta = obj.get_kronecker_delta()
        obj._eps_dim = eps_dim if eps_dim else dim
        obj._epsilon = obj.get_epsilon()
        obj._autogenerated = []
        return obj

    @property
    def auto_right(self):
        if not hasattr(self, '_auto_right'):
            self._auto_right = TensorIndex("auto_right", self)
        return self._auto_right

    @property
    def auto_left(self):
        if not hasattr(self, '_auto_left'):
            self._auto_left = TensorIndex("auto_left", self)
        return self._auto_left

    @property
    def auto_index(self):
        if not hasattr(self, '_auto_index'):
            self._auto_index = TensorIndex("auto_index", self)
        return self._auto_index

    @property
    def data(self):
        return _tensor_data_substitution_dict[self]

    @data.setter
    def data(self, data):
        numpy = import_module('numpy')
        data = _TensorDataLazyEvaluator.parse_data(data)
        if data.ndim > 2:
            raise ValueError("data have to be of rank 1 (diagonal metric) or 2.")
        if data.ndim == 1:
            if self.dim is not None:
                nda_dim = data.shape[0]
                if nda_dim != self.dim:
                    raise ValueError("Dimension mismatch")

            dim = data.shape[0]
            newndarray = numpy.zeros((dim, dim), dtype=object)
            for i, val in enumerate(data):
                newndarray[i, i] = val
            data = newndarray
        dim1, dim2 = data.shape
        if dim1 != dim2:
            raise ValueError("Non-square matrix tensor.")
        if self.dim is not None:
            if self.dim != dim1:
                raise ValueError("Dimension mismatch")
        _tensor_data_substitution_dict[self] = data
        _tensor_data_substitution_dict.add_metric_data(self.metric, data)
        delta = self.get_kronecker_delta()
        i1 = TensorIndex('i1', self)
        i2 = TensorIndex('i2', self)
        delta(i1, -i2).data = _TensorDataLazyEvaluator.parse_data(eye(dim1))

    @data.deleter
    def data(self):
        if self in _tensor_data_substitution_dict:
            del _tensor_data_substitution_dict[self]
        if self.metric in _tensor_data_substitution_dict:
            del _tensor_data_substitution_dict[self.metric]

    @property
    def name(self):
        return self._name

    @property
    def dim(self):
        return self._dim

    @property
    def delta(self):
        return self._delta

    @property
    def eps_dim(self):
        return self._eps_dim

    @property
    def epsilon(self):
        return self._epsilon

    @property
    def dummy_fmt(self):
        return self._dummy_fmt

    def get_kronecker_delta(self):
        sym2 = TensorSymmetry(get_symmetric_group_sgs(2))
        S2 = TensorType([self]*2, sym2)
        delta = S2('KD')
        delta._matrix_behavior = True
        return delta

    def get_epsilon(self):
        if not isinstance(self._eps_dim, int):
            return None
        sym = TensorSymmetry(get_symmetric_group_sgs(self._eps_dim, 1))
        Sdim = TensorType([self]*self._eps_dim, sym)
        epsilon = Sdim('Eps')
        return epsilon

    def __lt__(self, other):
        return self.name < other.name

    def __str__(self):
        return self.name

    __repr__ = __str__

    def _components_data_full_destroy(self):
        """
        EXPERIMENTAL: do not rely on this API method.

        This destroys components data associated to the ``TensorIndexType``, if
        any, specifically:

        * metric tensor data
        * Kronecker tensor data
        """
        if self in _tensor_data_substitution_dict:
            del _tensor_data_substitution_dict[self]

        def delete_tensmul_data(key):
            if key in _tensor_data_substitution_dict._substitutions_dict_tensmul:
                del _tensor_data_substitution_dict._substitutions_dict_tensmul[key]

        # delete metric data:
        delete_tensmul_data((self.metric, True, True))
        delete_tensmul_data((self.metric, True, False))
        delete_tensmul_data((self.metric, False, True))
        delete_tensmul_data((self.metric, False, False))

        # delete delta tensor data:
        delta = self.get_kronecker_delta()
        if delta in _tensor_data_substitution_dict:
            del _tensor_data_substitution_dict[delta]


@doctest_depends_on(modules=('numpy',))
class TensorIndex(Basic):
    """
    Represents an abstract tensor index.

    Parameters
    ==========

    name : name of the index, or ``True`` if you want it to be automatically assigned
    tensortype : ``TensorIndexType`` of the index
    is_up :  flag for contravariant index

    Attributes
    ==========

    ``name``
    ``tensortype``
    ``is_up``

    Notes
    =====

    Tensor indices are contracted with the Einstein summation convention.

    An index can be in contravariant or in covariant form; in the latter
    case it is represented prepending a ``-`` to the index name.

    Dummy indices have a name with head given by ``tensortype._dummy_fmt``


    Examples
    ========

    >>> from sympy.tensor.tensor import TensorIndexType, TensorIndex, TensorSymmetry, TensorType, get_symmetric_group_sgs
    >>> Lorentz = TensorIndexType('Lorentz', dummy_fmt='L')
    >>> i = TensorIndex('i', Lorentz); i
    i
    >>> sym1 = TensorSymmetry(*get_symmetric_group_sgs(1))
    >>> S1 = TensorType([Lorentz], sym1)
    >>> A, B = S1('A,B')
    >>> A(i)*B(-i)
    A(L_0)*B(-L_0)

    If you want the index name to be automatically assigned, just put ``True``
    in the ``name`` field, it will be generated using the reserved character
    ``_`` in front of its name, in order to avoid conflicts with possible
    existing indices:

    >>> i0 = TensorIndex(True, Lorentz)
    >>> i0
    _i0
    >>> i1 = TensorIndex(True, Lorentz)
    >>> i1
    _i1
    >>> A(i0)*B(-i1)
    A(_i0)*B(-_i1)
    >>> A(i0)*B(-i0)
    A(L_0)*B(-L_0)
    """
    def __new__(cls, name, tensortype, is_up=True):
        if isinstance(name, string_types):
            name_symbol = Symbol(name)
        elif isinstance(name, Symbol):
            name_symbol = name
        elif name is True:
            name = "_i{0}".format(len(tensortype._autogenerated))
            name_symbol = Symbol(name)
            tensortype._autogenerated.append(name_symbol)
        else:
            raise ValueError("invalid name")

        obj = Basic.__new__(cls, name_symbol, tensortype, S.One if is_up else S.Zero)
        obj._name = str(name)
        obj._tensortype = tensortype
        obj._is_up = is_up
        return obj

    @property
    def name(self):
        return self._name

    @property
    def tensortype(self):
        return self._tensortype

    @property
    def is_up(self):
        return self._is_up

    def _print(self):
        s = self._name
        if not self._is_up:
            s = '-%s' % s
        return s

    def __lt__(self, other):
        return (self._tensortype, self._name) < (other._tensortype, other._name)

    def __neg__(self):
        t1 = TensorIndex(self._name, self._tensortype,
                (not self._is_up))
        return t1


def tensor_indices(s, typ):
    """
    Returns list of tensor indices given their names and their types

    Parameters
    ==========

    s : string of comma separated names of indices

    typ : list of ``TensorIndexType`` of the indices

    Examples
    ========

    >>> from sympy.tensor.tensor import TensorIndexType, tensor_indices
    >>> Lorentz = TensorIndexType('Lorentz', dummy_fmt='L')
    >>> a, b, c, d = tensor_indices('a,b,c,d', Lorentz)
    """
    if isinstance(s, str):
        a = [x.name for x in symbols(s, seq=True)]
    else:
        raise ValueError('expecting a string')

    tilist = [TensorIndex(i, typ) for i in a]
    if len(tilist) == 1:
        return tilist[0]
    return tilist


@doctest_depends_on(modules=('numpy',))
class TensorSymmetry(Basic):
    """
    Monoterm symmetry of a tensor

    Parameters
    ==========

    bsgs : tuple ``(base, sgs)`` BSGS of the symmetry of the tensor

    Attributes
    ==========

    ``base`` : base of the BSGS
    ``generators`` : generators of the BSGS
    ``rank`` : rank of the tensor

    Notes
    =====

    A tensor can have an arbitrary monoterm symmetry provided by its BSGS.
    Multiterm symmetries, like the cyclic symmetry of the Riemann tensor,
    are not covered.

    See Also
    ========

    sympy.combinatorics.tensor_can.get_symmetric_group_sgs

    Examples
    ========

    Define a symmetric tensor

    >>> from sympy.tensor.tensor import TensorIndexType, tensor_indices, TensorSymmetry, TensorType, get_symmetric_group_sgs
    >>> Lorentz = TensorIndexType('Lorentz', dummy_fmt='L')
    >>> sym2 = TensorSymmetry(get_symmetric_group_sgs(2))
    >>> S2 = TensorType([Lorentz]*2, sym2)
    >>> V = S2('V')
    """
    def __new__(cls, *args, **kw_args):
        if len(args) == 1:
            base, generators = args[0]
        elif len(args) == 2:
            base, generators = args
        else:
            raise TypeError("bsgs required, either two separate parameters or one tuple")

        if not isinstance(base, Tuple):
            base = Tuple(*base)
        if not isinstance(generators, Tuple):
            generators = Tuple(*generators)
        obj = Basic.__new__(cls, base, generators, **kw_args)
        return obj

    @property
    def base(self):
        return self.args[0]

    @property
    def generators(self):
        return self.args[1]

    @property
    def rank(self):
        return self.args[1][0].size - 2


def tensorsymmetry(*args):
    """
    Return a ``TensorSymmetry`` object.

    One can represent a tensor with any monoterm slot symmetry group
    using a BSGS.

    ``args`` can be a BSGS
    ``args[0]``    base
    ``args[1]``    sgs

    Usually tensors are in (direct products of) representations
    of the symmetric group;
    ``args`` can be a list of lists representing the shapes of Young tableaux

    Notes
    =====

    For instance:
    ``[[1]]``       vector
    ``[[1]*n]``     symmetric tensor of rank ``n``
    ``[[n]]``       antisymmetric tensor of rank ``n``
    ``[[2, 2]]``    monoterm slot symmetry of the Riemann tensor
    ``[[1],[1]]``   vector*vector
    ``[[2],[1],[1]`` (antisymmetric tensor)*vector*vector

    Notice that with the shape ``[2, 2]`` we associate only the monoterm
    symmetries of the Riemann tensor; this is an abuse of notation,
    since the shape ``[2, 2]`` corresponds usually to the irreducible
    representation characterized by the monoterm symmetries and by the
    cyclic symmetry.

    Examples
    ========

    Symmetric tensor using a Young tableau

    >>> from sympy.tensor.tensor import TensorIndexType, TensorType, tensorsymmetry
    >>> Lorentz = TensorIndexType('Lorentz', dummy_fmt='L')
    >>> sym2 = tensorsymmetry([1, 1])
    >>> S2 = TensorType([Lorentz]*2, sym2)
    >>> V = S2('V')

    Symmetric tensor using a ``BSGS`` (base, strong generator set)

    >>> from sympy.tensor.tensor import TensorSymmetry, get_symmetric_group_sgs
    >>> sym2 = tensorsymmetry(*get_symmetric_group_sgs(2))
    >>> S2 = TensorType([Lorentz]*2, sym2)
    >>> V = S2('V')
    """
    from sympy.combinatorics import Permutation

    def tableau2bsgs(a):
        if len(a) == 1:
            # antisymmetric vector
            n = a[0]
            bsgs = get_symmetric_group_sgs(n, 1)
        else:
            if all(x == 1 for x in a):
                # symmetric vector
                n = len(a)
                bsgs = get_symmetric_group_sgs(n)
            elif a == [2, 2]:
                bsgs = riemann_bsgs
            else:
                raise NotImplementedError
        return bsgs

    if not args:
        return TensorSymmetry(Tuple(), Tuple(Permutation(1)))

    if len(args) == 2 and isinstance(args[1][0], Permutation):
        return TensorSymmetry(args)
    base, sgs = tableau2bsgs(args[0])
    for a in args[1:]:
        basex, sgsx = tableau2bsgs(a)
        base, sgs = bsgs_direct_product(base, sgs, basex, sgsx)
    return TensorSymmetry(Tuple(base, sgs))


@doctest_depends_on(modules=('numpy',))
class TensorType(Basic):
    """
    Class of tensor types.

    Parameters
    ==========

    index_types : list of ``TensorIndexType`` of the tensor indices
    symmetry : ``TensorSymmetry`` of the tensor

    Attributes
    ==========

    ``index_types``
    ``symmetry``
    ``types`` : list of ``TensorIndexType`` without repetitions

    Examples
    ========

    Define a symmetric tensor

    >>> from sympy.tensor.tensor import TensorIndexType, tensorsymmetry, TensorType
    >>> Lorentz = TensorIndexType('Lorentz', dummy_fmt='L')
    >>> sym2 = tensorsymmetry([1, 1])
    >>> S2 = TensorType([Lorentz]*2, sym2)
    >>> V = S2('V')
    """
    is_commutative = False

    def __new__(cls, index_types, symmetry, **kw_args):
        assert symmetry.rank == len(index_types)
        obj = Basic.__new__(cls, Tuple(*index_types), symmetry, **kw_args)
        return obj

    @property
    def index_types(self):
        return self.args[0]

    @property
    def symmetry(self):
        return self.args[1]

    @property
    def types(self):
        return sorted(set(self.index_types), key=lambda x: x.name)

    def __str__(self):
        return 'TensorType(%s)' % ([str(x) for x in self.index_types])

    def __call__(self, s, comm=0, matrix_behavior=0):
        """
        Return a TensorHead object or a list of TensorHead objects.

        ``s``  name or string of names

        ``comm``: commutation group number
        see ``_TensorManager.set_comm``

        Examples
        ========

        Define symmetric tensors ``V``, ``W`` and ``G``, respectively
        commuting, anticommuting and with no commutation symmetry

        >>> from sympy.tensor.tensor import TensorIndexType, tensor_indices, tensorsymmetry, TensorType, canon_bp
        >>> Lorentz = TensorIndexType('Lorentz', dummy_fmt='L')
        >>> a, b = tensor_indices('a,b', Lorentz)
        >>> sym2 = tensorsymmetry([1]*2)
        >>> S2 = TensorType([Lorentz]*2, sym2)
        >>> V = S2('V')
        >>> W = S2('W', 1)
        >>> G = S2('G', 2)
        >>> canon_bp(V(a, b)*V(-b, -a))
        V(L_0, L_1)*V(-L_0, -L_1)
        >>> canon_bp(W(a, b)*W(-b, -a))
        0
        """
        if isinstance(s, str):
            names = [x.name for x in symbols(s, seq=True)]
        else:
            raise ValueError('expecting a string')
        if len(names) == 1:
            return TensorHead(names[0], self, comm, matrix_behavior=matrix_behavior)
        else:
            return [TensorHead(name, self, comm, matrix_behavior=matrix_behavior) for name in names]


def tensorhead(name, typ, sym, comm=0, matrix_behavior=0):
    """
    Function generating tensorhead(s).

    Parameters
    ==========

    name : name or sequence of names (as in ``symbol``)

    typ :  index types

    sym :  same as ``*args`` in ``tensorsymmetry``

    comm : commutation group number
    see ``_TensorManager.set_comm``


    Examples
    ========

    >>> from sympy.tensor.tensor import TensorIndexType, tensor_indices, tensorhead
    >>> Lorentz = TensorIndexType('Lorentz', dummy_fmt='L')
    >>> a, b = tensor_indices('a,b', Lorentz)
    >>> A = tensorhead('A', [Lorentz]*2, [[1]*2])
    >>> A(a, -b)
    A(a, -b)

    """
    sym = tensorsymmetry(*sym)
    S = TensorType(typ, sym)
    th = S(name, comm, matrix_behavior=matrix_behavior)
    return th


@doctest_depends_on(modules=('numpy',))
class TensorHead(Basic):
    r"""
    Tensor head of the tensor

    Parameters
    ==========

    name : name of the tensor

    typ : list of TensorIndexType

    comm : commutation group number

    Attributes
    ==========

    ``name``
    ``index_types``
    ``rank``
    ``types``  :  equal to ``typ.types``
    ``symmetry`` : equal to ``typ.symmetry``
    ``comm`` : commutation group

    Notes
    =====

    A ``TensorHead`` belongs to a commutation group, defined by a
    symbol on number ``comm`` (see ``_TensorManager.set_comm``);
    tensors in a commutation group have the same commutation properties;
    by default ``comm`` is ``0``, the group of the commuting tensors.

    Examples
    ========

    >>> from sympy.tensor.tensor import TensorIndexType, tensorsymmetry, TensorType
    >>> Lorentz = TensorIndexType('Lorentz', dummy_fmt='L')
    >>> sym2 = tensorsymmetry([1], [1])
    >>> S2 = TensorType([Lorentz]*2, sym2)
    >>> A = S2('A')

    Examples with ndarray values, the components data assigned to the
    ``TensorHead`` object are assumed to be in a fully-contravariant
    representation. In case it is necessary to assign components data which
    represents the values of a non-fully covariant tensor, see the other
    examples.

    >>> from sympy.tensor.tensor import tensor_indices, tensorhead
    >>> Lorentz.data = [1, -1, -1, -1]
    >>> i0, i1 = tensor_indices('i0:2', Lorentz)
    >>> A.data = [[j+2*i for j in range(4)] for i in range(4)]

    in order to retrieve data, it is also necessary to specify abstract indices
    enclosed by round brackets, then numerical indices inside square brackets.

    >>> A(i0, i1)[0, 0]
    0
    >>> A(i0, i1)[2, 3] == 3+2*2
    True

    Notice that square brackets create a valued tensor expression instance:

    >>> A(i0, i1)
    A(i0, i1)

    To view the data, just type:

    >>> A.data
    [[0 1 2 3]
     [2 3 4 5]
     [4 5 6 7]
     [6 7 8 9]]

    Turning to a tensor expression, covariant indices get the corresponding
    components data corrected by the metric:

    >>> A(i0, -i1).data
    [[0 -1 -2 -3]
     [2 -3 -4 -5]
     [4 -5 -6 -7]
     [6 -7 -8 -9]]

    >>> A(-i0, -i1).data
    [[0 -1 -2 -3]
     [-2 3 4 5]
     [-4 5 6 7]
     [-6 7 8 9]]

    while if all indices are contravariant, the ``ndarray`` remains the same

    >>> A(i0, i1).data
     [[0 1 2 3]
     [2 3 4 5]
     [4 5 6 7]
     [6 7 8 9]]

    When all indices are contracted and components data are added to the tensor,
    accessing the data will return a scalar, no numpy object. In fact, numpy
    ndarrays are dropped to scalars if they contain only one element.

    >>> A(i0, -i0)
    A(L_0, -L_0)
    >>> A(i0, -i0).data
    -18

    It is also possible to assign components data to an indexed tensor, i.e. a
    tensor with specified covariant and contravariant components. In this
    example, the covariant components data of the Electromagnetic tensor are
    injected into `A`:

    >>> from sympy import symbols
    >>> Ex, Ey, Ez, Bx, By, Bz = symbols('E_x E_y E_z B_x B_y B_z')
    >>> c = symbols('c', positive=True)
    >>> A(-i0, -i1).data = [
    ... [0, Ex/c, Ey/c, Ez/c],
    ... [-Ex/c, 0, -Bz, By],
    ... [-Ey/c, Bz, 0, -Bx],
    ... [-Ez/c, -By, Bx, 0]]

    Now it is possible to retrieve the contravariant form of the Electromagnetic
    tensor:

    >>> A(i0, i1).data
    [[0 -E_x/c -E_y/c -E_z/c]
     [E_x/c 0 -B_z B_y]
     [E_y/c B_z 0 -B_x]
     [E_z/c -B_y B_x 0]]

    and the mixed contravariant-covariant form:

    >>> A(i0, -i1).data
    [[0 E_x/c E_y/c E_z/c]
     [E_x/c 0 B_z -B_y]
     [E_y/c -B_z 0 B_x]
     [E_z/c B_y -B_x 0]]

    To convert the numpy's ndarray to a sympy matrix, just cast:

    >>> from sympy import Matrix
    >>> Matrix(A.data)
    Matrix([
    [    0, -E_x/c, -E_y/c, -E_z/c],
    [E_x/c,      0,   -B_z,    B_y],
    [E_y/c,    B_z,      0,   -B_x],
    [E_z/c,   -B_y,    B_x,      0]])

    Still notice, in this last example, that accessing components data from a
    tensor without specifying the indices is equivalent to assume that all
    indices are contravariant.

    It is also possible to store symbolic components data inside a tensor, for
    example, define a four-momentum-like tensor:

    >>> from sympy import symbols
    >>> P = tensorhead('P', [Lorentz], [[1]])
    >>> E, px, py, pz = symbols('E p_x p_y p_z', positive=True)
    >>> P.data = [E, px, py, pz]

    The contravariant and covariant components are, respectively:

    >>> P(i0).data
    [E p_x p_y p_z]
    >>> P(-i0).data
    [E -p_x -p_y -p_z]

    The contraction of a 1-index tensor by itself is usually indicated by a
    power by two:

    >>> P(i0)**2
    E**2 - p_x**2 - p_y**2 - p_z**2

    As the power by two is clearly identical to `P_\mu P^\mu`, it is possible to
    simply contract the ``TensorHead`` object, without specifying the indices

    >>> P**2
    E**2 - p_x**2 - p_y**2 - p_z**2
    """
    is_commutative = False

    def __new__(cls, name, typ, comm=0, matrix_behavior=0, **kw_args):
        if isinstance(name, string_types):
            name_symbol = Symbol(name)
        elif isinstance(name, Symbol):
            name_symbol = name
        else:
            raise ValueError("invalid name")

        comm2i = TensorManager.comm_symbols2i(comm)

        obj = Basic.__new__(cls, name_symbol, typ, **kw_args)

        obj._matrix_behavior = matrix_behavior

        obj._name = obj.args[0].name
        obj._rank = len(obj.index_types)
        obj._types = typ.types
        obj._symmetry = typ.symmetry
        obj._comm = comm2i
        return obj

    @property
    def name(self):
        return self._name

    @property
    def rank(self):
        return self._rank

    @property
    def types(self):
        return self._types[:]

    @property
    def symmetry(self):
        return self._symmetry

    @property
    def typ(self):
        return self.args[1]

    @property
    def comm(self):
        return self._comm

    @property
    def index_types(self):
        return self.args[1].index_types[:]

    def __lt__(self, other):
        return (self.name, self.index_types) < (other.name, other.index_types)

    def commutes_with(self, other):
        """
        Returns ``0`` if ``self`` and ``other`` commute, ``1`` if they anticommute.

        Returns ``None`` if ``self`` and ``other`` neither commute nor anticommute.
        """
        r = TensorManager.get_comm(self._comm, other._comm)
        return r

    def _print(self):
        return '%s(%s)' %(self.name, ','.join([str(x) for x in self.index_types]))

    def _check_auto_matrix_indices_in_call(self, *indices):
        matrix_behavior_kinds = dict()

        if len(indices) != len(self.index_types):
            if not self._matrix_behavior:
                raise ValueError('wrong number of indices')

            # Take the last one or two missing
            # indices as auto-matrix indices:
            ldiff = len(self.index_types) - len(indices)
            if ldiff > 2:
                raise ValueError('wrong number of indices')
            if ldiff == 2:
                mat_ind = [len(indices), len(indices) + 1]
            elif ldiff == 1:
                mat_ind = [len(indices)]
            not_equal = True
        else:
            not_equal = False
            mat_ind = [i for i, e in enumerate(indices) if e is True]
            if mat_ind:
                not_equal = True
            indices = tuple([_ for _ in indices if _ is not True])

            for i, el in enumerate(indices):
                if not isinstance(el, TensorIndex):
                    not_equal = True
                    break
                if el._tensortype != self.index_types[i]:
                    not_equal = True
                    break

        if not_equal:
            for el in mat_ind:
                eltyp = self.index_types[el]
                if eltyp in matrix_behavior_kinds:
                    elind = -self.index_types[el].auto_right
                    matrix_behavior_kinds[eltyp].append(elind)
                else:
                    elind = self.index_types[el].auto_left
                    matrix_behavior_kinds[eltyp] = [elind]
                indices = indices[:el] + (elind,) + indices[el:]

        return indices, matrix_behavior_kinds

    def __call__(self, *indices, **kw_args):
        """
        Returns a tensor with indices.

        There is a special behavior in case of indices denoted by ``True``,
        they are considered auto-matrix indices, their slots are automatically
        filled, and confer to the tensor the behavior of a matrix or vector
        upon multiplication with another tensor containing auto-matrix indices
        of the same ``TensorIndexType``. This means indices get summed over the
        same way as in matrix multiplication. For matrix behavior, define two
        auto-matrix indices, for vector behavior define just one.

        Examples
        ========

        >>> from sympy.tensor.tensor import TensorIndexType, tensor_indices, tensorhead
        >>> Lorentz = TensorIndexType('Lorentz', dummy_fmt='L')
        >>> a, b = tensor_indices('a,b', Lorentz)
        >>> A = tensorhead('A', [Lorentz]*2, [[1]*2])
        >>> t = A(a, -b)
        >>> t
        A(a, -b)

        To use the auto-matrix index behavior, just put a ``True`` on the
        desired index position.

        >>> r = A(True, True)
        >>> r
        A(auto_left, -auto_right)

        Here ``auto_left`` and ``auto_right`` are automatically generated
        tensor indices, they are only two for every ``TensorIndexType`` and
        can be assigned to just one or two indices of a given type.

        Auto-matrix indices can be assigned many times in a tensor, if indices
        are of different ``TensorIndexType``

        >>> Spinor = TensorIndexType('Spinor', dummy_fmt='S')
        >>> B = tensorhead('B', [Lorentz, Lorentz, Spinor, Spinor], [[1]*4])
        >>> s = B(True, True, True, True)
        >>> s
        B(auto_left, -auto_right, auto_left, -auto_right)

        Here, ``auto_left`` and ``auto_right`` are repeated twice, but they are
        not the same indices, as they refer to different ``TensorIndexType``s.

        Auto-matrix indices are automatically contracted upon multiplication,

        >>> r*s
        A(auto_left, L_0)*B(-L_0, -auto_right, auto_left, -auto_right)

        The multiplication algorithm has found an ``auto_right`` index in ``A``
        and an ``auto_left`` index in ``B`` referring to the same
        ``TensorIndexType`` (``Lorentz``), so they have been contracted.

        Auto-matrix indices can be accessed from the ``TensorIndexType``:

        >>> Lorentz.auto_right
        auto_right
        >>> Lorentz.auto_left
        auto_left

        There is a special case, in which the ``True`` parameter is not needed
        to declare an auto-matrix index, i.e. when the matrix behavior has been
        declared upon ``TensorHead`` construction, in that case the last one or
        two tensor indices may be omitted, so that they automatically become
        auto-matrix indices:

        >>> C = tensorhead('C', [Lorentz, Lorentz], [[1]*2], matrix_behavior=True)
        >>> C()
        C(auto_left, -auto_right)

        """

        indices, matrix_behavior_kinds = self._check_auto_matrix_indices_in_call(*indices)
        tensor = Tensor._new_with_dummy_replacement(self, indices, **kw_args)
        return tensor

    def __pow__(self, other):
        if self.data is None:
            raise ValueError("No power on abstract tensors.")
        numpy = import_module('numpy')
        metrics = [_.data for _ in self.args[1].args[0]]

        marray = self.data
        for metric in metrics:
            marray = numpy.tensordot(marray, numpy.tensordot(metric, marray, (1, 0)), (0, 0))
        pow2 = marray[()]
        return pow2 ** (Rational(1, 2) * other)

    @property
    def data(self):
        return _tensor_data_substitution_dict[self]

    @data.setter
    def data(self, data):
        _tensor_data_substitution_dict[self] = data

    @data.deleter
    def data(self):
        if self in _tensor_data_substitution_dict:
            del _tensor_data_substitution_dict[self]

    def __iter__(self):
        return self.data.flatten().__iter__()

    def _components_data_full_destroy(self):
        """
        EXPERIMENTAL: do not rely on this API method.

        Destroy components data associated to the ``TensorHead`` object, this
        checks for attached components data, and destroys components data too.
        """
        # do not garbage collect Kronecker tensor (it should be done by
        # ``TensorIndexType`` garbage collection)
        if self.name == "KD":
            return

        # the data attached to a tensor must be deleted only by the TensorHead
        # destructor. If the TensorHead is deleted, it means that there are no
        # more instances of that tensor anywhere.
        if self in _tensor_data_substitution_dict:
            del _tensor_data_substitution_dict[self]


@doctest_depends_on(modules=('numpy',))
class TensExpr(Basic):
    """
    Abstract base class for tensor expressions

    Notes
    =====

    A tensor expression is an expression formed by tensors;
    currently the sums of tensors are distributed.

    A ``TensExpr`` can be a ``TensAdd`` or a ``TensMul``.

    ``TensAdd`` objects are put in canonical form using the Butler-Portugal
    algorithm for canonicalization under monoterm symmetries.

    ``TensMul`` objects are formed by products of component tensors,
    and include a coefficient, which is a SymPy expression.


    In the internal representation contracted indices are represented
    by ``(ipos1, ipos2, icomp1, icomp2)``, where ``icomp1`` is the position
    of the component tensor with contravariant index, ``ipos1`` is the
    slot which the index occupies in that component tensor.

    Contracted indices are therefore nameless in the internal representation.
    """

    _op_priority = 11.0
    is_commutative = False

    def __neg__(self):
        return self*S.NegativeOne

    def __abs__(self):
        raise NotImplementedError

    def __add__(self, other):
        raise NotImplementedError

    def __radd__(self, other):
        raise NotImplementedError

    def __sub__(self, other):
        raise NotImplementedError

    def __rsub__(self, other):
        raise NotImplementedError

    def __mul__(self, other):
        raise NotImplementedError

    def __rmul__(self, other):
        raise NotImplementedError

    def __pow__(self, other):
        if self.data is None:
            raise ValueError("No power without ndarray data.")
        numpy = import_module('numpy')
        free = self.free

        marray = self.data
        for metric in free:
            marray = numpy.tensordot(
                marray,
                numpy.tensordot(
                    metric[0]._tensortype.data,
                    marray,
                    (1, 0)
                ),
                (0, 0)
            )
        pow2 = marray[()]
        return pow2 ** (Rational(1, 2) * other)

    def __rpow__(self, other):
        raise NotImplementedError

    def __div__(self, other):
        raise NotImplementedError

    def __rdiv__(self, other):
        raise NotImplementedError()

    __truediv__ = __div__
    __rtruediv__ = __rdiv__

    @doctest_depends_on(modules=('numpy',))
    def get_matrix(self):
        """
        Returns ndarray components data as a matrix, if components data are
        available and ndarray dimension does not exceed 2.

        Examples
        ========

        >>> from sympy.tensor.tensor import TensorIndexType, tensorsymmetry, TensorType
        >>> from sympy import ones
        >>> Lorentz = TensorIndexType('Lorentz', dummy_fmt='L')
        >>> sym2 = tensorsymmetry([1]*2)
        >>> S2 = TensorType([Lorentz]*2, sym2)
        >>> A = S2('A')

        The tensor ``A`` is symmetric in its indices, as can be deduced by the
        ``[1, 1]`` Young tableau when constructing `sym2`. One has to be
        careful to assign symmetric component data to ``A``, as the symmetry
        properties of data are currently not checked to be compatible with the
        defined tensor symmetry.

        >>> from sympy.tensor.tensor import tensor_indices, tensorhead
        >>> Lorentz.data = [1, -1, -1, -1]
        >>> i0, i1 = tensor_indices('i0:2', Lorentz)
        >>> A.data = [[j+i for j in range(4)] for i in range(4)]
        >>> A(i0, i1).get_matrix()
        Matrix([
        [0, 1, 2, 3],
        [1, 2, 3, 4],
        [2, 3, 4, 5],
        [3, 4, 5, 6]])

        It is possible to perform usual operation on matrices, such as the
        matrix multiplication:

        >>> A(i0, i1).get_matrix()*ones(4, 1)
        Matrix([
        [ 6],
        [10],
        [14],
        [18]])
        """
        if 0 < self.rank <= 2:
            rows = self.data.shape[0]
            columns = self.data.shape[1] if self.rank == 2 else 1
            if self.rank == 2:
                mat_list = [] * rows
                for i in range(rows):
                    mat_list.append([])
                    for j in range(columns):
                        mat_list[i].append(self[i, j])
            else:
                mat_list = [None] * rows
                for i in range(rows):
                    mat_list[i] = self[i]
            return Matrix(mat_list)
        else:
            raise NotImplementedError(
                "missing multidimensional reduction to matrix.")

    def _eval_simplify(self, ratio, measure):
        # this is a way to simplify a tensor expression.

        # This part walks for all `TensorHead`s appearing in the tensor expr
        # and looks for `simplify_this_type`, to specifically act on a subexpr
        # containing one type of `TensorHead` instance only:
        expr = self
        for i in list(set(self.components)):
            if hasattr(i, 'simplify_this_type'):
                expr = i.simplify_this_type(expr)
        # TODO: missing feature, perform metric contraction.
        return expr


@doctest_depends_on(modules=('numpy',))
class TensAdd(TensExpr):
    """
    Sum of tensors

    Parameters
    ==========

    free_args : list of the free indices

    Attributes
    ==========

    ``args`` : tuple of addends
    ``rank`` : rank of the tensor
    ``free_args`` : list of the free indices in sorted order

    Notes
    =====

    Sum of more than one tensor are put automatically in canonical form.

    Examples
    ========

    >>> from sympy.tensor.tensor import TensorIndexType, tensorhead, tensor_indices
    >>> Lorentz = TensorIndexType('Lorentz', dummy_fmt='L')
    >>> a, b = tensor_indices('a,b', Lorentz)
    >>> p, q = tensorhead('p,q', [Lorentz], [[1]])
    >>> t = p(a) + q(a); t
    p(a) + q(a)
    >>> t(b)
    p(b) + q(b)

    Examples with components data added to the tensor expression:

    >>> from sympy import eye
    >>> Lorentz.data = [1, -1, -1, -1]
    >>> a, b = tensor_indices('a, b', Lorentz)
    >>> p.data = [2, 3, -2, 7]
    >>> q.data = [2, 3, -2, 7]
    >>> t = p(a) + q(a); t
    p(a) + q(a)
    >>> t(b)
    p(b) + q(b)

    The following are: 2**2 - 3**2 - 2**2 - 7**2 ==> -58

    >>> (p(a)*p(-a)).data
    -58
    >>> p(a)**2
    -58
    """

    def __new__(cls, *args, **kw_args):
        args = [sympify(x) for x in args if x]
        args = TensAdd._tensAdd_flatten(args)

        if not args:
            return S.Zero

        if len(args) == 1 and not isinstance(args[0], TensExpr):
            return args[0]

        # replace auto-matrix indices so that they are the same in all addends
        args = TensAdd._tensAdd_check_automatrix(args)

        # now check that all addends have the same indices:
        TensAdd._tensAdd_check(args)

        # if TensAdd has only 1 TensMul element in its `args`:
        if len(args) == 1 and isinstance(args[0], TensMul):
            obj = Basic.__new__(cls, *args, **kw_args)
            return obj

        # TODO: do not or do canonicalize by default?
        # Technically, one may wish to have additions of non-canonicalized
        # tensors. This feature should be removed in the future.
        # Unfortunately this would require to rewrite a lot of tests.
        # canonicalize all TensMul
        args = [canon_bp(x) for x in args if x]
        args = [x for x in args if x]

        # if there are no more args (i.e. have cancelled out),
        # just return zero:
        if not args:
            return S.Zero

        if len(args) == 1:
            return args[0]

        # collect canonicalized terms
        def sort_key(t):
            x = get_tids(t)
            return (x.components, x.free, x.dum)
        args.sort(key=sort_key)
        args = TensAdd._tensAdd_collect_terms(args)
        if not args:
            return S.Zero
        # it there is only a component tensor return it
        if len(args) == 1:
            return args[0]

        obj = Basic.__new__(cls, *args, **kw_args)
        return obj

    @staticmethod
    def _tensAdd_flatten(args):
        # flatten TensAdd, coerce terms which are not tensors to tensors

        if not all(isinstance(x, TensExpr) for x in args):
            args1 = []
            for x in args:
                if isinstance(x, TensExpr):
                    if isinstance(x, TensAdd):
                        args1.extend(list(x.args))
                    else:
                        args1.append(x)
            args1 = [x for x in args1 if isinstance(x, TensExpr) and x.coeff]
            args2 = [x for x in args if not isinstance(x, TensExpr)]
            t1 = TensMul.from_data(Add(*args2), [], [], [])
            args = [t1] + args1
        a = []
        for x in args:
            if isinstance(x, TensAdd):
                a.extend(list(x.args))
            else:
                a.append(x)
        args = [x for x in a if x.coeff]
        return args

    @staticmethod
    def _tensAdd_check_automatrix(args):
        # check that all automatrix indices are the same.

        # if there are no addends, just return.
        if not args:
            return args

        # @type auto_left_types: set
        auto_left_types = set([])
        auto_right_types = set([])
        args_auto_left_types = []
        args_auto_right_types = []
        for i, arg in enumerate(args):
            arg_auto_left_types = set([])
            arg_auto_right_types = set([])
            for index in get_indices(arg):
                # @type index: TensorIndex
                if index in (index._tensortype.auto_left, -index._tensortype.auto_left):
                    auto_left_types.add(index._tensortype)
                    arg_auto_left_types.add(index._tensortype)
                if index in (index._tensortype.auto_right, -index._tensortype.auto_right):
                    auto_right_types.add(index._tensortype)
                    arg_auto_right_types.add(index._tensortype)
            args_auto_left_types.append(arg_auto_left_types)
            args_auto_right_types.append(arg_auto_right_types)
        for arg, aas_left, aas_right in zip(args, args_auto_left_types, args_auto_right_types):
            missing_left = auto_left_types - aas_left
            missing_right = auto_right_types - aas_right
            missing_intersection = missing_left & missing_right
            for j in missing_intersection:
                args[i] *= j.delta(j.auto_left, -j.auto_right)
            if missing_left != missing_right:
                raise ValueError("cannot determine how to add auto-matrix indices on some args")

        return args

    @staticmethod
    def _tensAdd_check(args):
        # check that all addends have the same free indices
        indices0 = set([x[0] for x in get_tids(args[0]).free])
        list_indices = [set([y[0] for y in get_tids(x).free]) for x in args[1:]]
        if not all(x == indices0 for x in list_indices):
            raise ValueError('all tensors must have the same indices')

    @staticmethod
    def _tensAdd_collect_terms(args):
        # collect TensMul terms differing at most by their coefficient
        a = []
        prev = args[0]
        prev_coeff = get_coeff(prev)
        changed = False

        for x in args[1:]:
            # if x and prev have the same tensor, update the coeff of prev
<<<<<<< HEAD
            if x.components == prev.components \
                    and x.free == prev.free and x.dum == prev.dum:
                prev_coeff = (prev_coeff + x._coeff)._dist_const()
=======
            x_tids = get_tids(x)
            prev_tids = get_tids(prev)
            if x_tids.components == prev_tids.components \
                    and x_tids.free == prev_tids.free and x_tids.dum == prev_tids.dum:
                prev_coeff = prev_coeff + get_coeff(x)
>>>>>>> 510e474f
                changed = True
                op = 0
            else:
                # x and prev are different; if not changed, prev has not
                # been updated; store it
                if not changed:
                    a.append(prev)
                else:
                    # get a tensor from prev with coeff=prev_coeff and store it
                    if prev_coeff:
                        t = TensMul.from_data(prev_coeff, prev_tids.components,
                            prev_tids.free, prev_tids.dum)
                        a.append(t)
                # move x to prev
                op = 1
                pprev, prev = prev, x
                pprev_coeff, prev_coeff = prev_coeff, get_coeff(x)
                changed = False
        # if the case op=0 prev was not stored; store it now
        # in the case op=1 x was not stored; store it now (as prev)
        if op == 0 and prev_coeff:
            prev = TensMul.from_data(prev_coeff, prev_tids.components, prev_tids.free, prev_tids.dum)
            a.append(prev)
        elif op == 1:
            a.append(prev)
        return a

    @property
    def rank(self):
        return self.args[0].rank

    @property
    def free_args(self):
        return self.args[0].free_args

    def __call__(self, *indices):
        """Returns tensor with ordered free indices replaced by ``indices``

        Parameters
        ==========

        indices

        Examples
        ========

        >>> from sympy import Symbol
        >>> from sympy.tensor.tensor import TensorIndexType, tensor_indices, tensorhead
        >>> D = Symbol('D')
        >>> Lorentz = TensorIndexType('Lorentz', dim=D, dummy_fmt='L')
        >>> i0,i1,i2,i3,i4 = tensor_indices('i0:5', Lorentz)
        >>> p, q = tensorhead('p,q', [Lorentz], [[1]])
        >>> g = Lorentz.metric
        >>> t = p(i0)*p(i1) + g(i0,i1)*q(i2)*q(-i2)
        >>> t(i0,i2)
        metric(i0, i2)*q(L_0)*q(-L_0) + p(i0)*p(i2)
        >>> t(i0,i1) - t(i1,i0)
        0
        """
        free_args = self.free_args
        indices = list(indices)
        if [x._tensortype for x in indices] != [x._tensortype for x in free_args]:
            raise ValueError('incompatible types')
        if indices == free_args:
            return self
        index_tuples = list(zip(free_args, indices))
        a = [x.func(*x.fun_eval(*index_tuples).args) for x in self.args]
        res = TensAdd(*a)

        return res

    def canon_bp(self):
        """
        canonicalize using the Butler-Portugal algorithm for canonicalization
        under monoterm symmetries.
        """
        args = [x.canon_bp() for x in self.args]
        res = TensAdd(*args)
        return res

    def equals(self, other):
        other = sympify(other)
        if isinstance(other, TensMul) and other._coeff == 0:
            return all(x._coeff == 0 for x in self.args)
        if isinstance(other, TensExpr):
            if self.rank != other.rank:
                return False
        if isinstance(other, TensAdd):
            if set(self.args) != set(other.args):
                return False
            else:
                return True
        t = self - other
        if not isinstance(t, TensExpr):
            return t == 0
        else:
            if isinstance(t, TensMul):
                return t._coeff == 0
            else:
                return all(x._coeff == 0 for x in t.args)

    def __add__(self, other):
        return TensAdd(self, other)

    def __radd__(self, other):
        return TensAdd(other, self)

    def __sub__(self, other):
        return TensAdd(self, -other)

    def __rsub__(self, other):
        return TensAdd(other, -self)

    def __mul__(self, other):
        return TensAdd(*(x*other for x in self.args))

    def __rmul__(self, other):
        return self*other

    def __div__(self, other):
        other = sympify(other)
        if isinstance(other, TensExpr):
            raise ValueError('cannot divide by a tensor')
        return TensAdd(*(x/other for x in self.args))

    def __rdiv__(self, other):
        raise ValueError('cannot divide by a tensor')

    def __getitem__(self, item):
        return self.data[item]

    __truediv__ = __div__
    __truerdiv__ = __rdiv__

    def contract_delta(self, delta):
        args = [x.contract_delta(delta) for x in self.args]
        t = TensAdd(*args)
        return canon_bp(t)

    def contract_metric(self, g):
        """
        Raise or lower indices with the metric ``g``

        Parameters
        ==========

        g :  metric

        contract_all : if True, eliminate all ``g`` which are contracted

        Notes
        =====

        see the ``TensorIndexType`` docstring for the contraction conventions
        """

        args = [contract_metric(x, g) for x in self.args]
        t = TensAdd(*args)
        return canon_bp(t)

    def fun_eval(self, *index_tuples):
        """
        Return a tensor with free indices substituted according to ``index_tuples``

        Parameters
        ==========

        index_types : list of tuples ``(old_index, new_index)``

        Examples
        ========

        >>> from sympy.tensor.tensor import TensorIndexType, tensor_indices, tensorhead
        >>> Lorentz = TensorIndexType('Lorentz', dummy_fmt='L')
        >>> i, j, k, l = tensor_indices('i,j,k,l', Lorentz)
        >>> A, B = tensorhead('A,B', [Lorentz]*2, [[1]*2])
        >>> t = A(i, k)*B(-k, -j) + A(i, -j)
        >>> t.fun_eval((i, k),(-j, l))
        A(k, L_0)*B(l, -L_0) + A(k, l)
        """
        args = self.args
        args1 = []
        for x in args:
            y = x.fun_eval(*index_tuples)
            args1.append(y)
        return TensAdd(*args1)

    def substitute_indices(self, *index_tuples):
        """
        Return a tensor with free indices substituted according to ``index_tuples``

        Parameters
        ==========

        index_types : list of tuples ``(old_index, new_index)``

        Examples
        ========

        >>> from sympy.tensor.tensor import TensorIndexType, tensor_indices, tensorhead
        >>> Lorentz = TensorIndexType('Lorentz', dummy_fmt='L')
        >>> i, j, k, l = tensor_indices('i,j,k,l', Lorentz)
        >>> A, B = tensorhead('A,B', [Lorentz]*2, [[1]*2])
        >>> t = A(i, k)*B(-k, -j); t
        A(i, L_0)*B(-L_0, -j)
        >>> t.substitute_indices((i,j), (j, k))
        A(j, L_0)*B(-L_0, -k)
        """
        args = self.args
        args1 = []
        for x in args:
            y = x.substitute_indices(*index_tuples)
            args1.append(y)
        return TensAdd(*args1)

    def _print(self):
        a = []
        args = self.args
        for x in args:
            a.append(str(x))
        a.sort()
        s = ' + '.join(a)
        s = s.replace('+ -', '- ')
        return s

    @staticmethod
    def from_TIDS_list(coeff, tids_list):
        """
        Given a list of coefficients and a list of ``TIDS`` objects, construct
        a ``TensAdd`` instance, equivalent to the one that would result from
        creating single instances of ``TensMul`` and then adding them.

        Examples
        ========

        >>> from sympy.tensor.tensor import TensorIndexType, tensor_indices, tensorhead, TensAdd
        >>> Lorentz = TensorIndexType('Lorentz', dummy_fmt='L')
        >>> i, j = tensor_indices('i,j', Lorentz)
        >>> A, B = tensorhead('A,B', [Lorentz]*2, [[1]*2])
        >>> eA = 3*A(i, j)
        >>> eB = 2*B(j, i)
        >>> t1 = eA._tids
        >>> t2 = eB._tids
        >>> c1 = eA.coeff
        >>> c2 = eB.coeff
        >>> TensAdd.from_TIDS_list([c1, c2], [t1, t2])
        2*B(i, j) + 3*A(i, j)

        If the coefficient parameter is a scalar, then it will be applied
        as a coefficient on all ``TIDS`` objects.

        >>> TensAdd.from_TIDS_list(4, [t1, t2])
        4*A(i, j) + 4*B(i, j)

        """
        if not isinstance(coeff, (list, tuple, Tuple)):
            coeff = [coeff] * len(tids_list)
        tensmul_list = [TensMul.from_TIDS(c, t) for c, t in zip(coeff, tids_list)]
        return TensAdd(*tensmul_list)

    @property
    def data(self):
        return _tensor_data_substitution_dict[self]

    @data.setter
    def data(self, data):
        # TODO: check data compatibility with properties of tensor.
        _tensor_data_substitution_dict[self] = data

    @data.deleter
    def data(self):
        if self in _tensor_data_substitution_dict:
            del _tensor_data_substitution_dict[self]

    def __iter__(self):
        if not self.data:
            raise ValueError("No iteration on abstract tensors")
        return self.data.flatten().__iter__()


@doctest_depends_on(modules=('numpy',))
class Tensor(TensExpr):
    """
    Base tensor class, i.e. this represents a tensor, the single unit to be
    put into an expression.

    This object is usually created from a ``TensorHead``, by attaching indices
    to it. Indices preceded by a minus sign are considered contravariant,
    otherwise covariant.

    Examples
    ========

    >>> from sympy.tensor.tensor import TensorIndexType, tensor_indices, tensorhead
    >>> Lorentz = TensorIndexType("Lorentz", dummy_fmt="L")
    >>> mu, nu = tensor_indices('mu nu', Lorentz)
    >>> A = tensorhead("A", [Lorentz, Lorentz], [[1], [1]])
    >>> A(mu, -nu)
    A(mu, -nu)
    >>> A(mu, -mu)
    A(L_0, -L_0)

    """

    is_commutative = False

    def __new__(cls, tensor_head, indices, **kw_args):
        tids = TIDS.from_components_and_indices((tensor_head,), indices)
        obj = Basic.__new__(cls, tensor_head, Tuple(*indices), **kw_args)
        obj._tids = tids
        obj._indices = indices
        obj._is_canon_bp = kw_args.get('is_canon_bp', False)
        return obj

    @staticmethod
    def _new_with_dummy_replacement(tensor_head, indices, **kw_args):
        tids = TIDS.from_components_and_indices((tensor_head,), indices)
        indices = tids.get_indices()
        return Tensor(tensor_head, indices, **kw_args)

    @property
    def is_canon_bp(self):
        return self._is_canon_bp

    @property
    def indices(self):
        return self._indices

    @property
    def free(self):
        return self._tids.free

    @property
    def dum(self):
        return self._tids.dum

    @property
    def rank(self):
        return len(self.free)

    @property
    def free_args(self):
        return sorted([x[0] for x in self.free])

    def perm2tensor(self, g, canon_bp=False):
        """
        Returns the tensor corresponding to the permutation ``g``

        For further details, see the method in ``TIDS`` with the same name.
        """
        return perm2tensor(self, g, canon_bp)

    def canon_bp(self):
        if self._is_canon_bp:
            return self
        g, dummies, msym, v = self._tids.canon_args()
        can = canonicalize(g, dummies, msym, *v)
        if can == 0:
            return S.Zero
        tensor = self.perm2tensor(can, True)
        return tensor

    @property
    def types(self):
        return get_tids(self).components[0]._types

    @property
    def coeff(self):
        return S.One

    @property
    def component(self):
        return self.args[0]

    @property
    def components(self):
        return [self.args[0]]

    def split(self):
        return [self]

    def expand(self):
        return self

    def sorted_components(self):
        return self

    def get_indices(self):
        """
        Get a list of indices, corresponding to those of the tensor.
        """
        return self._tids.get_indices()

    def as_base_exp(self):
        return self, S.One

    def substitute_indices(self, *index_tuples):
        return substitute_indices(self, *index_tuples)

    def __call__(self, *indices):
        """Returns tensor with ordered free indices replaced by ``indices``

        Examples
        ========

        >>> from sympy.tensor.tensor import TensorIndexType, tensor_indices, tensorhead
        >>> Lorentz = TensorIndexType('Lorentz', dummy_fmt='L')
        >>> i0,i1,i2,i3,i4 = tensor_indices('i0:5', Lorentz)
        >>> A = tensorhead('A', [Lorentz]*5, [[1]*5])
        >>> t = A(i2, i1, -i2, -i3, i4)
        >>> t
        A(L_0, i1, -L_0, -i3, i4)
        >>> t(i1, i2, i3)
        A(L_0, i1, -L_0, i2, i3)
        """

        free_args = self.free_args
        indices = list(indices)
        if [x._tensortype for x in indices] != [x._tensortype for x in free_args]:
            raise ValueError('incompatible types')
        if indices == free_args:
            return self
        t = self.fun_eval(*list(zip(free_args, indices)))

        # object is rebuilt in order to make sure that all contracted indices
        # get recognized as dummies, but only if there are contracted indices.
        if len(set(i if i.is_up else -i for i in indices)) != len(indices):
            return t.func(*t.args)
        return t

    def fun_eval(self, *index_tuples):
        free = self.free
        free1 = []
        for j, ipos, cpos in free:
            # search j in index_tuples
            for i, v in index_tuples:
                if i == j:
                    free1.append((v, ipos, cpos))
                    break
            else:
                free1.append((j, ipos, cpos))
        return TensMul.from_data(self.coeff, self.components, free1, self.dum)

    # TODO: put this into TensExpr?
    def __iter__(self):
        return self.data.flatten().__iter__()

    # TODO: put this into TensExpr?
    def __getitem__(self, item):
        return self.data[item]

    @property
    def data(self):
        return _tensor_data_substitution_dict[self]

    @data.setter
    def data(self, data):
        # TODO: check data compatibility with properties of tensor.
        _tensor_data_substitution_dict[self] = data

    @data.deleter
    def data(self):
        if self in _tensor_data_substitution_dict:
            del _tensor_data_substitution_dict[self]
        if self.metric in _tensor_data_substitution_dict:
            del _tensor_data_substitution_dict[self.metric]

    def __mul__(self, other):
        if isinstance(other, TensAdd):
            return TensAdd(*[self*arg for arg in other.args])
        tmul = TensMul(self, other)
        return tmul

    def __rmul__(self, other):
        return TensMul(other, self)

    def __div__(self, other):
        if isinstance(other, TensExpr):
            raise ValueError('cannot divide by a tensor')
        return TensMul(self, S.One/other, is_canon_bp=self.is_canon_bp)

    def __rdiv__(self, other):
        raise ValueError('cannot divide by a tensor')

    def __add__(self, other):
        return TensAdd(self, other)

    def __radd__(self, other):
        return TensAdd(other, self)

    def __sub__(self, other):
        return TensAdd(self, -other)

    def __rsub__(self, other):
        return TensAdd(other, self)

    __truediv__ = __div__
    __rtruediv__ = __rdiv__

    def __neg__(self):
        return TensMul(S.NegativeOne, self)

    def _print(self):
        indices = [str(ind) for ind in self.indices]
        component = self.component
        if component.rank > 0:
            return ('%s(%s)' % (component.name, ', '.join(indices)))
        else:
            return ('%s' % component.name)

    def equals(self, other):
        if other == 0:
            return self.coeff == 0
        other = sympify(other)
        if not isinstance(other, TensExpr):
            assert not self.components
            return S.One == other

        def _get_compar_comp(self):
            t = self.canon_bp()
            r = (t.coeff, tuple(t.components), \
                    tuple(sorted(t.free)), tuple(sorted(t.dum)))
            return r

        return _get_compar_comp(self) == _get_compar_comp(other)

    def contract_metric(self, metric):
        tids, sign = get_tids(self).contract_metric(metric)
        return TensMul.from_TIDS(sign, tids)

    def contract_delta(self, metric):
        return self.contract_metric(metric)


@doctest_depends_on(modules=('numpy',))
class TensMul(TensExpr):
    """
    Product of tensors

    Parameters
    ==========

    coeff : SymPy coefficient of the tensor
    args

    Attributes
    ==========

    ``components`` : list of ``TensorHead`` of the component tensors
    ``types`` : list of nonrepeated ``TensorIndexType``
    ``free`` : list of ``(ind, ipos, icomp)``, see Notes
    ``dum`` : list of ``(ipos1, ipos2, icomp1, icomp2)``, see Notes
    ``ext_rank`` : rank of the tensor counting the dummy indices
    ``rank`` : rank of the tensor
    ``coeff`` : SymPy coefficient of the tensor
    ``free_args`` : list of the free indices in sorted order
    ``is_canon_bp`` : ``True`` if the tensor in in canonical form

    Notes
    =====

    ``args[0]``   list of ``TensorHead`` of the component tensors.

    ``args[1]``   list of ``(ind, ipos, icomp)``
    where ``ind`` is a free index, ``ipos`` is the slot position
    of ``ind`` in the ``icomp``-th component tensor.

    ``args[2]`` list of tuples representing dummy indices.
    ``(ipos1, ipos2, icomp1, icomp2)`` indicates that the contravariant
    dummy index is the ``ipos1``-th slot position in the ``icomp1``-th
    component tensor; the corresponding covariant index is
    in the ``ipos2`` slot position in the ``icomp2``-th component tensor.

    """

    def __new__(cls, *args, **kw_args):
        # make sure everything is sympified:
        args = [sympify(arg) for arg in args]

        # flatten:
        args = TensMul._flatten(args)

        is_canon_bp = kw_args.get('is_canon_bp', False)
        if not any([isinstance(arg, TensExpr) for arg in args]):
            tids = TIDS([], [], [])
        else:
            tids_list = [arg._tids for arg in args if isinstance(arg, (Tensor, TensMul))]
            if len(tids_list) == 1:
                for arg in args:
                    if not isinstance(arg, Tensor):
                        continue
                    is_canon_bp = kw_args.get('is_canon_bp', arg._is_canon_bp)
            tids = reduce(lambda a, b: a*b, tids_list)

        if any([isinstance(arg, TensAdd) for arg in args]):
            add_args = TensAdd._tensAdd_flatten(args)
            return TensAdd(*add_args)
        coeff = reduce(lambda a, b: a*b, [S.One] + [arg for arg in args if not isinstance(arg, TensExpr)])
        args = tids.get_tensors()
        if coeff != 1:
            args = [coeff] + args
        if len(args) == 1:
            return args[0]

        obj = Basic.__new__(cls, *args)
        obj._types = []
        for t in tids.components:
            obj._types.extend(t._types)
        obj._tids = tids
        obj._ext_rank = len(obj._tids.free) + 2*len(obj._tids.dum)
        obj._coeff = coeff
        obj._is_canon_bp = is_canon_bp
        return obj

    @staticmethod
    def _flatten(args):
        a = []
        for arg in args:
            if isinstance(arg, TensMul):
                a.extend(arg.args)
            else:
                a.append(arg)
        return a

    @staticmethod
    def from_data(coeff, components, free, dum, **kw_args):
        tids = TIDS(components, free, dum)
        return TensMul.from_TIDS(coeff, tids, **kw_args)

    @staticmethod
    def from_TIDS(coeff, tids, **kw_args):
        return TensMul(coeff, *tids.get_tensors(), **kw_args)

    @property
    def free_args(self):
        return sorted([x[0] for x in self.free])

    @property
    def components(self):
        return self._tids.components[:]

    @property
    def free(self):
        return self._tids.free[:]

    @property
    def coeff(self):
        return self._coeff

    @property
    def dum(self):
        return self._tids.dum[:]

    @property
    def rank(self):
        return len(self.free)

    @property
    def types(self):
        return self._types[:]

    def equals(self, other):
        if other == 0:
            return self.coeff == 0
        other = sympify(other)
        if not isinstance(other, TensExpr):
            assert not self.components
            return self._coeff == other

        def _get_compar_comp(self):
            t = self.canon_bp()
            r = (get_coeff(t), tuple(t.components), \
                    tuple(sorted(t.free)), tuple(sorted(t.dum)))
            return r

        return _get_compar_comp(self) == _get_compar_comp(other)

    def get_indices(self):
        """
        Returns the list of indices of the tensor

        The indices are listed in the order in which they appear in the
        component tensors.
        The dummy indices are given a name which does not collide with
        the names of the free indices.

        Examples
        ========

        >>> from sympy.tensor.tensor import TensorIndexType, tensor_indices, tensorhead
        >>> Lorentz = TensorIndexType('Lorentz', dummy_fmt='L')
        >>> m0, m1, m2 = tensor_indices('m0,m1,m2', Lorentz)
        >>> g = Lorentz.metric
        >>> p, q = tensorhead('p,q', [Lorentz], [[1]])
        >>> t = p(m1)*g(m0,m2)
        >>> t.get_indices()
        [m1, m0, m2]
        """
        return self._tids.get_indices()

    def split(self):
        """
        Returns a list of tensors, whose product is ``self``

        Dummy indices contracted among different tensor components
        become free indices with the same name as the one used to
        represent the dummy indices.

        Examples
        ========

        >>> from sympy.tensor.tensor import TensorIndexType, tensor_indices, tensorhead
        >>> Lorentz = TensorIndexType('Lorentz', dummy_fmt='L')
        >>> a, b, c, d = tensor_indices('a,b,c,d', Lorentz)
        >>> A, B = tensorhead('A,B', [Lorentz]*2, [[1]*2])
        >>> t = A(a,b)*B(-b,c)
        >>> t
        A(a, L_0)*B(-L_0, c)
        >>> t.split()
        [A(a, L_0), B(-L_0, c)]
        """
        if self.args == ():
            return [self]
        splitp = []
        res = 1
        for arg in self.args:
            if isinstance(arg, Tensor):
                splitp.append(res*arg)
                res = 1
            else:
                res *= arg
        return splitp

    def __add__(self, other):
        return TensAdd(self, other)

    def __radd__(self, other):
        return TensAdd(other, self)

    def __sub__(self, other):
        return TensAdd(self, -other)

    def __rsub__(self, other):
        return TensAdd(other, -self)

    def __mul__(self, other):
        """
        Multiply two tensors using Einstein summation convention.

        If the two tensors have an index in common, one contravariant
        and the other covariant, in their product the indices are summed

        Examples
        ========

        >>> from sympy.tensor.tensor import TensorIndexType, tensor_indices, tensorhead
        >>> Lorentz = TensorIndexType('Lorentz', dummy_fmt='L')
        >>> m0, m1, m2 = tensor_indices('m0,m1,m2', Lorentz)
        >>> g = Lorentz.metric
        >>> p, q = tensorhead('p,q', [Lorentz], [[1]])
        >>> t1 = p(m0)
        >>> t2 = q(-m0)
        >>> t1*t2
        p(L_0)*q(-L_0)
        """
        other = sympify(other)
        if not isinstance(other, TensExpr):
            coeff = self.coeff*other
            tmul = TensMul.from_TIDS(coeff, self._tids, is_canon_bp=self._is_canon_bp)
            return tmul
        if isinstance(other, TensAdd):
            return TensAdd(*[self*x for x in other.args])

        new_tids = self._tids*other._tids
        coeff = self.coeff*other.coeff
        tmul = TensMul.from_TIDS(coeff, new_tids)
        return tmul

    def __rmul__(self, other):
        other = sympify(other)
        coeff = other*self._coeff
        tmul = TensMul.from_TIDS(coeff, self._tids)
        return tmul

    def __div__(self, other):
        other = sympify(other)
        if isinstance(other, TensExpr):
            raise ValueError('cannot divide by a tensor')
        coeff = self._coeff/other
        tmul = TensMul.from_TIDS(coeff, self._tids, is_canon_bp=self._is_canon_bp)
        return tmul

    def __rdiv__(self, other):
        raise ValueError('cannot divide by a tensor')

    def __getitem__(self, item):
        return self.data[item]

    __truediv__ = __div__
    __truerdiv__ = __rdiv__

    def sorted_components(self):
        """
        Returns a tensor with sorted components
        calling the corresponding method in a ``TIDS`` object.
        """
        new_tids, sign = self._tids.sorted_components()
        coeff = -self.coeff if sign == -1 else self.coeff
        t = TensMul.from_TIDS(coeff, new_tids)
        return t

    def perm2tensor(self, g, canon_bp=False):
        """
        Returns the tensor corresponding to the permutation ``g``

        For further details, see the method in ``TIDS`` with the same name.
        """
        return perm2tensor(self, g, canon_bp)

    def canon_bp(self):
        """
        Canonicalize using the Butler-Portugal algorithm for canonicalization
        under monoterm symmetries.

        Examples
        ========

        >>> from sympy.tensor.tensor import TensorIndexType, tensor_indices, tensorhead
        >>> Lorentz = TensorIndexType('Lorentz', dummy_fmt='L')
        >>> m0, m1, m2 = tensor_indices('m0,m1,m2', Lorentz)
        >>> A = tensorhead('A', [Lorentz]*2, [[2]])
        >>> t = A(m0,-m1)*A(m1,-m0)
        >>> t.canon_bp()
        -A(L_0, L_1)*A(-L_0, -L_1)
        >>> t = A(m0,-m1)*A(m1,-m2)*A(m2,-m0)
        >>> t.canon_bp()
        0
        """
        if self._is_canon_bp:
            return self
        if not self.components:
            return self
        t = self.sorted_components()
        g, dummies, msym, v = t._tids.canon_args()
        can = canonicalize(g, dummies, msym, *v)
        if can == 0:
            return S.Zero
        tmul = t.perm2tensor(can, True)
        return tmul

    def contract_delta(self, delta):
        t = self.contract_metric(delta)
        return t

    def contract_metric(self, g):
        """
        Raise or lower indices with the metric ``g``

        Parameters
        ==========

        g : metric

        Notes
        =====

        see the ``TensorIndexType`` docstring for the contraction conventions

        Examples
        ========

        >>> from sympy.tensor.tensor import TensorIndexType, tensor_indices, tensorhead
        >>> Lorentz = TensorIndexType('Lorentz', dummy_fmt='L')
        >>> m0, m1, m2 = tensor_indices('m0,m1,m2', Lorentz)
        >>> g = Lorentz.metric
        >>> p, q = tensorhead('p,q', [Lorentz], [[1]])
        >>> t = p(m0)*q(m1)*g(-m0, -m1)
        >>> t.canon_bp()
        metric(L_0, L_1)*p(-L_0)*q(-L_1)
        >>> t.contract_metric(g).canon_bp()
        p(L_0)*q(-L_0)
        """
        tids, sign = get_tids(self).contract_metric(g)
        res = TensMul.from_TIDS(sign*self.coeff, tids)
        return res

    def substitute_indices(self, *index_tuples):
        return substitute_indices(self, *index_tuples)

    def fun_eval(self, *index_tuples):
        """
        Return a tensor with free indices substituted according to ``index_tuples``

        ``index_types`` list of tuples ``(old_index, new_index)``

        Examples
        ========

        >>> from sympy.tensor.tensor import TensorIndexType, tensor_indices, tensorhead
        >>> Lorentz = TensorIndexType('Lorentz', dummy_fmt='L')
        >>> i, j, k, l = tensor_indices('i,j,k,l', Lorentz)
        >>> A, B = tensorhead('A,B', [Lorentz]*2, [[1]*2])
        >>> t = A(i, k)*B(-k, -j); t
        A(i, L_0)*B(-L_0, -j)
        >>> t.fun_eval((i, k),(-j, l))
        A(k, L_0)*B(-L_0, l)
        """
        free = self.free
        free1 = []
        for j, ipos, cpos in free:
            # search j in index_tuples
            for i, v in index_tuples:
                if i == j:
                    free1.append((v, ipos, cpos))
                    break
            else:
                free1.append((j, ipos, cpos))
        return TensMul.from_data(self.coeff, self.components, free1, self.dum)

    def __call__(self, *indices):
        """Returns tensor product with ordered free indices replaced by ``indices``

        Examples
        ========

        >>> from sympy import Symbol
        >>> from sympy.tensor.tensor import TensorIndexType, tensor_indices, tensorhead
        >>> D = Symbol('D')
        >>> Lorentz = TensorIndexType('Lorentz', dim=D, dummy_fmt='L')
        >>> i0,i1,i2,i3,i4 = tensor_indices('i0:5', Lorentz)
        >>> g = Lorentz.metric
        >>> p, q = tensorhead('p,q', [Lorentz], [[1]])
        >>> t = p(i0)*q(i1)*q(-i1)
        >>> t(i1)
        p(i1)*q(L_0)*q(-L_0)
        """
        free_args = self.free_args
        indices = list(indices)
        if [x._tensortype for x in indices] != [x._tensortype for x in free_args]:
            raise ValueError('incompatible types')
        if indices == free_args:
            return self
        t = self.fun_eval(*list(zip(free_args, indices)))

        # object is rebuilt in order to make sure that all contracted indices
        # get recognized as dummies, but only if there are contracted indices.
        if len(set(i if i.is_up else -i for i in indices)) != len(indices):
            return t.func(*t.args)
        return t

    def _print(self):
        args = self.args
        get_str = lambda arg: str(arg) if arg.is_Atom or isinstance(arg, TensExpr) else ("(%s)" % str(arg))

        if not args:
            # no arguments is equivalent to "1", i.e. TensMul().
            # If tensors are constructed correctly, this should never occur.
            return "1"
        if self.coeff == S.NegativeOne:
            # expressions like "-A(a)"
            return "-"+"*".join([get_str(arg) for arg in args[1:]])

        # prints expressions like "A(a)", "3*A(a)", "(1+x)*A(a)"
        return "*".join([get_str(arg) for arg in self.args])

    @property
    def data(self):
        dat = _tensor_data_substitution_dict[self]
        if dat is None:
            return None
        return self.coeff * dat

    @data.setter
    def data(self, data):
        raise ValueError("Not possible to set component data to a tensor expression")

    @data.deleter
    def data(self):
        raise ValueError("Not possible to delete component data to a tensor expression")

    def __iter__(self):
        if self.data is None:
            raise ValueError("No iteration on abstract tensors")
        return (self.data.flatten()).__iter__()


def canon_bp(p):
    """
    Butler-Portugal canonicalization
    """
    if isinstance(p, TensExpr):
        return p.canon_bp()
    return p

def tensor_mul(*a):
    """
    product of tensors
    """
    if not a:
        return TensMul.from_data(S.One, [], [], [])
    t = a[0]
    for tx in a[1:]:
        t = t*tx
    return t


def riemann_cyclic_replace(t_r):
    """
    replace Riemann tensor with an equivalent expression

    ``R(m,n,p,q) -> 2/3*R(m,n,p,q) - 1/3*R(m,q,n,p) + 1/3*R(m,p,n,q)``

    """
    free = sorted(t_r.free, key=lambda x: x[1])
    m, n, p, q = [x[0] for x in free]
    t0 = S(2)/3*t_r
    t1 = - S(1)/3*t_r.substitute_indices((m,m),(n,q),(p,n),(q,p))
    t2 = S(1)/3*t_r.substitute_indices((m,m),(n,p),(p,n),(q,q))
    t3 = t0 + t1 + t2
    return t3

def riemann_cyclic(t2):
    """
    replace each Riemann tensor with an equivalent expression
    satisfying the cyclic identity.

    This trick is discussed in the reference guide to Cadabra.

    Examples
    ========

    >>> from sympy.tensor.tensor import TensorIndexType, tensor_indices, tensorhead, riemann_cyclic
    >>> Lorentz = TensorIndexType('Lorentz', dummy_fmt='L')
    >>> i, j, k, l = tensor_indices('i,j,k,l', Lorentz)
    >>> R = tensorhead('R', [Lorentz]*4, [[2, 2]])
    >>> t = R(i,j,k,l)*(R(-i,-j,-k,-l) - 2*R(-i,-k,-j,-l))
    >>> riemann_cyclic(t)
    0
    """
    if isinstance(t2, (TensMul, Tensor)):
        args = [t2]
    else:
        args = t2.args
    a1 = [x.split() for x in args]
    a2 = [[riemann_cyclic_replace(tx) for tx in y] for y in a1]
    a3 = [tensor_mul(*v) for v in a2]
    t3 = TensAdd(*a3)
    if not t3:
        return t3
    else:
        return canon_bp(t3)

def get_lines(ex, index_type):
    """
    returns ``(lines, traces, rest)`` for an index type,
    where ``lines`` is the list of list of positions of a matrix line,
    ``traces`` is the list of list of traced matrix lines,
    ``rest`` is the rest of the elements ot the tensor.
    """
    def _join_lines(a):
        i = 0
        while i < len(a):
            x = a[i]
            xend = x[-1]
            xstart = x[0]
            hit = True
            while hit:
                hit = False
                for j in range(i + 1, len(a)):
                    if j >= len(a):
                        break
                    if a[j][0] == xend:
                        hit = True
                        x.extend(a[j][1:])
                        xend = x[-1]
                        a.pop(j)
                        continue
                    if a[j][0] == xstart:
                        hit = True
                        a[i] = reversed(a[j][1:]) + x
                        x = a[i]
                        xstart = a[i][0]
                        a.pop(j)
                        continue
                    if a[j][-1] == xend:
                        hit = True
                        x.extend(reversed(a[j][:-1]))
                        xend = x[-1]
                        a.pop(j)
                        continue
                    if a[j][-1] == xstart:
                        hit = True
                        a[i] = a[j][:-1] + x
                        x = a[i]
                        xstart = x[0]
                        a.pop(j)
                        continue
            i += 1
        return a

    tids = ex._tids
    components = tids.components
    dt = {}
    for c in components:
        if c in dt:
            continue
        index_types = c.index_types
        a = []
        for i in range(len(index_types)):
            if index_types[i] is index_type:
                a.append(i)
        if len(a) > 2:
            raise ValueError('at most two indices of type %s allowed' % index_type)
        if len(a) == 2:
            dt[c] = a
    dum = tids.dum
    lines = []
    traces = []
    traces1 = []
    for p0, p1, c0, c1 in dum:
        if components[c0] not in dt:
            continue
        if c0 == c1:
            traces.append([c0])
            continue
        ta0 = dt[components[c0]]
        ta1 = dt[components[c1]]
        if p0 not in ta0:
            continue
        if ta0.index(p0) == ta1.index(p1):
            # case gamma(i,s0,-s1)in c0, gamma(j,-s0,s2) in c1;
            # to deal with this case one could add to the position
            # a flag for transposition;
            # one could write [(c0, False), (c1, True)]
            raise NotImplementedError
        # if p0 == ta0[1] then G in pos c0 is mult on the right by G in c1
        # if p0 == ta0[0] then G in pos c1 is mult on the right by G in c0
        ta0 = dt[components[c0]]
        b0, b1 = (c0, c1) if p0 == ta0[1]  else (c1, c0)
        lines1 = lines[:]
        for line in lines:
            if line[-1] == b0:
                if line[0] == b1:
                    n = line.index(min(line))
                    traces1.append(line)
                    traces.append(line[n:] + line[:n])
                else:
                    line.append(b1)
                break
            elif line[0] == b1:
                line.insert(0, b0)
                break
        else:
            lines1.append([b0, b1])

        lines = [x for x in lines1 if x not in traces1]
        lines = _join_lines(lines)
    rest = []
    for line in lines:
        for y in line:
            rest.append(y)
    for line in traces:
        for y in line:
            rest.append(y)
    rest = [x for x in range(len(components)) if x not in rest]

    return lines, traces, rest

def get_indices(t):
    if not isinstance(t, TensExpr):
        return ()
    return t.get_indices()

def get_tids(t):
    if isinstance(t, TensExpr):
        return t._tids
    return TIDS([], [], [])

def get_coeff(t):
    if isinstance(t, Tensor):
        return S.One
    if isinstance(t, TensMul):
        return t.coeff
    if isinstance(t, TensExpr):
        raise ValueError("no coefficient associated to this tensor expression")
    return t

def contract_metric(t, g):
    if isinstance(t, TensExpr):
        return t.contract_metric(g)
    return t

def perm2tensor(t, g, canon_bp=False):
    """
    Returns the tensor corresponding to the permutation ``g``

    For further details, see the method in ``TIDS`` with the same name.
    """
    if not isinstance(t, TensExpr):
        return t
    new_tids = get_tids(t).perm2tensor(g, canon_bp)
    coeff = get_coeff(t)
    if g[-1] != len(g) - 1:
        coeff = -coeff
    res = TensMul.from_TIDS(coeff, new_tids, is_canon_bp=canon_bp)
    return res

def substitute_indices(t, *index_tuples):
    """
    Return a tensor with free indices substituted according to ``index_tuples``

    ``index_types`` list of tuples ``(old_index, new_index)``

    Note: this method will neither raise or lower the indices, it will just replace their symbol.

    Examples
    ========

    >>> from sympy.tensor.tensor import TensorIndexType, tensor_indices, tensorhead
    >>> Lorentz = TensorIndexType('Lorentz', dummy_fmt='L')
    >>> i, j, k, l = tensor_indices('i,j,k,l', Lorentz)
    >>> A, B = tensorhead('A,B', [Lorentz]*2, [[1]*2])
    >>> t = A(i, k)*B(-k, -j); t
    A(i, L_0)*B(-L_0, -j)
    >>> t.substitute_indices((i,j), (j, k))
    A(j, L_0)*B(-L_0, -k)
    """
    if not isinstance(t, TensExpr):
        return t
    free = t.free
    free1 = []
    for j, ipos, cpos in free:
        for i, v in index_tuples:
            if i._name == j._name and i._tensortype == j._tensortype:
                if i._is_up == j._is_up:
                    free1.append((v, ipos, cpos))
                else:
                    free1.append((-v, ipos, cpos))
                break
        else:
            free1.append((j, ipos, cpos))

    t = TensMul.from_data(t.coeff, t.components, free1, t.dum)
    return t<|MERGE_RESOLUTION|>--- conflicted
+++ resolved
@@ -2737,17 +2737,11 @@
 
         for x in args[1:]:
             # if x and prev have the same tensor, update the coeff of prev
-<<<<<<< HEAD
-            if x.components == prev.components \
-                    and x.free == prev.free and x.dum == prev.dum:
-                prev_coeff = (prev_coeff + x._coeff)._dist_const()
-=======
             x_tids = get_tids(x)
             prev_tids = get_tids(prev)
             if x_tids.components == prev_tids.components \
                     and x_tids.free == prev_tids.free and x_tids.dum == prev_tids.dum:
-                prev_coeff = prev_coeff + get_coeff(x)
->>>>>>> 510e474f
+                prev_coeff = (prev_coeff + get_coeff(x))._dist_const()
                 changed = True
                 op = 0
             else:
@@ -3351,8 +3345,8 @@
             args = [coeff] + args
         if len(args) == 1:
             return args[0]
-
         obj = Basic.__new__(cls, *args)
+
         obj._types = []
         for t in tids.components:
             obj._types.extend(t._types)
