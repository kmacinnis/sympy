--- conflicted
+++ resolved
@@ -1982,37 +1982,8 @@
         """
         return self.func(*self.args)
 
-<<<<<<< HEAD
-def _tensAdd_flatten(args):
-    """
-    flatten TensAdd, coerce terms which are not tensors to tensors
-    """
-    if not all(isinstance(x, TensExpr) for x in args):
-        args1 = []
-        for x in args:
-            if isinstance(x, TensExpr):
-                if isinstance(x, TensAdd):
-                    args1.extend(list(x.args))
-                else:
-                    args1.append(x)
-        args1 = [x for x in args1 if isinstance(x, TensExpr) and x._coeff]
-        args2 = [x for x in args if not isinstance(x, TensExpr)]
-        t1 = TensMul.from_data(Add(*args2), [], [], [])
-        args = [t1] + args1
-    a = []
-    for x in args:
-        if isinstance(x, TensAdd):
-            a.extend(list(x.args))
-        else:
-            a.append(x)
-    args = [x for x in a if x._coeff]
-    return args
-
-
-=======
 
 @doctest_depends_on(modules=('numpy',))
->>>>>>> 91325da0
 class TensAdd(TensExpr):
     """
     Sum of tensors
