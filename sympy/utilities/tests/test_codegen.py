from StringIO import StringIO

from sympy.core import symbols, Eq, pi, Catalan, Lambda, Dummy
from sympy.utilities.codegen import CCodeGen, Routine, InputArgument, Result, \
    CodeGenError, FCodeGen, codegen, CodeGenArgumentListError, OutputArgument, \
    InOutArgument
from sympy.utilities.pytest import XFAIL, raises
from sympy.utilities.lambdify import implemented_function

# import test:
#FIXME: Fails due to circular import in with core
# from sympy import codegen

def get_string(dump_fn, routines, prefix="file", header=False, empty=False):
    """Wrapper for dump_fn. dump_fn writes its results to a stream object and
       this wrapper returns the contents of that stream as a string. This
       auxiliary function is used by many tests below.

       The header and the empty lines are not generator to facilitate the
       testing of the output.
    """
    output = StringIO()
    dump_fn(routines, output, prefix, header, empty)
    source = output.getvalue()
    output.close()
    return source

def test_Routine_argument_order():
    a, x, y, z = symbols('a x y z')
    expr = (x+y)*z
    raises(CodeGenArgumentListError, 'Routine("test", expr, argument_sequence=[z, x])')
    raises(CodeGenArgumentListError, 'Routine("test", Eq(a, expr), argument_sequence=[z, x, y])')
    r = Routine('test', Eq(a, expr), argument_sequence=[z, x, a, y])
    assert [ arg.name for arg in r.arguments ] == [z, x, a, y]
    assert [ type(arg) for arg in r.arguments ] == [
            InputArgument, InputArgument, OutputArgument, InputArgument  ]
    r = Routine('test', Eq(z, expr), argument_sequence=[z, x, y])
    assert [ type(arg) for arg in r.arguments ] == [
            InOutArgument, InputArgument, InputArgument ]

    from sympy.tensor import IndexedBase, Idx
    A, B = map(IndexedBase, ['A', 'B'])
    m = symbols('m', integer=True)
    i = Idx('i', m)
    r = Routine('test', Eq(A[i], B[i]), argument_sequence=[B, A, m])
    assert [ arg.name for arg in r.arguments ] == [B.label, A.label, m]


def test_empty_c_code():
    code_gen = CCodeGen()
    source = get_string(code_gen.dump_c, [])
    assert source == "#include \"file.h\"\n#include <math.h>\n"

def test_empty_c_code_with_comment():
    code_gen = CCodeGen()
    source = get_string(code_gen.dump_c, [], header=True)
    assert source[:82] == (
            "/******************************************************************************\n *"
            )
          #   "                    Code generated with sympy 0.7.0                    "
    assert source[158:] == (                                                              "*\n"
            " *                                                                            *\n"
            " *              See http://www.sympy.org/ for more information.               *\n"
            " *                                                                            *\n"
            " *                       This file is part of 'project'                       *\n"
            " ******************************************************************************/\n"
            "#include \"file.h\"\n"
            "#include <math.h>\n"
            )

def test_empty_c_header():
    code_gen = CCodeGen()
    source = get_string(code_gen.dump_h, [])
    assert source == "#ifndef PROJECT__FILE__H\n#define PROJECT__FILE__H\n#endif\n"

def test_simple_c_code():
    x,y,z = symbols('x,y,z')
    expr = (x+y)*z
    routine = Routine("test", expr)
    code_gen = CCodeGen()
    source = get_string(code_gen.dump_c, [routine])
    expected = (
        "#include \"file.h\"\n"
        "#include <math.h>\n"
        "double test(double x, double y, double z) {\n"
        "   return z*(x + y);\n"
        "}\n"
    )
    assert source == expected

def test_numbersymbol_c_code():
    routine = Routine("test", pi**Catalan)
    code_gen = CCodeGen()
    source = get_string(code_gen.dump_c, [routine])
    expected = (
        "#include \"file.h\"\n"
        "#include <math.h>\n"
        "double test() {\n"
        "   double const Catalan = 0.915965594177219;\n"
        "   return pow(M_PI, Catalan);\n"
        "}\n"
    )
    assert source == expected

def test_c_code_argument_order():
    x,y,z = symbols('x,y,z')
    expr = x + y
    routine = Routine("test", expr, argument_sequence=[z, x, y])
    code_gen = CCodeGen()
    source = get_string(code_gen.dump_c, [routine])
    expected = (
        "#include \"file.h\"\n"
        "#include <math.h>\n"
        "double test(double z, double x, double y) {\n"
        "   return x + y;\n"
        "}\n"
    )
    assert source == expected

def test_simple_c_header():
    x,y,z = symbols('x,y,z')
    expr = (x+y)*z
    routine = Routine("test", expr)
    code_gen = CCodeGen()
    source = get_string(code_gen.dump_h, [routine])
    expected = (
        "#ifndef PROJECT__FILE__H\n"
        "#define PROJECT__FILE__H\n"
        "double test(double x, double y, double z);\n"
        "#endif\n"
    )
    assert source == expected

def test_simple_c_codegen():
    x,y,z = symbols('x,y,z')
    expr = (x+y)*z
    result = codegen(("test", (x+y)*z), "C", "file", header=False, empty=False)
    expected = [
       ("file.c",
        "#include \"file.h\"\n"
        "#include <math.h>\n"
        "double test(double x, double y, double z) {\n"
        "   return z*(x + y);\n"
        "}\n"),
       ("file.h",
        "#ifndef PROJECT__FILE__H\n"
        "#define PROJECT__FILE__H\n"
        "double test(double x, double y, double z);\n"
        "#endif\n")
    ]
    assert result == expected

def test_multiple_results_c():
    x,y,z = symbols('x,y,z')
    expr1 = (x+y)*z
    expr2 = (x-y)*z
    routine = Routine(
        "test",
        [expr1,expr2]
    )
    code_gen = CCodeGen()
    raises(CodeGenError, 'get_string(code_gen.dump_h, [routine])')

def test_no_results_c():
    raises(ValueError, 'Routine("test", [])')

def test_ansi_math1_codegen():
    # not included: log10
    from sympy import (acos, asin, atan, ceiling, cos, cosh, floor, log, ln,
        sin, sinh, sqrt, tan, tanh, N, Abs)
    x = symbols('x')
    name_expr = [
        ("test_fabs", Abs(x)),
        ("test_acos", acos(x)),
        ("test_asin", asin(x)),
        ("test_atan", atan(x)),
        ("test_ceil", ceiling(x)),
        ("test_cos", cos(x)),
        ("test_cosh", cosh(x)),
        ("test_floor", floor(x)),
        ("test_log", log(x)),
        ("test_ln", ln(x)),
        ("test_sin", sin(x)),
        ("test_sinh", sinh(x)),
        ("test_sqrt", sqrt(x)),
        ("test_tan", tan(x)),
        ("test_tanh", tanh(x)),
    ]
    result = codegen(name_expr, "C", "file", header=False, empty=False)
    assert result[0][0] == "file.c"
    assert result[0][1] == (
        '#include "file.h"\n#include <math.h>\n'
        'double test_fabs(double x) {\n   return fabs(x);\n}\n'
        'double test_acos(double x) {\n   return acos(x);\n}\n'
        'double test_asin(double x) {\n   return asin(x);\n}\n'
        'double test_atan(double x) {\n   return atan(x);\n}\n'
        'double test_ceil(double x) {\n   return ceil(x);\n}\n'
        'double test_cos(double x) {\n   return cos(x);\n}\n'
        'double test_cosh(double x) {\n   return cosh(x);\n}\n'
        'double test_floor(double x) {\n   return floor(x);\n}\n'
        'double test_log(double x) {\n   return log(x);\n}\n'
        'double test_ln(double x) {\n   return log(x);\n}\n'
        'double test_sin(double x) {\n   return sin(x);\n}\n'
        'double test_sinh(double x) {\n   return sinh(x);\n}\n'
        'double test_sqrt(double x) {\n   return sqrt(x);\n}\n'
        'double test_tan(double x) {\n   return tan(x);\n}\n'
        'double test_tanh(double x) {\n   return tanh(x);\n}\n'
    )
    assert result[1][0] == "file.h"
    assert result[1][1] == (
        '#ifndef PROJECT__FILE__H\n#define PROJECT__FILE__H\n'
        'double test_fabs(double x);\ndouble test_acos(double x);\n'
        'double test_asin(double x);\ndouble test_atan(double x);\n'
        'double test_ceil(double x);\ndouble test_cos(double x);\n'
        'double test_cosh(double x);\ndouble test_floor(double x);\n'
        'double test_log(double x);\ndouble test_ln(double x);\n'
        'double test_sin(double x);\ndouble test_sinh(double x);\n'
        'double test_sqrt(double x);\ndouble test_tan(double x);\n'
        'double test_tanh(double x);\n#endif\n'
    )

def test_ansi_math2_codegen():
    # not included: frexp, ldexp, modf, fmod
    from sympy import atan2, N
    x, y = symbols('x,y')
    name_expr = [
        ("test_atan2", atan2(x,y)),
        ("test_pow", x**y),
    ]
    result = codegen(name_expr, "C", "file", header=False, empty=False)
    assert result[0][0] == "file.c"
    assert result[0][1] == (
        '#include "file.h"\n#include <math.h>\n'
        'double test_atan2(double x, double y) {\n   return atan2(x, y);\n}\n'
        'double test_pow(double x, double y) {\n   return pow(x, y);\n}\n'
    )
    assert result[1][0] == "file.h"
    assert result[1][1] == (
        '#ifndef PROJECT__FILE__H\n#define PROJECT__FILE__H\n'
        'double test_atan2(double x, double y);\n'
        'double test_pow(double x, double y);\n'
        '#endif\n'
    )

def test_complicated_codegen():
    from sympy import sin, cos, tan, N
    x,y,z = symbols('x,y,z')
    name_expr = [
        ("test1", ((sin(x)+cos(y)+tan(z))**7).expand()),
        ("test2", cos(cos(cos(cos(cos(cos(cos(cos(x+y+z))))))))),
    ]
    result = codegen(name_expr, "C", "file", header=False, empty=False)
    assert result[0][0] == "file.c"
    assert result[0][1] == (
        '#include "file.h"\n#include <math.h>\n'
        'double test1(double x, double y, double z) {\n'
        '   return '
        'pow(sin(x), 7) + '
        '7*pow(sin(x), 6)*cos(y) + '
        '7*pow(sin(x), 6)*tan(z) + '
        '21*pow(sin(x), 5)*pow(cos(y), 2) + '
        '42*pow(sin(x), 5)*cos(y)*tan(z) + '
        '21*pow(sin(x), 5)*pow(tan(z), 2) + '
        '35*pow(sin(x), 4)*pow(cos(y), 3) + '
        '105*pow(sin(x), 4)*pow(cos(y), 2)*tan(z) + '
        '105*pow(sin(x), 4)*cos(y)*pow(tan(z), 2) + '
        '35*pow(sin(x), 4)*pow(tan(z), 3) + '
        '35*pow(sin(x), 3)*pow(cos(y), 4) + '
        '140*pow(sin(x), 3)*pow(cos(y), 3)*tan(z) + '
        '210*pow(sin(x), 3)*pow(cos(y), 2)*pow(tan(z), 2) + '
        '140*pow(sin(x), 3)*cos(y)*pow(tan(z), 3) + '
        '35*pow(sin(x), 3)*pow(tan(z), 4) + '
        '21*pow(sin(x), 2)*pow(cos(y), 5) + '
        '105*pow(sin(x), 2)*pow(cos(y), 4)*tan(z) + '
        '210*pow(sin(x), 2)*pow(cos(y), 3)*pow(tan(z), 2) + '
        '210*pow(sin(x), 2)*pow(cos(y), 2)*pow(tan(z), 3) + '
        '105*pow(sin(x), 2)*cos(y)*pow(tan(z), 4) + '
        '21*pow(sin(x), 2)*pow(tan(z), 5) + '
        '7*sin(x)*pow(cos(y), 6) + '
        '42*sin(x)*pow(cos(y), 5)*tan(z) + '
        '105*sin(x)*pow(cos(y), 4)*pow(tan(z), 2) + '
        '140*sin(x)*pow(cos(y), 3)*pow(tan(z), 3) + '
        '105*sin(x)*pow(cos(y), 2)*pow(tan(z), 4) + '
        '42*sin(x)*cos(y)*pow(tan(z), 5) + '
        '7*sin(x)*pow(tan(z), 6) + '
        'pow(cos(y), 7) + '
        '7*pow(cos(y), 6)*tan(z) + '
        '21*pow(cos(y), 5)*pow(tan(z), 2) + '
        '35*pow(cos(y), 4)*pow(tan(z), 3) + '
        '35*pow(cos(y), 3)*pow(tan(z), 4) + '
        '21*pow(cos(y), 2)*pow(tan(z), 5) + '
        '7*cos(y)*pow(tan(z), 6) + '
        'pow(tan(z), 7);\n'
        '}\n'
        'double test2(double x, double y, double z) {\n'
        '   return cos(cos(cos(cos(cos(cos(cos(cos(x + y + z))))))));\n'
        '}\n'
    )
    assert result[1][0] == "file.h"
    assert result[1][1] == (
        '#ifndef PROJECT__FILE__H\n'
        '#define PROJECT__FILE__H\n'
        'double test1(double x, double y, double z);\n'
        'double test2(double x, double y, double z);\n'
        '#endif\n'
    )

def test_loops_c():
    from sympy.tensor import IndexedBase, Idx
    from sympy import symbols
    n,m = symbols('n m', integer=True)
    A = IndexedBase('A')
    x = IndexedBase('x')
    y = IndexedBase('y')
    i = Idx('i', m)
    j = Idx('j', n)

    (f1, code), (f2, interface) = codegen(
            ('matrix_vector', Eq(y[i], A[i, j]*x[j])), "C", "file", header=False, empty=False)

    assert f1 == 'file.c'
    expected = (
            '#include "file.h"\n'
            '#include <math.h>\n'
            'void matrix_vector(double *A, int m, int n, double *x, double *y) {\n'
            '   for (int i=0; i<m; i++){\n'
            '      y[i] = 0;\n'
            '   }\n'
            '   for (int i=0; i<m; i++){\n'
            '      for (int j=0; j<n; j++){\n'
            '         y[i] = y[i] + %(rhs)s;\n'
            '      }\n'
            '   }\n'
            '}\n'
            )

    assert (code == expected %{'rhs': 'A[i*n + j]*x[j]'} or
            code == expected %{'rhs': 'A[j + i*n]*x[j]'} or
            code == expected %{'rhs': 'x[j]*A[i*n + j]'} or
            code == expected %{'rhs': 'x[j]*A[j + i*n]'})
    assert f2 == 'file.h'
    assert interface == (
        '#ifndef PROJECT__FILE__H\n'
        '#define PROJECT__FILE__H\n'
        'void matrix_vector(double *A, int m, int n, double *x, double *y);\n'
        '#endif\n'
            )

def test_dummy_loops_c():
    from sympy.tensor import IndexedBase, Idx
    # the following line could also be
    # [Dummy(s, integer=True) for s in 'im']
    # or [Dummy(integer=True) for s in 'im']
    i, m = symbols('i m', integer=True, cls=Dummy)
    x = IndexedBase('x')
    y = IndexedBase('y')
    i = Idx(i, m)
    expected = (
            '#include "file.h"\n'
            '#include <math.h>\n'
            'void test_dummies(int m_%(mno)i, double *x, double *y) {\n'
            '   for (int i_%(ino)i=0; i_%(ino)i<m_%(mno)i; i_%(ino)i++){\n'
            '      y[i_%(ino)i] = x[i_%(ino)i];\n'
            '   }\n'
            '}\n'
            ) % {'ino': i.label.dummy_index, 'mno': m.dummy_index}
    r = Routine('test_dummies', Eq(y[i], x[i]))
    c = CCodeGen()
    code = get_string(c.dump_c, [r])
    assert code == expected

def test_partial_loops_c():
    # check that loop boundaries are determined by Idx, and array strides
    # determined by shape of IndexedBase object.
    from sympy.tensor import IndexedBase, Idx
    from sympy import symbols
    n,m,o,p = symbols('n m o p', integer=True)
    A = IndexedBase('A', shape=(m, p))
    x = IndexedBase('x')
    y = IndexedBase('y')
    i = Idx('i', (o, m - 5)) # Note: bounds are inclusive
    j = Idx('j', n)          # dimension n corresponds to bounds (0, n - 1)

    (f1, code), (f2, interface) = codegen(
            ('matrix_vector', Eq(y[i], A[i, j]*x[j])), "C", "file", header=False, empty=False)

    assert f1 == 'file.c'
    expected = (
            '#include "file.h"\n'
            '#include <math.h>\n'
            'void matrix_vector(double *A, int m, int n, int o, int p, double *x, double *y) {\n'
            '   for (int i=o; i<%(upperi)s; i++){\n'
            '      y[i] = 0;\n'
            '   }\n'
            '   for (int i=o; i<%(upperi)s; i++){\n'
            '      for (int j=0; j<n; j++){\n'
            '         y[i] = y[i] + %(rhs)s;\n'
            '      }\n'
            '   }\n'
            '}\n'
            ) % {'upperi': m - 4, 'rhs': '%(rhs)s'}

    assert (code == expected %{'rhs': 'A[i*p + j]*x[j]'} or
            code == expected %{'rhs': 'A[j + i*p]*x[j]'} or
            code == expected %{'rhs': 'x[j]*A[i*p + j]'} or
            code == expected %{'rhs': 'x[j]*A[j + i*p]'})
    assert f2 == 'file.h'
    assert interface == (
        '#ifndef PROJECT__FILE__H\n'
        '#define PROJECT__FILE__H\n'
        'void matrix_vector(double *A, int m, int n, int o, int p, double *x, double *y);\n'
        '#endif\n'
            )

def test_output_arg_c():
    from sympy import sin, cos, Equality
    x, y, z = symbols("x,y,z")
    r = Routine("foo", [Equality(y, sin(x)), cos(x)])
    c = CCodeGen()
    result = c.write([r], "test", header=False, empty=False)
    assert result[0][0] == "test.c"
    expected = (
        '#include "test.h"\n'
        '#include <math.h>\n'
        'double foo(double x, double &y) {\n'
        '   y = sin(x);\n'
        '   return cos(x);\n'
        '}\n'
    )
    assert result[0][1] == expected

def test_empty_f_code():
    code_gen = FCodeGen()
    source = get_string(code_gen.dump_f95, [])
    assert source == ""

def test_empty_f_code_with_header():
    code_gen = FCodeGen()
    source = get_string(code_gen.dump_f95, [], header=True)
    assert source[:82] == (
            "!******************************************************************************\n!*"
            )
          #   "                    Code generated with sympy 0.7.0                    "
    assert source[158:] == (                                                              "*\n"
            "!*                                                                            *\n"
            "!*              See http://www.sympy.org/ for more information.               *\n"
            "!*                                                                            *\n"
            "!*                       This file is part of 'project'                       *\n"
            "!******************************************************************************\n"
            )

def test_empty_f_header():
    code_gen = FCodeGen()
    source = get_string(code_gen.dump_h, [])
    assert source == ""

def test_simple_f_code():
    x,y,z = symbols('x,y,z')
    expr = (x+y)*z
    routine = Routine("test", expr)
    code_gen = FCodeGen()
    source = get_string(code_gen.dump_f95, [routine])
    expected = (
            "REAL*8 function test(x, y, z)\n"
            "implicit none\n"
            "REAL*8, intent(in) :: x\n"
            "REAL*8, intent(in) :: y\n"
            "REAL*8, intent(in) :: z\n"
            "test = z*(x + y)\n"
            "end function\n"
    )
    assert source == expected

def test_numbersymbol_f_code():
    routine = Routine("test", pi**Catalan)
    code_gen = FCodeGen()
    source = get_string(code_gen.dump_f95, [routine])
    expected = (
            "REAL*8 function test()\n"
            "implicit none\n"
            "REAL*8, parameter :: Catalan = 0.915965594177219d0\n"
            "REAL*8, parameter :: pi = 3.14159265358979d0\n"
            "test = pi**Catalan\n"
            "end function\n"
    )
    assert source == expected

def test_f_code_argument_order():
    x,y,z = symbols('x,y,z')
    expr = x + y
    routine = Routine("test", expr, argument_sequence=[z, x, y])
    code_gen = FCodeGen()
    source = get_string(code_gen.dump_f95, [routine])
    expected = (
            "REAL*8 function test(z, x, y)\n"
            "implicit none\n"
            "REAL*8, intent(in) :: z\n"
            "REAL*8, intent(in) :: x\n"
            "REAL*8, intent(in) :: y\n"
            "test = x + y\n"
            "end function\n"
    )
    assert source == expected

def test_simple_f_header():
    x,y,z = symbols('x,y,z')
    expr = (x+y)*z
    routine = Routine("test", expr)
    code_gen = FCodeGen()
    source = get_string(code_gen.dump_h, [routine])
    expected = (
            "interface\n"
            "REAL*8 function test(x, y, z)\n"
            "implicit none\n"
            "REAL*8, intent(in) :: x\n"
            "REAL*8, intent(in) :: y\n"
            "REAL*8, intent(in) :: z\n"
            "end function\n"
            "end interface\n"
    )
    assert source == expected

def test_simple_f_codegen():
    x,y,z = symbols('x,y,z')
    expr = (x+y)*z
    result = codegen(("test", (x+y)*z), "F95", "file", header=False, empty=False)
    expected = [
       ("file.f90",
        "REAL*8 function test(x, y, z)\n"
        "implicit none\n"
        "REAL*8, intent(in) :: x\n"
        "REAL*8, intent(in) :: y\n"
        "REAL*8, intent(in) :: z\n"
        "test = z*(x + y)\n"
        "end function\n"),
       ("file.h",
        "interface\n"
        "REAL*8 function test(x, y, z)\n"
        "implicit none\n"
        "REAL*8, intent(in) :: x\n"
        "REAL*8, intent(in) :: y\n"
        "REAL*8, intent(in) :: z\n"
        "end function\n"
        "end interface\n")
    ]
    assert result == expected

def test_multiple_results_f():
    x,y,z = symbols('x,y,z')
    expr1 = (x+y)*z
    expr2 = (x-y)*z
    routine = Routine(
        "test",
        [expr1,expr2]
    )
    code_gen = FCodeGen()
    raises(CodeGenError, 'get_string(code_gen.dump_h, [routine])')

def test_no_results_f():
    raises(ValueError, 'Routine("test", [])')

def test_intrinsic_math_codegen():
    # not included: log10
    from sympy import (acos, asin, atan, ceiling, cos, cosh, floor, log, ln,
            sin, sinh, sqrt, tan, tanh, N, Abs)
    x = symbols('x')
    name_expr = [
            ("test_abs", Abs(x)),
            ("test_acos", acos(x)),
            ("test_asin", asin(x)),
            ("test_atan", atan(x)),
            # ("test_ceil", ceiling(x)),
            ("test_cos", cos(x)),
            ("test_cosh", cosh(x)),
            # ("test_floor", floor(x)),
            ("test_log", log(x)),
            ("test_ln", ln(x)),
            ("test_sin", sin(x)),
            ("test_sinh", sinh(x)),
            ("test_sqrt", sqrt(x)),
            ("test_tan", tan(x)),
            ("test_tanh", tanh(x)),
            ]
    result = codegen(name_expr, "F95", "file", header=False, empty=False)
    assert result[0][0] == "file.f90"
    expected = (
            'REAL*8 function test_abs(x)\n'
            'implicit none\n'
            'REAL*8, intent(in) :: x\n'
            'test_abs = Abs(x)\n'
            'end function\n'
            'REAL*8 function test_acos(x)\n'
            'implicit none\n'
            'REAL*8, intent(in) :: x\n'
            'test_acos = acos(x)\n'
            'end function\n'
            'REAL*8 function test_asin(x)\n'
            'implicit none\n'
            'REAL*8, intent(in) :: x\n'
            'test_asin = asin(x)\n'
            'end function\n'
            'REAL*8 function test_atan(x)\n'
            'implicit none\n'
            'REAL*8, intent(in) :: x\n'
            'test_atan = atan(x)\n'
            'end function\n'
            'REAL*8 function test_cos(x)\n'
            'implicit none\n'
            'REAL*8, intent(in) :: x\n'
            'test_cos = cos(x)\n'
            'end function\n'
            'REAL*8 function test_cosh(x)\n'
            'implicit none\n'
            'REAL*8, intent(in) :: x\n'
            'test_cosh = cosh(x)\n'
            'end function\n'
            'REAL*8 function test_log(x)\n'
            'implicit none\n'
            'REAL*8, intent(in) :: x\n'
            'test_log = log(x)\n'
            'end function\n'
            'REAL*8 function test_ln(x)\n'
            'implicit none\n'
            'REAL*8, intent(in) :: x\n'
            'test_ln = log(x)\n'
            'end function\n'
            'REAL*8 function test_sin(x)\n'
            'implicit none\n'
            'REAL*8, intent(in) :: x\n'
            'test_sin = sin(x)\n'
            'end function\n'
            'REAL*8 function test_sinh(x)\n'
            'implicit none\n'
            'REAL*8, intent(in) :: x\n'
            'test_sinh = sinh(x)\n'
            'end function\n'
            'REAL*8 function test_sqrt(x)\n'
            'implicit none\n'
            'REAL*8, intent(in) :: x\n'
            'test_sqrt = sqrt(x)\n'
            'end function\n'
            'REAL*8 function test_tan(x)\n'
            'implicit none\n'
            'REAL*8, intent(in) :: x\n'
            'test_tan = tan(x)\n'
            'end function\n'
            'REAL*8 function test_tanh(x)\n'
            'implicit none\n'
            'REAL*8, intent(in) :: x\n'
            'test_tanh = tanh(x)\n'
            'end function\n'
        )
    assert result[0][1] == expected

    assert result[1][0] == "file.h"
    expected =  (
            'interface\n'
            'REAL*8 function test_abs(x)\n'
            'implicit none\n'
            'REAL*8, intent(in) :: x\n'
            'end function\n'
            'end interface\n'
            'interface\n'
            'REAL*8 function test_acos(x)\n'
            'implicit none\n'
            'REAL*8, intent(in) :: x\n'
            'end function\n'
            'end interface\n'
            'interface\n'
            'REAL*8 function test_asin(x)\n'
            'implicit none\n'
            'REAL*8, intent(in) :: x\n'
            'end function\n'
            'end interface\n'
            'interface\n'
            'REAL*8 function test_atan(x)\n'
            'implicit none\n'
            'REAL*8, intent(in) :: x\n'
            'end function\n'
            'end interface\n'
            'interface\n'
            'REAL*8 function test_cos(x)\n'
            'implicit none\n'
            'REAL*8, intent(in) :: x\n'
            'end function\n'
            'end interface\n'
            'interface\n'
            'REAL*8 function test_cosh(x)\n'
            'implicit none\n'
            'REAL*8, intent(in) :: x\n'
            'end function\n'
            'end interface\n'
            'interface\n'
            'REAL*8 function test_log(x)\n'
            'implicit none\n'
            'REAL*8, intent(in) :: x\n'
            'end function\n'
            'end interface\n'
            'interface\n'
            'REAL*8 function test_ln(x)\n'
            'implicit none\n'
            'REAL*8, intent(in) :: x\n'
            'end function\n'
            'end interface\n'
            'interface\n'
            'REAL*8 function test_sin(x)\n'
            'implicit none\n'
            'REAL*8, intent(in) :: x\n'
            'end function\n'
            'end interface\n'
            'interface\n'
            'REAL*8 function test_sinh(x)\n'
            'implicit none\n'
            'REAL*8, intent(in) :: x\n'
            'end function\n'
            'end interface\n'
            'interface\n'
            'REAL*8 function test_sqrt(x)\n'
            'implicit none\n'
            'REAL*8, intent(in) :: x\n'
            'end function\n'
            'end interface\n'
            'interface\n'
            'REAL*8 function test_tan(x)\n'
            'implicit none\n'
            'REAL*8, intent(in) :: x\n'
            'end function\n'
            'end interface\n'
            'interface\n'
            'REAL*8 function test_tanh(x)\n'
            'implicit none\n'
            'REAL*8, intent(in) :: x\n'
            'end function\n'
            'end interface\n'
    )
    assert result[1][1] == expected

def test_intrinsic_math2_codegen():
    # not included: frexp, ldexp, modf, fmod
    from sympy import atan2, N
    x, y = symbols('x,y')
    name_expr = [
        ("test_atan2", atan2(x,y)),
        ("test_pow", x**y),
    ]
    result = codegen(name_expr, "F95", "file", header=False, empty=False)
    assert result[0][0] == "file.f90"
    expected = (
            'REAL*8 function test_atan2(x, y)\n'
            'implicit none\n'
            'REAL*8, intent(in) :: x\n'
            'REAL*8, intent(in) :: y\n'
            'test_atan2 = atan2(x, y)\n'
            'end function\n'
            'REAL*8 function test_pow(x, y)\n'
            'implicit none\n'
            'REAL*8, intent(in) :: x\n'
            'REAL*8, intent(in) :: y\n'
            'test_pow = x**y\n'
            'end function\n'
            )
    assert result[0][1] == expected

    assert result[1][0] == "file.h"
    expected = (
            'interface\n'
            'REAL*8 function test_atan2(x, y)\n'
            'implicit none\n'
            'REAL*8, intent(in) :: x\n'
            'REAL*8, intent(in) :: y\n'
            'end function\n'
            'end interface\n'
            'interface\n'
            'REAL*8 function test_pow(x, y)\n'
            'implicit none\n'
            'REAL*8, intent(in) :: x\n'
            'REAL*8, intent(in) :: y\n'
            'end function\n'
            'end interface\n'
    )
    assert result[1][1] == expected

def test_complicated_codegen_f95():
    from sympy import sin, cos, tan, N
    x,y,z = symbols('x,y,z')
    name_expr = [
        ("test1", ((sin(x)+cos(y)+tan(z))**7).expand()),
        ("test2", cos(cos(cos(cos(cos(cos(cos(cos(x+y+z))))))))),
    ]
    result = codegen(name_expr, "F95", "file", header=False, empty=False)
    assert result[0][0] == "file.f90"
    expected = (
            'REAL*8 function test1(x, y, z)\n'
            'implicit none\n'
            'REAL*8, intent(in) :: x\n'
            'REAL*8, intent(in) :: y\n'
            'REAL*8, intent(in) :: z\n'
            'test1 = sin(x)**7 + 7*sin(x)**6*cos(y) + 7*sin(x)**6*tan(z) + 21*sin(x) &\n'
            '      **5*cos(y)**2 + 42*sin(x)**5*cos(y)*tan(z) + 21*sin(x)**5*tan(z) &\n'
            '      **2 + 35*sin(x)**4*cos(y)**3 + 105*sin(x)**4*cos(y)**2*tan(z) + &\n'
            '      105*sin(x)**4*cos(y)*tan(z)**2 + 35*sin(x)**4*tan(z)**3 + 35*sin( &\n'
            '      x)**3*cos(y)**4 + 140*sin(x)**3*cos(y)**3*tan(z) + 210*sin(x)**3* &\n'
            '      cos(y)**2*tan(z)**2 + 140*sin(x)**3*cos(y)*tan(z)**3 + 35*sin(x) &\n'
            '      **3*tan(z)**4 + 21*sin(x)**2*cos(y)**5 + 105*sin(x)**2*cos(y)**4* &\n'
            '      tan(z) + 210*sin(x)**2*cos(y)**3*tan(z)**2 + 210*sin(x)**2*cos(y) &\n'
            '      **2*tan(z)**3 + 105*sin(x)**2*cos(y)*tan(z)**4 + 21*sin(x)**2*tan &\n'
            '      (z)**5 + 7*sin(x)*cos(y)**6 + 42*sin(x)*cos(y)**5*tan(z) + 105* &\n'
            '      sin(x)*cos(y)**4*tan(z)**2 + 140*sin(x)*cos(y)**3*tan(z)**3 + 105 &\n'
            '      *sin(x)*cos(y)**2*tan(z)**4 + 42*sin(x)*cos(y)*tan(z)**5 + 7*sin( &\n'
            '      x)*tan(z)**6 + cos(y)**7 + 7*cos(y)**6*tan(z) + 21*cos(y)**5*tan( &\n'
            '      z)**2 + 35*cos(y)**4*tan(z)**3 + 35*cos(y)**3*tan(z)**4 + 21*cos( &\n'
            '      y)**2*tan(z)**5 + 7*cos(y)*tan(z)**6 + tan(z)**7\n'
            'end function\n'
            'REAL*8 function test2(x, y, z)\n'
            'implicit none\n'
            'REAL*8, intent(in) :: x\n'
            'REAL*8, intent(in) :: y\n'
            'REAL*8, intent(in) :: z\n'
            'test2 = cos(cos(cos(cos(cos(cos(cos(cos(x + y + z))))))))\n'
            'end function\n'
    )
    assert result[0][1] == expected
    assert result[1][0] == "file.h"
    expected = (
            'interface\n'
            'REAL*8 function test1(x, y, z)\n'
            'implicit none\n'
            'REAL*8, intent(in) :: x\n'
            'REAL*8, intent(in) :: y\n'
            'REAL*8, intent(in) :: z\n'
            'end function\n'
            'end interface\n'
            'interface\n'
            'REAL*8 function test2(x, y, z)\n'
            'implicit none\n'
            'REAL*8, intent(in) :: x\n'
            'REAL*8, intent(in) :: y\n'
            'REAL*8, intent(in) :: z\n'
            'end function\n'
            'end interface\n'
    )
    assert result[1][1] == expected

def test_loops():
    from sympy.tensor import IndexedBase, Idx
    from sympy import symbols
<<<<<<< HEAD
    i,j,n,m = symbols('i,j,n,m', integer=True)
    A,x,y = symbols('A,x,y')
    A = Indexed(A)(Idx(i, m), Idx(j, n))
    x = Indexed(x)(Idx(j, n))
    y = Indexed(y)(Idx(i, m))
=======

    n, m = symbols('n,m', integer=True)
    A, x, y = map(IndexedBase, 'Axy')
    i = Idx('i', m)
    j = Idx('j', n)
>>>>>>> c9470ac4

    (f1, code), (f2, interface) = codegen(
            ('matrix_vector', Eq(y[i], A[i, j]*x[j])), "F95", "file", header=False, empty=False)

    assert f1 == 'file.f90'
    expected = (
            'subroutine matrix_vector(A, m, n, x, y)\n'
            'implicit none\n'
            'INTEGER*4, intent(in) :: m\n'
            'INTEGER*4, intent(in) :: n\n'
            'REAL*8, intent(in), dimension(1:m, 1:n) :: A\n'
            'REAL*8, intent(in), dimension(1:n) :: x\n'
            'REAL*8, intent(out), dimension(1:m) :: y\n'
            'INTEGER*4 :: i\n'
            'INTEGER*4 :: j\n'
            'do i = 1, m\n'
            '   y(i) = 0\n'
            'end do\n'
            'do i = 1, m\n'
            '   do j = 1, n\n'
            '      y(i) = y(i) + %(rhs)s\n'
            '   end do\n'
            'end do\n'
            'end subroutine\n'
            ) % {'rhs': 'A(i, j)*x(j)'}

    assert expected == code
    assert f2 == 'file.h'
    assert interface == (
            'interface\n'
            'subroutine matrix_vector(A, m, n, x, y)\n'
            'implicit none\n'
            'INTEGER*4, intent(in) :: m\n'
            'INTEGER*4, intent(in) :: n\n'
            'REAL*8, intent(in), dimension(1:m, 1:n) :: A\n'
            'REAL*8, intent(in), dimension(1:n) :: x\n'
            'REAL*8, intent(out), dimension(1:m) :: y\n'
            'end subroutine\n'
            'end interface\n'
            )

def test_dummy_loops_f95():
    from sympy.tensor import IndexedBase, Idx
    # the following line could also be
    # [Dummy(s, integer=True) for s in 'im']
    # or [Dummy(integer=True) for s in 'im']
    i, m = symbols('i m', integer=True, cls=Dummy)
    x = IndexedBase('x')
    y = IndexedBase('y')
    i = Idx(i, m)
    expected = (
            'subroutine test_dummies(m_%(mcount)i, x, y)\n'
            'implicit none\n'
            'INTEGER*4, intent(in) :: m_%(mcount)i\n'
            'REAL*8, intent(in), dimension(1:m_%(mcount)i) :: x\n'
            'REAL*8, intent(out), dimension(1:m_%(mcount)i) :: y\n'
            'INTEGER*4 :: i_%(icount)i\n'
            'do i_%(icount)i = 1, m_%(mcount)i\n'
            '   y(i_%(icount)i) = x(i_%(icount)i)\n'
            'end do\n'
            'end subroutine\n'
            ) % {'icount': i.label.dummy_index, 'mcount': m.dummy_index}
    r = Routine('test_dummies', Eq(y[i], x[i]))
    c = FCodeGen()
    code = get_string(c.dump_f95, [r])
    assert code == expected

def test_loops_InOut():
    from sympy.tensor import IndexedBase, Idx
    from sympy import symbols
<<<<<<< HEAD
    i,j,n,m = symbols('i,j,n,m', integer=True)
    A,x,y = symbols('A,x,y')
    A = Indexed(A)(Idx(i, m), Idx(j, n))
    x = Indexed(x)(Idx(j, n))
    y = Indexed(y)(Idx(i, m))
=======

    i,j,n,m = symbols('i,j,n,m', integer=True)
    A,x,y = symbols('A,x,y')
    A = IndexedBase(A)[Idx(i, m), Idx(j, n)]
    x = IndexedBase(x)[Idx(j, n)]
    y = IndexedBase(y)[Idx(i, m)]
>>>>>>> c9470ac4

    (f1, code), (f2, interface) = codegen(
            ('matrix_vector', Eq(y, y + A*x)), "F95", "file", header=False, empty=False)

    assert f1 == 'file.f90'
    expected = (
            'subroutine matrix_vector(A, m, n, x, y)\n'
            'implicit none\n'
            'INTEGER*4, intent(in) :: m\n'
            'INTEGER*4, intent(in) :: n\n'
            'REAL*8, intent(in), dimension(1:m, 1:n) :: A\n'
            'REAL*8, intent(in), dimension(1:n) :: x\n'
            'REAL*8, intent(inout), dimension(1:m) :: y\n'
            'INTEGER*4 :: i\n'
            'INTEGER*4 :: j\n'
            'do i = 1, m\n'
            '   do j = 1, n\n'
            '      y(i) = y(i) + %(rhs)s\n'
            '   end do\n'
            'end do\n'
            'end subroutine\n'
            )

    assert (code == expected % {'rhs': 'A(i, j)*x(j)'} or
            code == expected % {'rhs': 'x(j)*A(i, j)'})
    assert f2 == 'file.h'
    assert interface == (
            'interface\n'
            'subroutine matrix_vector(A, m, n, x, y)\n'
            'implicit none\n'
            'INTEGER*4, intent(in) :: m\n'
            'INTEGER*4, intent(in) :: n\n'
            'REAL*8, intent(in), dimension(1:m, 1:n) :: A\n'
            'REAL*8, intent(in), dimension(1:n) :: x\n'
            'REAL*8, intent(inout), dimension(1:m) :: y\n'
            'end subroutine\n'
            'end interface\n'
            )

def test_partial_loops_f():
    # check that loop boundaries are determined by Idx, and array strides
    # determined by shape of IndexedBase object.
    from sympy.tensor import IndexedBase, Idx
    from sympy import symbols
    n,m,o,p = symbols('n m o p', integer=True)
    A = IndexedBase('A', shape=(m, p))
    x = IndexedBase('x')
    y = IndexedBase('y')
    i = Idx('i', (o, m - 5)) # Note: bounds are inclusive
    j = Idx('j', n)          # dimension n corresponds to bounds (0, n - 1)

    (f1, code), (f2, interface) = codegen(
            ('matrix_vector', Eq(y[i], A[i, j]*x[j])), "F95", "file", header=False, empty=False)

    expected = (
            'subroutine matrix_vector(A, m, n, o, p, x, y)\n'
            'implicit none\n'
            'INTEGER*4, intent(in) :: m\n'
            'INTEGER*4, intent(in) :: n\n'
            'INTEGER*4, intent(in) :: o\n'
            'INTEGER*4, intent(in) :: p\n'
            'REAL*8, intent(in), dimension(1:m, 1:p) :: A\n'
            'REAL*8, intent(in), dimension(1:n) :: x\n'
            'REAL*8, intent(out), dimension(1:%(iup-ilow)s) :: y\n'
            'INTEGER*4 :: i\n'
            'INTEGER*4 :: j\n'
            'do i = %(ilow)s, %(iup)s\n'
            '   y(i) = 0\n'
            'end do\n'
            'do i = %(ilow)s, %(iup)s\n'
            '   do j = 1, n\n'
            '      y(i) = y(i) + %(rhs)s\n'
            '   end do\n'
            'end do\n'
            'end subroutine\n'
            ) % {
                    'rhs': 'A(i, j)*x(j)',
                    'iup': str(m - 4),
                    'ilow': str(1+o),
                    'iup-ilow': str(m - 4 -o)
                    }

    assert expected == code

def test_output_arg_f():
    from sympy import sin, cos, Equality
<<<<<<< HEAD
    x, y, z = symbols('x, y, z')
=======
    x, y, z = symbols("x,y,z")
>>>>>>> c9470ac4
    r = Routine("foo", [Equality(y, sin(x)), cos(x)])
    c = FCodeGen()
    result = c.write([r], "test", header=False, empty=False)
    assert result[0][0] == "test.f90"
    assert result[0][1] == (
        'REAL*8 function foo(x, y)\n'
        'implicit none\n'
        'REAL*8, intent(in) :: x\n'
        'REAL*8, intent(out) :: y\n'
        'y = sin(x)\n'
        'foo = cos(x)\n'
        'end function\n'
    )

def test_inline_function():
    from sympy.tensor import IndexedBase, Idx
    from sympy import symbols
    n,m = symbols('n m', integer=True)
    A, x, y = map(IndexedBase, 'Axy')
    i = Idx('i', m)
    j = Idx('j', n)
    p = FCodeGen()
    func = implemented_function('func', Lambda(n, n*(n+1)))
    routine = Routine('test_inline', Eq(y[i], func(x[i])))
    code = get_string(p.dump_f95, [routine])
    expected = (
            'subroutine test_inline(m, x, y)\n'
            'implicit none\n'
            'INTEGER*4, intent(in) :: m\n'
            'REAL*8, intent(in), dimension(1:m) :: x\n'
            'REAL*8, intent(out), dimension(1:m) :: y\n'
            'INTEGER*4 :: i\n'
            'do i = 1, m\n'
            '   y(i) = (1 + x(i))*x(i)\n'
            'end do\n'
            'end subroutine\n'
        )
    assert code == expected

def test_check_case():
    x, X = symbols('x,X')
    raises(CodeGenError, "codegen(('test', x*X), 'f95', 'prefix')")

def test_check_case_false_positive():
    # The upper case/lower case exception should not be triggered by Sympy
    # objects that differ only because of assumptions.  (It may be useful to
    # have a check for that as well, but here we only want to test against
    # false positives with respect to case checking.)
    x1 = symbols('x')
    x2 = symbols('x', my_assumption=True)
    try:
        codegen(('test', x1*x2), 'f95', 'prefix')
    except CodeGenError, e:
        if e.args[0][0:21] == "Fortran ignores case.":
            raise AssertionError("This exception should not be raised!")
<|MERGE_RESOLUTION|>--- conflicted
+++ resolved
@@ -844,19 +844,11 @@
 def test_loops():
     from sympy.tensor import IndexedBase, Idx
     from sympy import symbols
-<<<<<<< HEAD
-    i,j,n,m = symbols('i,j,n,m', integer=True)
-    A,x,y = symbols('A,x,y')
-    A = Indexed(A)(Idx(i, m), Idx(j, n))
-    x = Indexed(x)(Idx(j, n))
-    y = Indexed(y)(Idx(i, m))
-=======
 
     n, m = symbols('n,m', integer=True)
     A, x, y = map(IndexedBase, 'Axy')
     i = Idx('i', m)
     j = Idx('j', n)
->>>>>>> c9470ac4
 
     (f1, code), (f2, interface) = codegen(
             ('matrix_vector', Eq(y[i], A[i, j]*x[j])), "F95", "file", header=False, empty=False)
@@ -927,20 +919,12 @@
 def test_loops_InOut():
     from sympy.tensor import IndexedBase, Idx
     from sympy import symbols
-<<<<<<< HEAD
-    i,j,n,m = symbols('i,j,n,m', integer=True)
-    A,x,y = symbols('A,x,y')
-    A = Indexed(A)(Idx(i, m), Idx(j, n))
-    x = Indexed(x)(Idx(j, n))
-    y = Indexed(y)(Idx(i, m))
-=======
 
     i,j,n,m = symbols('i,j,n,m', integer=True)
     A,x,y = symbols('A,x,y')
     A = IndexedBase(A)[Idx(i, m), Idx(j, n)]
     x = IndexedBase(x)[Idx(j, n)]
     y = IndexedBase(y)[Idx(i, m)]
->>>>>>> c9470ac4
 
     (f1, code), (f2, interface) = codegen(
             ('matrix_vector', Eq(y, y + A*x)), "F95", "file", header=False, empty=False)
@@ -1027,11 +1011,7 @@
 
 def test_output_arg_f():
     from sympy import sin, cos, Equality
-<<<<<<< HEAD
-    x, y, z = symbols('x, y, z')
-=======
     x, y, z = symbols("x,y,z")
->>>>>>> c9470ac4
     r = Routine("foo", [Equality(y, sin(x)), cos(x)])
     c = FCodeGen()
     result = c.write([r], "test", header=False, empty=False)
